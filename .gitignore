--- conflicted
+++ resolved
@@ -189,11 +189,7 @@
 .ruff_cache/
 
 # PyPI configuration file
-<<<<<<< HEAD
-.pypirc
-=======
 .pypirc
 /data
 /models
-/~
->>>>>>> b8f490b1
+/~