"""Training script for emotion classification model with MLflow logging."""

from pathlib import Path
from typing import Optional
import os
import sys

import dagshub
import mlflow
import numpy as np
import pandas as pd
import torch
from datasets import Dataset
from dotenv import load_dotenv
from evaluate import load as load_metric
from loguru import logger
from transformers import (
    AutoModelForSequenceClassification,
    AutoTokenizer,
    DataCollatorWithPadding,
    Trainer,
    TrainingArguments,
)
<<<<<<< HEAD
from typing import Optional, Dict, Any
try:
    from transformers import EarlyStoppingCallback
except Exception:  # pragma: no cover - older transformers versions may not have it
    EarlyStoppingCallback = None  # type: ignore
=======
from transformers.integrations import DagsHubCallback

from src.config import MODELS_DIR, PROCESSED_DATA_DIR, SEED
>>>>>>> 096afd52

# Use UTF-8 encoding for stdout/stderr to avoid UnicodeEncodeError on Windows
try:
    sys.stdout.reconfigure(encoding="utf-8")
    sys.stderr.reconfigure(encoding="utf-8")
except Exception:  # pylint: disable=broad-exception-caught
    # some environments don't support reconfigure (py39 minimal)
    pass

# Take out colors and emojis from rich logs (loguru uses rich under the hood)
os.environ["RICH_NO_COLOR"] = "1"
os.environ["RICH_NO_EMOJI"] = "1"

# Optional CodeCarbon emissions tracking (avoid invalid-name by aliasing)
try:
    from codecarbon import EmissionsTracker as _EMISSIONS_TRACKER  # type: ignore
except Exception:  # pylint: disable=broad-exception-caught
    _EMISSIONS_TRACKER = None  # type: ignore[assignment]

load_dotenv()

# ------------------------------------------------------------------
# DagsHub + MLflow configuration via environment variables
# ------------------------------------------------------------------
DAGSHUB_USER = os.getenv("DAGSHUB_USER")
DAGSHUB_REPO = os.getenv("DAGSHUB_REPO", "TAED2-TENCFIM")
DAGSHUB_TOKEN = os.getenv("DAGSHUB_TOKEN")

dagshub.init(repo_owner="BielBota8", repo_name="TAED2-TENCFIM", mlflow=True)

DEFAULT_TRACKING_URI = f"https://dagshub.com/{DAGSHUB_USER}/{DAGSHUB_REPO}.mlflow"
MLFLOW_URI = os.getenv("MLFLOW_TRACKING_URI", DEFAULT_TRACKING_URI)

# If a DagsHub token is provided and basic auth env vars aren't set, set them.
if DAGSHUB_TOKEN and not os.getenv("MLFLOW_TRACKING_USERNAME"):
    os.environ["MLFLOW_TRACKING_USERNAME"] = DAGSHUB_USER or ""
    os.environ["MLFLOW_TRACKING_PASSWORD"] = DAGSHUB_TOKEN

# Configure MLflow endpoints (tracking and registry)
mlflow.set_tracking_uri(MLFLOW_URI)
try:
    mlflow.set_registry_uri(MLFLOW_URI)
except Exception:  # pylint: disable=broad-exception-caught
    pass

<<<<<<< HEAD
=======
# -----------------------------
# Hyperparameters (module-level)
# -----------------------------
SPEEDUP_TRAINING = False  # set to False to use the full dataset
SAMPLE_SIZE = 30_000
BATCH_SIZE = 32
EPOCHS = 10  # only fine-tune head by default
LEARNING_RATE = 2e-5
WEIGHT_DECAY = 0.01
LR_SCHEDULER = "cosine"

# Emotion label set (13 classes) of boltuix/emotions-dataset
LABEL_LIST = [
    "Happiness",
    "Sadness",
    "Neutral",
    "Anger",
    "Love",
    "Fear",
    "Disgust",
    "Confusion",
    "Surprise",
    "Shame",
    "Guilt",
    "Sarcasm",
    "Desire",
]
LABEL2ID = {lbl.lower(): i for i, lbl in enumerate(LABEL_LIST)}
ID2LABEL = dict(enumerate(LABEL_LIST))  # pylint: disable=consider-using-dict-items

>>>>>>> 096afd52

def _find_local_hf_model() -> Optional[str]:
    """
    Look for a local HF model snapshot under MODELS_DIR / 'base-model'.

    Returns a path string to the snapshot directory if found, otherwise None.
    """
    local_root = Path(MODELS_DIR) / "base-model"
    if not local_root.exists():
        return None

    # look for repo dir like 'models--Owner--repo'
    repo_candidates = list(local_root.glob("models--*"))
    if not repo_candidates:
        return None

    repo_dir = repo_candidates[0]
    snapshots_dir = repo_dir / "snapshots"
    if snapshots_dir.exists():
        snaps = sorted([p for p in snapshots_dir.iterdir() if p.is_dir()])
        if snaps:
            return str(snaps[-1])

    return str(repo_dir)


def freeze_base_model(model, unfreeze_last_n: int = 2):
    """
    Freeze base model except the classification head.

    Optionally unfreeze last N encoder layers (useful for RoBERTa/BERT).
    """
    base_attrs = [
        "base_model",
        "roberta",
        "bert",
        "distilbert",
        "albert",
        "xlm_roberta",
        "electra",
        "camembert",
        "deberta",
        "mpnet",
        "model",
    ]
    base = None
    for attr in base_attrs:
        base = getattr(model, attr, None)
        if base is not None:
            break

    if base is None:
        # fallback: freeze everything except names that look like classifier/pooler/head/score
        for name, param in model.named_parameters():
            if any(k in name.lower() for k in ("classifier", "pooler", "head", "score")):
                param.requires_grad = True
            else:
                param.requires_grad = False
        return

    # Freeze all base params
    for param in base.parameters():
        param.requires_grad = False

    # Try to locate encoder layers and unfreeze last N
    encoder = getattr(base, "encoder", None) or getattr(base, "transformer", None)
    if encoder is not None and hasattr(encoder, "layer") and unfreeze_last_n > 0:
        layers = encoder.layer
        n_layers = min(unfreeze_last_n, len(layers))
        for layer in layers[-n_layers:]:
            for param in layer.parameters():
                param.requires_grad = True

    # Ensure classifier/head params are trainable
    for name, param in model.named_parameters():
        if any(k in name.lower() for k in ("classifier", "pooler", "head", "score")):
            param.requires_grad = True


def _train_model(hf_model: str, model_name: str):  # pylint: disable=too-many-locals, too-many-statements
    """Run preprocessing, training and MLflow logging for the given model."""
    # Prepare tokenizer & metrics
<<<<<<< HEAD
    # ------------------------------------------------------------------
    # -----------------------------
    # Hyperparameters (local)
    # -----------------------------
    # Hyperparameters (requested)
    SPEEDUP_TRAINING = True  # speedup_training
    SAMPLE_SIZE = 30000      # sample_size
    BATCH_SIZE = 16          # batch_size (per device)
    EPOCHS = 3               # epochs
    LEARNING_RATE = 2e-5     # lr
    WEIGHT_DECAY = 0.01      # weight_decay
    LR_SCHEDULER = "cosine"  # scheduler
    GRAD_ACCUM_STEPS = 2     # gradient_accumulation_steps
    USE_FP16 = True          # use_fp16
    WARMUP_RATIO = 0.03      # warmup_ratio
    EARLY_STOPPING_PATIENCE = 3  # early_stopping_patience
    SAVE_CHECKPOINT_EVERY = 1000 # save_checkpoint_every (steps)

    # If hf_model points to a local snapshot folder, pass that to from_pretrained
=======
>>>>>>> 096afd52
    tokenizer = AutoTokenizer.from_pretrained(hf_model)
    accuracy_metric = load_metric("accuracy")
    f1_metric = load_metric("f1")

    def preprocess(batch):
        """Tokenize batch and map labels to ids."""
        text_keys = [k for k in ("Sentence", "sentence", "text") if k in batch]
        label_keys = [k for k in ("Label", "label", "labels") if k in batch]
        if not text_keys or not label_keys:
            raise KeyError(
                "Expected text column (Sentence/text) and label column "
                "(Label/label) in the dataset batch"
            )

        text_key = text_keys[0]
        label_key = label_keys[0]
        tokenized = tokenizer(batch[text_key], truncation=True, max_length=512)

        labels_out = []
        for lbl in batch[label_key]:
            if isinstance(lbl, str):
                labels_out.append(LABEL2ID[lbl.lower()])
            else:
                labels_out.append(int(lbl))
        tokenized["labels"] = labels_out
        return tokenized

    def compute_metrics(eval_preds):
        """Compute accuracy and F1 (macro/weighted)."""
        logits, labels = eval_preds
        preds = np.argmax(logits, axis=-1)
        accuracy = accuracy_metric.compute(predictions=preds, references=labels)
        f1_macro = f1_metric.compute(predictions=preds, references=labels, average="macro")
        f1_weighted = f1_metric.compute(
            predictions=preds, references=labels, average="weighted"
        )
        return {
            "accuracy": accuracy["accuracy"],
            "eval_f1_macro": f1_macro["f1"],
            "eval_f1_weighted": f1_weighted["f1"],
        }

    # Load processed parquet files (pandas) and convert to HF Dataset objects
    logger.info(
        "Loading processed parquet files and converting to HF Datasets (train, val, test)"
    )
    train_df = pd.read_parquet(PROCESSED_DATA_DIR / "train.parquet")
    validation_df = pd.read_parquet(PROCESSED_DATA_DIR / "validation.parquet")
    # test set not used during training; keep commented to avoid unused variable
    # test_df = pd.read_parquet(PROCESSED_DATA_DIR / "test.parquet")

    train_raw = Dataset.from_pandas(train_df.reset_index(drop=True))
    validation_raw = Dataset.from_pandas(validation_df.reset_index(drop=True))
    # _test_raw = Dataset.from_pandas(test_df.reset_index(drop=True))

    if SPEEDUP_TRAINING:
        logger.info("Speeding up training by sub-sampling (%d examples).", SAMPLE_SIZE)
        train_raw = train_raw.shuffle(SEED).select(range(min(SAMPLE_SIZE, len(train_raw))))
        validation_raw = validation_raw.shuffle(SEED).select(
            range(min(SAMPLE_SIZE, len(validation_raw)))
        )

    train_ds = train_raw.map(preprocess, batched=True, remove_columns=train_raw.column_names)
    validation_ds = validation_raw.map(
        preprocess, batched=True, remove_columns=validation_raw.column_names
    )

    train_ds.set_format(type="torch", columns=["input_ids", "attention_mask", "labels"])
    validation_ds.set_format(type="torch", columns=["input_ids", "attention_mask", "labels"])

    # Determine device and amp settings
    device = "cuda" if torch.cuda.is_available() else "cpu"
    logger.info(f"Using device: {device}")

    # Build TrainingArguments with requested settings
    training_args = TrainingArguments(
        output_dir=str(MODELS_DIR / f"{model_name}-checkpoint"),
        per_device_train_batch_size=BATCH_SIZE,
        per_device_eval_batch_size=BATCH_SIZE,
        gradient_accumulation_steps=GRAD_ACCUM_STEPS,
        eval_strategy="steps",
        eval_steps=SAVE_CHECKPOINT_EVERY,
        save_steps=SAVE_CHECKPOINT_EVERY,
        num_train_epochs=EPOCHS,
        learning_rate=LEARNING_RATE,
        weight_decay=WEIGHT_DECAY,
        lr_scheduler_type=LR_SCHEDULER,
        warmup_ratio=WARMUP_RATIO,
        fp16=USE_FP16 and (device == "cuda"),
        push_to_hub=False,
    metric_for_best_model="accuracy",
        load_best_model_at_end=True,
        greater_is_better=True,
        report_to=[],  # avoid auto-integrations (wandb/comet/dagshub)
    )

    data_collator = DataCollatorWithPadding(tokenizer)
<<<<<<< HEAD
    
=======

    device = "cuda" if torch.cuda.is_available() else "cpu"
    logger.info("Using device: %s", device)

>>>>>>> 096afd52
    if device == "cuda":
        logger.info(
            "GPU memory before model loading: %.2f GB",
            torch.cuda.memory_allocated() / 1024**3,
        )
        torch.cuda.empty_cache()

    model = AutoModelForSequenceClassification.from_pretrained(
        hf_model,
<<<<<<< HEAD
        num_labels=13,  # num_labels
        id2label=id2label,
        label2id={k: v for v, k in id2label.items()},
=======
        num_labels=len(LABEL_LIST),
        id2label=ID2LABEL,
        label2id={k: v for v, k in ID2LABEL.items()},
>>>>>>> 096afd52
        problem_type="single_label_classification",
        ignore_mismatched_sizes=True,
    ).to(device)

    freeze_base_model(model, 4)  # unfreeze last 4 layers
    logger.info("Base model frozen; classification head will be fine-tuned.")

    if device == "cuda":
        logger.info(
            "GPU memory after model loading: %.2f GB",
            torch.cuda.memory_allocated() / 1024**3,
        )

    callbacks = [EarlyStoppingCallback(early_stopping_patience=EARLY_STOPPING_PATIENCE)] if EarlyStoppingCallback else []

    trainer = Trainer(
        model=model,
        tokenizer=tokenizer,
        data_collator=data_collator,
        args=training_args,
        train_dataset=train_ds,
        eval_dataset=validation_ds,
        compute_metrics=compute_metrics,
        callbacks=callbacks if callbacks else None,
    )

    # Workaround: Some versions of transformers+dagshub raise attribute errors.
    try:
        trainer.remove_callback(DagsHubCallback)
        logger.info("DagsHubCallback removed to avoid '_auto_end_run' error.")
    except Exception:  # pylint: disable=broad-exception-caught
        pass

    logger.info("Starting training of model %s ...", model_name)
    mlflow.set_experiment("Emotion detection (13-class)")

    try:
        with mlflow.start_run(run_name=model_name):
            mlflow.log_params(
                {
                    "model": hf_model,
<<<<<<< HEAD
                    "num_labels": 13,
=======
                    "num_labels": len(LABEL_LIST),
>>>>>>> 096afd52
                    "epochs": EPOCHS,
                    "batch_size": BATCH_SIZE,
                    "gradient_accumulation_steps": GRAD_ACCUM_STEPS,
                    "effective_batch_size": 32,
                    "lr": LEARNING_RATE,
                    "weight_decay": WEIGHT_DECAY,
                    "scheduler": LR_SCHEDULER,
                    "warmup_ratio": WARMUP_RATIO,
                    "use_fp16": USE_FP16,
                    "early_stopping_patience": EARLY_STOPPING_PATIENCE,
                    "save_checkpoint_every": SAVE_CHECKPOINT_EVERY,
                    "speedup_training": SPEEDUP_TRAINING,
                    "sample_size": SAMPLE_SIZE if SPEEDUP_TRAINING else None,
                }
            )
            logger.info("MLflow parameters logged successfully.")

            logger.info("Starting trainer.train()...")
            train_result = trainer.train()
            logger.info(
                "Training completed successfully! Final loss: %s",
                str(train_result.training_loss),
            )

            # Evaluate on validation set to get final metrics
            logger.info("Evaluating model on validation set...")
            eval_results = trainer.evaluate()
            logger.info("Validation results: %s", str(eval_results))

            # Log training and validation metrics
            mlflow.log_metrics(
                {
                    "final_train_loss": train_result.training_loss,
                    "total_steps": train_result.global_step,
                    "eval_loss": eval_results["eval_loss"],
                    "eval_accuracy": eval_results["eval_accuracy"],
                    "eval_f1_macro": eval_results["eval_f1_macro"],
                    "eval_f1_weighted": eval_results["eval_f1_weighted"],
                }
            )

            logger.info("MLflow run completed successfully.")

    except Exception as err:  # pylint: disable=broad-exception-caught
        logger.error("Error during training or MLflow logging: %s", str(err))
        logger.error("Exception type: %s", type(err).__name__)
        raise

    logger.info("Saving model to %s ...", MODELS_DIR / model_name)
    try:
        trainer.save_model(str(MODELS_DIR / model_name))
        logger.info("Model saved successfully!")
    except Exception as err:  # pylint: disable=broad-exception-caught
        logger.error("Error saving model: %s", str(err))
        raise

    if device == "cuda":
        torch.cuda.empty_cache()
        logger.info("GPU memory cleared.")

    del model, trainer  # Explicitly delete large objects

    logger.success("Training pipeline completed successfully for model '%s'!", model_name)
    logger.info("Model saved at: %s", MODELS_DIR / model_name)
    logger.info("Script execution finished.")


def main():
    """Resolve the base model path and kick off training (with optional emissions tracking)."""
    hf_model = _find_local_hf_model() or "SamLowe/roberta-base-go_emotions"
    model_name = "roberta-emotions-v3.4"  # Update version as needed

    logger.info("Starting training pipeline for model: %s", model_name)
    logger.info("Base HF model (local or hub id): %s", hf_model)

    if _EMISSIONS_TRACKER is not None:
        with _EMISSIONS_TRACKER():  # type: ignore[call-arg]
            _train_model(hf_model, model_name)
    else:
        _train_model(hf_model, model_name)


if __name__ == "__main__":
    try:
        logger.info("Script starting...")
        main()
        logger.success("Script completed successfully.")
    except KeyboardInterrupt:
        logger.warning("Script interrupted by user (Ctrl+C)")
    except Exception as exc:  # pylint: disable=broad-exception-caught
        logger.error("Unhandled exception in main execution: %s", str(exc))
        import traceback

        logger.error("Full traceback:\n%s", traceback.format_exc())
    finally:
        logger.info("Cleaning up and exiting...")<|MERGE_RESOLUTION|>--- conflicted
+++ resolved
@@ -21,17 +21,9 @@
     Trainer,
     TrainingArguments,
 )
-<<<<<<< HEAD
-from typing import Optional, Dict, Any
-try:
-    from transformers import EarlyStoppingCallback
-except Exception:  # pragma: no cover - older transformers versions may not have it
-    EarlyStoppingCallback = None  # type: ignore
-=======
 from transformers.integrations import DagsHubCallback
 
 from src.config import MODELS_DIR, PROCESSED_DATA_DIR, SEED
->>>>>>> 096afd52
 
 # Use UTF-8 encoding for stdout/stderr to avoid UnicodeEncodeError on Windows
 try:
@@ -77,8 +69,6 @@
 except Exception:  # pylint: disable=broad-exception-caught
     pass
 
-<<<<<<< HEAD
-=======
 # -----------------------------
 # Hyperparameters (module-level)
 # -----------------------------
@@ -109,7 +99,6 @@
 LABEL2ID = {lbl.lower(): i for i, lbl in enumerate(LABEL_LIST)}
 ID2LABEL = dict(enumerate(LABEL_LIST))  # pylint: disable=consider-using-dict-items
 
->>>>>>> 096afd52
 
 def _find_local_hf_model() -> Optional[str]:
     """
@@ -192,28 +181,6 @@
 def _train_model(hf_model: str, model_name: str):  # pylint: disable=too-many-locals, too-many-statements
     """Run preprocessing, training and MLflow logging for the given model."""
     # Prepare tokenizer & metrics
-<<<<<<< HEAD
-    # ------------------------------------------------------------------
-    # -----------------------------
-    # Hyperparameters (local)
-    # -----------------------------
-    # Hyperparameters (requested)
-    SPEEDUP_TRAINING = True  # speedup_training
-    SAMPLE_SIZE = 30000      # sample_size
-    BATCH_SIZE = 16          # batch_size (per device)
-    EPOCHS = 3               # epochs
-    LEARNING_RATE = 2e-5     # lr
-    WEIGHT_DECAY = 0.01      # weight_decay
-    LR_SCHEDULER = "cosine"  # scheduler
-    GRAD_ACCUM_STEPS = 2     # gradient_accumulation_steps
-    USE_FP16 = True          # use_fp16
-    WARMUP_RATIO = 0.03      # warmup_ratio
-    EARLY_STOPPING_PATIENCE = 3  # early_stopping_patience
-    SAVE_CHECKPOINT_EVERY = 1000 # save_checkpoint_every (steps)
-
-    # If hf_model points to a local snapshot folder, pass that to from_pretrained
-=======
->>>>>>> 096afd52
     tokenizer = AutoTokenizer.from_pretrained(hf_model)
     accuracy_metric = load_metric("accuracy")
     f1_metric = load_metric("f1")
@@ -311,14 +278,10 @@
     )
 
     data_collator = DataCollatorWithPadding(tokenizer)
-<<<<<<< HEAD
-    
-=======
 
     device = "cuda" if torch.cuda.is_available() else "cpu"
     logger.info("Using device: %s", device)
 
->>>>>>> 096afd52
     if device == "cuda":
         logger.info(
             "GPU memory before model loading: %.2f GB",
@@ -328,15 +291,9 @@
 
     model = AutoModelForSequenceClassification.from_pretrained(
         hf_model,
-<<<<<<< HEAD
-        num_labels=13,  # num_labels
-        id2label=id2label,
-        label2id={k: v for v, k in id2label.items()},
-=======
         num_labels=len(LABEL_LIST),
         id2label=ID2LABEL,
         label2id={k: v for v, k in ID2LABEL.items()},
->>>>>>> 096afd52
         problem_type="single_label_classification",
         ignore_mismatched_sizes=True,
     ).to(device)
@@ -378,11 +335,7 @@
             mlflow.log_params(
                 {
                     "model": hf_model,
-<<<<<<< HEAD
-                    "num_labels": 13,
-=======
                     "num_labels": len(LABEL_LIST),
->>>>>>> 096afd52
                     "epochs": EPOCHS,
                     "batch_size": BATCH_SIZE,
                     "gradient_accumulation_steps": GRAD_ACCUM_STEPS,
