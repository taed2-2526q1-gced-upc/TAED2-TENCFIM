--- conflicted
+++ resolved
@@ -54,14 +54,7 @@
     
     texts: Union[List[Sentence], None] = None
 
-<<<<<<< HEAD
-    text: Union[str, None] = None
-    texts: Union[List[Sentence], None] = None
-
-    @field_validator("texts", "text", mode="before")
-=======
     @field_validator("texts", mode="before")
->>>>>>> cc23d9fb
     @classmethod
     def ensure_non_empty(cls, value):
         if value is None or (isinstance(value, list) and not value):
