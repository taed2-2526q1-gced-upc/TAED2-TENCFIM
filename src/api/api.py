--- conflicted
+++ resolved
@@ -66,15 +66,9 @@
     finally:
         logger.info("Cleaning up pipeline from memory.")
         fastapi_app.state.pipe = None
-<<<<<<< HEAD
 
 
 app = FastAPI(title="Sentiment analysis from text || API", version="1.0.0", lifespan=lifespan)
-=======
-
-
-app = FastAPI(title="IMDB Reviews API", version="1.0.0", lifespan=lifespan)
->>>>>>> de6681b1
 
 
 @app.get("/")
@@ -93,7 +87,6 @@
     }
 
 
-<<<<<<< HEAD
 @app.get("/health",)
 async def health_check(request: Request):
     """
@@ -123,17 +116,6 @@
 
     Returns a list of (text, label, score) for each input.
     """
-=======
-@app.post("/prediction/single-class", response_model=List[SingleClassResponse])
-async def predict_emotion(
-    request: Request, body: PredictionRequest
-) -> List[SingleClassResponse]:
-    """
-    Predict the emotion(s) expressed in one or more text inputs.
-
-    Returns a list of (text, label, score) for each input.
-    """
->>>>>>> de6681b1
     pipe = request.app.state.pipe
     if pipe is None:
         logger.error("Prediction requested but model pipeline is not loaded.")
