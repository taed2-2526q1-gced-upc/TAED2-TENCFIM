version = 1
revision = 1
requires-python = ">=3.11.0, <3.12"
resolution-markers = [
    "sys_platform != 'win32'",
    "sys_platform == 'win32'",
]

[[package]]
name = "accelerate"
version = "1.10.1"
source = { registry = "https://pypi.org/simple" }
dependencies = [
    { name = "huggingface-hub" },
    { name = "numpy" },
    { name = "packaging" },
    { name = "psutil" },
    { name = "pyyaml" },
    { name = "safetensors" },
    { name = "torch" },
]
sdist = { url = "https://files.pythonhosted.org/packages/b1/72/ff3961c19ee395c3d30ac630ee77bfb0e1b46b87edc504d4f83bb4a89705/accelerate-1.10.1.tar.gz", hash = "sha256:3dea89e433420e4bfac0369cae7e36dcd6a56adfcfd38cdda145c6225eab5df8", size = 392446 }
wheels = [
    { url = "https://files.pythonhosted.org/packages/5f/a0/d9ef19f780f319c21ee90ecfef4431cbeeca95bec7f14071785c17b6029b/accelerate-1.10.1-py3-none-any.whl", hash = "sha256:3621cff60b9a27ce798857ece05e2b9f56fcc71631cfb31ccf71f0359c311f11", size = 374909 },
]

[[package]]
name = "adal"
version = "1.2.7"
source = { registry = "https://pypi.org/simple" }
dependencies = [
    { name = "cryptography" },
    { name = "pyjwt" },
    { name = "python-dateutil" },
    { name = "requests" },
]
sdist = { url = "https://files.pythonhosted.org/packages/90/d7/a829bc5e8ff28f82f9e2dc9b363f3b7b9c1194766d5a75105e3885bfa9a8/adal-1.2.7.tar.gz", hash = "sha256:d74f45b81317454d96e982fd1c50e6fb5c99ac2223728aea8764433a39f566f1", size = 35196 }
wheels = [
    { url = "https://files.pythonhosted.org/packages/49/8d/58008a9a86075827f99aa8bb75d8db515bb9c34654f95e647cda31987db7/adal-1.2.7-py2.py3-none-any.whl", hash = "sha256:2a7451ed7441ddbc57703042204a3e30ef747478eea022c70f789fc7f084bc3d", size = 55539 },
]

[[package]]
name = "aiofiles"
version = "24.1.0"
source = { registry = "https://pypi.org/simple" }
sdist = { url = "https://files.pythonhosted.org/packages/0b/03/a88171e277e8caa88a4c77808c20ebb04ba74cc4681bf1e9416c862de237/aiofiles-24.1.0.tar.gz", hash = "sha256:22a075c9e5a3810f0c2e48f3008c94d68c65d763b9b03857924c99e57355166c", size = 30247 }
wheels = [
    { url = "https://files.pythonhosted.org/packages/a5/45/30bb92d442636f570cb5651bc661f52b610e2eec3f891a5dc3a4c3667db0/aiofiles-24.1.0-py3-none-any.whl", hash = "sha256:b4ec55f4195e3eb5d7abd1bf7e061763e864dd4954231fb8539a0ef8bb8260e5", size = 15896 },
]

[[package]]
name = "aiohappyeyeballs"
version = "2.6.1"
source = { registry = "https://pypi.org/simple" }
sdist = { url = "https://files.pythonhosted.org/packages/26/30/f84a107a9c4331c14b2b586036f40965c128aa4fee4dda5d3d51cb14ad54/aiohappyeyeballs-2.6.1.tar.gz", hash = "sha256:c3f9d0113123803ccadfdf3f0faa505bc78e6a72d1cc4806cbd719826e943558", size = 22760 }
wheels = [
    { url = "https://files.pythonhosted.org/packages/0f/15/5bf3b99495fb160b63f95972b81750f18f7f4e02ad051373b669d17d44f2/aiohappyeyeballs-2.6.1-py3-none-any.whl", hash = "sha256:f349ba8f4b75cb25c99c5c2d84e997e485204d2902a9597802b0371f09331fb8", size = 15265 },
]

[[package]]
name = "aiohttp"
version = "3.12.15"
source = { registry = "https://pypi.org/simple" }
dependencies = [
    { name = "aiohappyeyeballs" },
    { name = "aiosignal" },
    { name = "attrs" },
    { name = "frozenlist" },
    { name = "multidict" },
    { name = "propcache" },
    { name = "yarl" },
]
sdist = { url = "https://files.pythonhosted.org/packages/9b/e7/d92a237d8802ca88483906c388f7c201bbe96cd80a165ffd0ac2f6a8d59f/aiohttp-3.12.15.tar.gz", hash = "sha256:4fc61385e9c98d72fcdf47e6dd81833f47b2f77c114c29cd64a361be57a763a2", size = 7823716 }
wheels = [
    { url = "https://files.pythonhosted.org/packages/20/19/9e86722ec8e835959bd97ce8c1efa78cf361fa4531fca372551abcc9cdd6/aiohttp-3.12.15-cp311-cp311-macosx_10_9_universal2.whl", hash = "sha256:d3ce17ce0220383a0f9ea07175eeaa6aa13ae5a41f30bc61d84df17f0e9b1117", size = 711246 },
    { url = "https://files.pythonhosted.org/packages/71/f9/0a31fcb1a7d4629ac9d8f01f1cb9242e2f9943f47f5d03215af91c3c1a26/aiohttp-3.12.15-cp311-cp311-macosx_10_9_x86_64.whl", hash = "sha256:010cc9bbd06db80fe234d9003f67e97a10fe003bfbedb40da7d71c1008eda0fe", size = 483515 },
    { url = "https://files.pythonhosted.org/packages/62/6c/94846f576f1d11df0c2e41d3001000527c0fdf63fce7e69b3927a731325d/aiohttp-3.12.15-cp311-cp311-macosx_11_0_arm64.whl", hash = "sha256:3f9d7c55b41ed687b9d7165b17672340187f87a773c98236c987f08c858145a9", size = 471776 },
    { url = "https://files.pythonhosted.org/packages/f8/6c/f766d0aaafcee0447fad0328da780d344489c042e25cd58fde566bf40aed/aiohttp-3.12.15-cp311-cp311-manylinux_2_17_aarch64.manylinux2014_aarch64.whl", hash = "sha256:bc4fbc61bb3548d3b482f9ac7ddd0f18c67e4225aaa4e8552b9f1ac7e6bda9e5", size = 1741977 },
    { url = "https://files.pythonhosted.org/packages/17/e5/fb779a05ba6ff44d7bc1e9d24c644e876bfff5abe5454f7b854cace1b9cc/aiohttp-3.12.15-cp311-cp311-manylinux_2_17_armv7l.manylinux2014_armv7l.manylinux_2_31_armv7l.whl", hash = "sha256:7fbc8a7c410bb3ad5d595bb7118147dfbb6449d862cc1125cf8867cb337e8728", size = 1690645 },
    { url = "https://files.pythonhosted.org/packages/37/4e/a22e799c2035f5d6a4ad2cf8e7c1d1bd0923192871dd6e367dafb158b14c/aiohttp-3.12.15-cp311-cp311-manylinux_2_17_ppc64le.manylinux2014_ppc64le.whl", hash = "sha256:74dad41b3458dbb0511e760fb355bb0b6689e0630de8a22b1b62a98777136e16", size = 1789437 },
    { url = "https://files.pythonhosted.org/packages/28/e5/55a33b991f6433569babb56018b2fb8fb9146424f8b3a0c8ecca80556762/aiohttp-3.12.15-cp311-cp311-manylinux_2_17_s390x.manylinux2014_s390x.whl", hash = "sha256:3b6f0af863cf17e6222b1735a756d664159e58855da99cfe965134a3ff63b0b0", size = 1828482 },
    { url = "https://files.pythonhosted.org/packages/c6/82/1ddf0ea4f2f3afe79dffed5e8a246737cff6cbe781887a6a170299e33204/aiohttp-3.12.15-cp311-cp311-manylinux_2_17_x86_64.manylinux2014_x86_64.whl", hash = "sha256:b5b7fe4972d48a4da367043b8e023fb70a04d1490aa7d68800e465d1b97e493b", size = 1730944 },
    { url = "https://files.pythonhosted.org/packages/1b/96/784c785674117b4cb3877522a177ba1b5e4db9ce0fd519430b5de76eec90/aiohttp-3.12.15-cp311-cp311-manylinux_2_5_i686.manylinux1_i686.manylinux_2_17_i686.manylinux2014_i686.whl", hash = "sha256:6443cca89553b7a5485331bc9bedb2342b08d073fa10b8c7d1c60579c4a7b9bd", size = 1668020 },
    { url = "https://files.pythonhosted.org/packages/12/8a/8b75f203ea7e5c21c0920d84dd24a5c0e971fe1e9b9ebbf29ae7e8e39790/aiohttp-3.12.15-cp311-cp311-musllinux_1_2_aarch64.whl", hash = "sha256:6c5f40ec615e5264f44b4282ee27628cea221fcad52f27405b80abb346d9f3f8", size = 1716292 },
    { url = "https://files.pythonhosted.org/packages/47/0b/a1451543475bb6b86a5cfc27861e52b14085ae232896a2654ff1231c0992/aiohttp-3.12.15-cp311-cp311-musllinux_1_2_armv7l.whl", hash = "sha256:2abbb216a1d3a2fe86dbd2edce20cdc5e9ad0be6378455b05ec7f77361b3ab50", size = 1711451 },
    { url = "https://files.pythonhosted.org/packages/55/fd/793a23a197cc2f0d29188805cfc93aa613407f07e5f9da5cd1366afd9d7c/aiohttp-3.12.15-cp311-cp311-musllinux_1_2_i686.whl", hash = "sha256:db71ce547012a5420a39c1b744d485cfb823564d01d5d20805977f5ea1345676", size = 1691634 },
    { url = "https://files.pythonhosted.org/packages/ca/bf/23a335a6670b5f5dfc6d268328e55a22651b440fca341a64fccf1eada0c6/aiohttp-3.12.15-cp311-cp311-musllinux_1_2_ppc64le.whl", hash = "sha256:ced339d7c9b5030abad5854aa5413a77565e5b6e6248ff927d3e174baf3badf7", size = 1785238 },
    { url = "https://files.pythonhosted.org/packages/57/4f/ed60a591839a9d85d40694aba5cef86dde9ee51ce6cca0bb30d6eb1581e7/aiohttp-3.12.15-cp311-cp311-musllinux_1_2_s390x.whl", hash = "sha256:7c7dd29c7b5bda137464dc9bfc738d7ceea46ff70309859ffde8c022e9b08ba7", size = 1805701 },
    { url = "https://files.pythonhosted.org/packages/85/e0/444747a9455c5de188c0f4a0173ee701e2e325d4b2550e9af84abb20cdba/aiohttp-3.12.15-cp311-cp311-musllinux_1_2_x86_64.whl", hash = "sha256:421da6fd326460517873274875c6c5a18ff225b40da2616083c5a34a7570b685", size = 1718758 },
    { url = "https://files.pythonhosted.org/packages/36/ab/1006278d1ffd13a698e5dd4bfa01e5878f6bddefc296c8b62649753ff249/aiohttp-3.12.15-cp311-cp311-win32.whl", hash = "sha256:4420cf9d179ec8dfe4be10e7d0fe47d6d606485512ea2265b0d8c5113372771b", size = 428868 },
    { url = "https://files.pythonhosted.org/packages/10/97/ad2b18700708452400278039272032170246a1bf8ec5d832772372c71f1a/aiohttp-3.12.15-cp311-cp311-win_amd64.whl", hash = "sha256:edd533a07da85baa4b423ee8839e3e91681c7bfa19b04260a469ee94b778bf6d", size = 453273 },
]

[[package]]
name = "aiohttp-retry"
version = "2.9.1"
source = { registry = "https://pypi.org/simple" }
dependencies = [
    { name = "aiohttp" },
]
sdist = { url = "https://files.pythonhosted.org/packages/9d/61/ebda4d8e3d8cfa1fd3db0fb428db2dd7461d5742cea35178277ad180b033/aiohttp_retry-2.9.1.tar.gz", hash = "sha256:8eb75e904ed4ee5c2ec242fefe85bf04240f685391c4879d8f541d6028ff01f1", size = 13608 }
wheels = [
    { url = "https://files.pythonhosted.org/packages/1a/99/84ba7273339d0f3dfa57901b846489d2e5c2cd731470167757f1935fffbd/aiohttp_retry-2.9.1-py3-none-any.whl", hash = "sha256:66d2759d1921838256a05a3f80ad7e724936f083e35be5abb5e16eed6be6dc54", size = 9981 },
]

[[package]]
name = "aiokafka"
version = "0.12.0"
source = { registry = "https://pypi.org/simple" }
dependencies = [
    { name = "async-timeout" },
    { name = "packaging" },
    { name = "typing-extensions" },
]
sdist = { url = "https://files.pythonhosted.org/packages/65/ca/42a962033e6a7926dcb789168bce81d0181ef4ddabce454d830b7e62370e/aiokafka-0.12.0.tar.gz", hash = "sha256:62423895b866f95b5ed8d88335295a37cc5403af64cb7cb0e234f88adc2dff94", size = 564955 }
wheels = [
    { url = "https://files.pythonhosted.org/packages/b3/7b/8faf3ae26f43b2dcc66f45665bd243c9f736e71df04e45da5836bb7a7be4/aiokafka-0.12.0-cp311-cp311-macosx_10_9_x86_64.whl", hash = "sha256:ddc5308c43d48af883667e2f950a0a9739ce2c9bfe69a0b55dc234f58b1b42d6", size = 375692 },
    { url = "https://files.pythonhosted.org/packages/fe/6c/c1ce38a225dfa04078f29d8734f13e483146cc2e30dbf6d13b75c2aa0724/aiokafka-0.12.0-cp311-cp311-macosx_11_0_arm64.whl", hash = "sha256:ff63689cafcd6dd642a15de75b7ae121071d6162cccba16d091bcb28b3886307", size = 372335 },
    { url = "https://files.pythonhosted.org/packages/7d/bc/c5d2315e2f04768f585e31e6bd0a1fb9ed054a54c124c17087fdff507a13/aiokafka-0.12.0-cp311-cp311-manylinux_2_17_aarch64.manylinux2014_aarch64.whl", hash = "sha256:24633931e05a9dc80555a2f845572b6845d2dcb1af12de27837b8602b1b8bc74", size = 1141449 },
    { url = "https://files.pythonhosted.org/packages/dc/42/607caffc39b1fb2be288fa2c72e72b352872362699b6e7473189fee065b9/aiokafka-0.12.0-cp311-cp311-manylinux_2_17_x86_64.manylinux2014_x86_64.whl", hash = "sha256:42b2436c7c69384d210e9169fbfe339d9f49dbdcfddd8d51c79b9877de545e33", size = 1155398 },
    { url = "https://files.pythonhosted.org/packages/f9/4e/e7a4900180ff18f8468b1a1d6da821f67162409aa86eb53fdcb6bb1c5016/aiokafka-0.12.0-cp311-cp311-win32.whl", hash = "sha256:90511a2c4cf5f343fc2190575041fbc70171654ab0dae64b3bbabd012613bfa7", size = 348578 },
    { url = "https://files.pythonhosted.org/packages/12/e6/101e7b13e1a4bce745be927bcecf7d9dddd68c57bbd876e31697e60fdc8d/aiokafka-0.12.0-cp311-cp311-win_amd64.whl", hash = "sha256:04c8ad27d04d6c53a1859687015a5f4e58b1eb221e8a7342d6c6b04430def53e", size = 368368 },
]

[[package]]
name = "aiosignal"
version = "1.4.0"
source = { registry = "https://pypi.org/simple" }
dependencies = [
    { name = "frozenlist" },
    { name = "typing-extensions" },
]
sdist = { url = "https://files.pythonhosted.org/packages/61/62/06741b579156360248d1ec624842ad0edf697050bbaf7c3e46394e106ad1/aiosignal-1.4.0.tar.gz", hash = "sha256:f47eecd9468083c2029cc99945502cb7708b082c232f9aca65da147157b251c7", size = 25007 }
wheels = [
    { url = "https://files.pythonhosted.org/packages/fb/76/641ae371508676492379f16e2fa48f4e2c11741bd63c48be4b12a6b09cba/aiosignal-1.4.0-py3-none-any.whl", hash = "sha256:053243f8b92b990551949e63930a839ff0cf0b0ebbe0597b0f3fb19e1a0fe82e", size = 7490 },
]

[[package]]
name = "alembic"
version = "1.16.5"
source = { registry = "https://pypi.org/simple" }
dependencies = [
    { name = "mako" },
    { name = "sqlalchemy" },
    { name = "typing-extensions" },
]
sdist = { url = "https://files.pythonhosted.org/packages/9a/ca/4dc52902cf3491892d464f5265a81e9dff094692c8a049a3ed6a05fe7ee8/alembic-1.16.5.tar.gz", hash = "sha256:a88bb7f6e513bd4301ecf4c7f2206fe93f9913f9b48dac3b78babde2d6fe765e", size = 1969868 }
wheels = [
    { url = "https://files.pythonhosted.org/packages/39/4a/4c61d4c84cfd9befb6fa08a702535b27b21fff08c946bc2f6139decbf7f7/alembic-1.16.5-py3-none-any.whl", hash = "sha256:e845dfe090c5ffa7b92593ae6687c5cb1a101e91fa53868497dbd79847f9dbe3", size = 247355 },
]

[[package]]
name = "altair"
version = "4.2.2"
source = { registry = "https://pypi.org/simple" }
dependencies = [
    { name = "entrypoints" },
    { name = "jinja2" },
    { name = "jsonschema" },
    { name = "numpy" },
    { name = "pandas" },
    { name = "toolz" },
]
sdist = { url = "https://files.pythonhosted.org/packages/ec/bf/781b607da4c1a2a7211cd570bd7e22e0accd4deaf1074c32ac7344a09339/altair-4.2.2.tar.gz", hash = "sha256:39399a267c49b30d102c10411e67ab26374156a84b1aeb9fcd15140429ba49c5", size = 740430 }
wheels = [
    { url = "https://files.pythonhosted.org/packages/18/62/47452306e84d4d2e67f9c559380aeb230f5e6ca84fafb428dd36b96a99ba/altair-4.2.2-py3-none-any.whl", hash = "sha256:8b45ebeaf8557f2d760c5c77b79f02ae12aee7c46c27c06014febab6f849bc87", size = 813630 },
]

[[package]]
name = "amqp"
version = "5.3.1"
source = { registry = "https://pypi.org/simple" }
dependencies = [
    { name = "vine" },
]
sdist = { url = "https://files.pythonhosted.org/packages/79/fc/ec94a357dfc6683d8c86f8b4cfa5416a4c36b28052ec8260c77aca96a443/amqp-5.3.1.tar.gz", hash = "sha256:cddc00c725449522023bad949f70fff7b48f0b1ade74d170a6f10ab044739432", size = 129013 }
wheels = [
    { url = "https://files.pythonhosted.org/packages/26/99/fc813cd978842c26c82534010ea849eee9ab3a13ea2b74e95cb9c99e747b/amqp-5.3.1-py3-none-any.whl", hash = "sha256:43b3319e1b4e7d1251833a93d672b4af1e40f3d632d479b98661a95f117880a2", size = 50944 },
]

[[package]]
name = "annotated-types"
version = "0.7.0"
source = { registry = "https://pypi.org/simple" }
sdist = { url = "https://files.pythonhosted.org/packages/ee/67/531ea369ba64dcff5ec9c3402f9f51bf748cec26dde048a2f973a4eea7f5/annotated_types-0.7.0.tar.gz", hash = "sha256:aff07c09a53a08bc8cfccb9c85b05f1aa9a2a6f23728d790723543408344ce89", size = 16081 }
wheels = [
    { url = "https://files.pythonhosted.org/packages/78/b6/6307fbef88d9b5ee7421e68d78a9f162e0da4900bc5f5793f6d3d0e34fb8/annotated_types-0.7.0-py3-none-any.whl", hash = "sha256:1f02e8b43a8fbbc3f3e0d4f0f4bfc8131bcb4eebe8849b8e5c773f3a1c582a53", size = 13643 },
]

[[package]]
name = "antlr4-python3-runtime"
version = "4.9.3"
source = { registry = "https://pypi.org/simple" }
sdist = { url = "https://files.pythonhosted.org/packages/3e/38/7859ff46355f76f8d19459005ca000b6e7012f2f1ca597746cbcd1fbfe5e/antlr4-python3-runtime-4.9.3.tar.gz", hash = "sha256:f224469b4168294902bb1efa80a8bf7855f24c99aef99cbefc1bcd3cce77881b", size = 117034 }

[[package]]
name = "anyio"
version = "4.10.0"
source = { registry = "https://pypi.org/simple" }
dependencies = [
    { name = "idna" },
    { name = "sniffio" },
    { name = "typing-extensions" },
]
sdist = { url = "https://files.pythonhosted.org/packages/f1/b4/636b3b65173d3ce9a38ef5f0522789614e590dab6a8d505340a4efe4c567/anyio-4.10.0.tar.gz", hash = "sha256:3f3fae35c96039744587aa5b8371e7e8e603c0702999535961dd336026973ba6", size = 213252 }
wheels = [
    { url = "https://files.pythonhosted.org/packages/6f/12/e5e0282d673bb9746bacfb6e2dba8719989d3660cdb2ea79aee9a9651afb/anyio-4.10.0-py3-none-any.whl", hash = "sha256:60e474ac86736bbfd6f210f7a61218939c318f43f9972497381f1c5e930ed3d1", size = 107213 },
]

[[package]]
name = "appdirs"
version = "1.4.4"
source = { registry = "https://pypi.org/simple" }
sdist = { url = "https://files.pythonhosted.org/packages/d7/d8/05696357e0311f5b5c316d7b95f46c669dd9c15aaeecbb48c7d0aeb88c40/appdirs-1.4.4.tar.gz", hash = "sha256:7d5d0167b2b1ba821647616af46a749d1c653740dd0d2415100fe26e27afdf41", size = 13470 }
wheels = [
    { url = "https://files.pythonhosted.org/packages/3b/00/2344469e2084fb287c2e0b57b72910309874c3245463acd6cf5e3db69324/appdirs-1.4.4-py2.py3-none-any.whl", hash = "sha256:a841dacd6b99318a741b166adb07e19ee71a274450e68237b4650ca1055ab128", size = 9566 },
]

[[package]]
name = "argcomplete"
version = "3.6.2"
source = { registry = "https://pypi.org/simple" }
sdist = { url = "https://files.pythonhosted.org/packages/16/0f/861e168fc813c56a78b35f3c30d91c6757d1fd185af1110f1aec784b35d0/argcomplete-3.6.2.tar.gz", hash = "sha256:d0519b1bc867f5f4f4713c41ad0aba73a4a5f007449716b16f385f2166dc6adf", size = 73403 }
wheels = [
    { url = "https://files.pythonhosted.org/packages/31/da/e42d7a9d8dd33fa775f467e4028a47936da2f01e4b0e561f9ba0d74cb0ca/argcomplete-3.6.2-py3-none-any.whl", hash = "sha256:65b3133a29ad53fb42c48cf5114752c7ab66c1c38544fdf6460f450c09b42591", size = 43708 },
]

[[package]]
name = "asgiref"
version = "3.9.2"
source = { registry = "https://pypi.org/simple" }
sdist = { url = "https://files.pythonhosted.org/packages/7f/bf/0f3ecda32f1cb3bf1dca480aca08a7a8a3bdc4bed2343a103f30731565c9/asgiref-3.9.2.tar.gz", hash = "sha256:a0249afacb66688ef258ffe503528360443e2b9a8d8c4581b6ebefa58c841ef1", size = 36894 }
wheels = [
    { url = "https://files.pythonhosted.org/packages/c7/d1/69d02ce34caddb0a7ae088b84c356a625a93cd4ff57b2f97644c03fad905/asgiref-3.9.2-py3-none-any.whl", hash = "sha256:0b61526596219d70396548fc003635056856dba5d0d086f86476f10b33c75960", size = 23788 },
]

[[package]]
name = "astroid"
version = "3.3.11"
source = { registry = "https://pypi.org/simple" }
sdist = { url = "https://files.pythonhosted.org/packages/18/74/dfb75f9ccd592bbedb175d4a32fc643cf569d7c218508bfbd6ea7ef9c091/astroid-3.3.11.tar.gz", hash = "sha256:1e5a5011af2920c7c67a53f65d536d65bfa7116feeaf2354d8b94f29573bb0ce", size = 400439 }
wheels = [
    { url = "https://files.pythonhosted.org/packages/af/0f/3b8fdc946b4d9cc8cc1e8af42c4e409468c84441b933d037e101b3d72d86/astroid-3.3.11-py3-none-any.whl", hash = "sha256:54c760ae8322ece1abd213057c4b5bba7c49818853fc901ef09719a60dbf9dec", size = 275612 },
]

[[package]]
name = "async-timeout"
version = "5.0.1"
source = { registry = "https://pypi.org/simple" }
sdist = { url = "https://files.pythonhosted.org/packages/a5/ae/136395dfbfe00dfc94da3f3e136d0b13f394cba8f4841120e34226265780/async_timeout-5.0.1.tar.gz", hash = "sha256:d9321a7a3d5a6a5e187e824d2fa0793ce379a202935782d555d6e9d2735677d3", size = 9274 }
wheels = [
    { url = "https://files.pythonhosted.org/packages/fe/ba/e2081de779ca30d473f21f5b30e0e737c438205440784c7dfc81efc2b029/async_timeout-5.0.1-py3-none-any.whl", hash = "sha256:39e3809566ff85354557ec2398b55e096c8364bacac9405a7a1fa429e77fe76c", size = 6233 },
]

[[package]]
name = "asyncssh"
version = "2.21.0"
source = { registry = "https://pypi.org/simple" }
dependencies = [
    { name = "cryptography" },
    { name = "typing-extensions" },
]
sdist = { url = "https://files.pythonhosted.org/packages/e8/d6/823ed5a227f7da70b33681e49eec4a36fae31b9296b27a8d6aead2bd3f77/asyncssh-2.21.0.tar.gz", hash = "sha256:450fe13bb8d86a8f4e7d7b5fafce7791181ca3e7c92e15bbc45dfb25866e48b3", size = 539740 }
wheels = [
    { url = "https://files.pythonhosted.org/packages/99/56/db25216aa7f385ec71fdc489af80812171515cddbe68c0e515e98a291390/asyncssh-2.21.0-py3-none-any.whl", hash = "sha256:cf7f3dfa52b2cb4ad31f0d77ff0d0a8fdd850203da84a0e72e62c36fdd4daf4b", size = 374919 },
]

[[package]]
name = "atpublic"
version = "6.0.1"
source = { registry = "https://pypi.org/simple" }
sdist = { url = "https://files.pythonhosted.org/packages/20/40/e686038a07af08e8462a71dc9201867ffdde408b4d93be90a4ad0fbc83ef/atpublic-6.0.1.tar.gz", hash = "sha256:718932844f5bdfdf5d80ad4c64e13964f22274b4f8937d54a8d3811d6bc5dc05", size = 17520 }
wheels = [
    { url = "https://files.pythonhosted.org/packages/cd/37/66f9fcdd6a56ab3da53291c7501890246c39bc7b5891e27cd956efe127ca/atpublic-6.0.1-py3-none-any.whl", hash = "sha256:f9a23902faf5ca1fdc6436b3712d79452f71abc61a810d22be1f31b40a8004c5", size = 6421 },
]

[[package]]
name = "attrs"
version = "25.3.0"
source = { registry = "https://pypi.org/simple" }
sdist = { url = "https://files.pythonhosted.org/packages/5a/b0/1367933a8532ee6ff8d63537de4f1177af4bff9f3e829baf7331f595bb24/attrs-25.3.0.tar.gz", hash = "sha256:75d7cefc7fb576747b2c81b4442d4d4a1ce0900973527c011d1030fd3bf4af1b", size = 812032 }
wheels = [
    { url = "https://files.pythonhosted.org/packages/77/06/bb80f5f86020c4551da315d78b3ab75e8228f89f0162f2c3a819e407941a/attrs-25.3.0-py3-none-any.whl", hash = "sha256:427318ce031701fea540783410126f03899a97ffc6f61596ad581ac2e40e3bc3", size = 63815 },
]

[[package]]
name = "azure-common"
version = "1.1.28"
source = { registry = "https://pypi.org/simple" }
sdist = { url = "https://files.pythonhosted.org/packages/3e/71/f6f71a276e2e69264a97ad39ef850dca0a04fce67b12570730cb38d0ccac/azure-common-1.1.28.zip", hash = "sha256:4ac0cd3214e36b6a1b6a442686722a5d8cc449603aa833f3f0f40bda836704a3", size = 20914 }
wheels = [
    { url = "https://files.pythonhosted.org/packages/62/55/7f118b9c1b23ec15ca05d15a578d8207aa1706bc6f7c87218efffbbf875d/azure_common-1.1.28-py2.py3-none-any.whl", hash = "sha256:5c12d3dcf4ec20599ca6b0d3e09e86e146353d443e7fcc050c9a19c1f9df20ad", size = 14462 },
]

[[package]]
name = "azure-core"
version = "1.35.1"
source = { registry = "https://pypi.org/simple" }
dependencies = [
    { name = "requests" },
    { name = "six" },
    { name = "typing-extensions" },
]
sdist = { url = "https://files.pythonhosted.org/packages/15/6b/2653adc0f33adba8f11b1903701e6b1c10d34ce5d8e25dfa13a422f832b0/azure_core-1.35.1.tar.gz", hash = "sha256:435d05d6df0fff2f73fb3c15493bb4721ede14203f1ff1382aa6b6b2bdd7e562", size = 345290 }
wheels = [
    { url = "https://files.pythonhosted.org/packages/27/52/805980aa1ba18282077c484dba634ef0ede1e84eec8be9c92b2e162d0ed6/azure_core-1.35.1-py3-none-any.whl", hash = "sha256:12da0c9e08e48e198f9158b56ddbe33b421477e1dc98c2e1c8f9e254d92c468b", size = 211800 },
]

[[package]]
name = "azure-graphrbac"
version = "0.61.2"
source = { registry = "https://pypi.org/simple" }
dependencies = [
    { name = "azure-common" },
    { name = "msrest" },
    { name = "msrestazure" },
]
sdist = { url = "https://files.pythonhosted.org/packages/f9/bd/421cc9c208a47983adfaa63ce045d241c3b4580ddd217a4caa9a71c15775/azure_graphrbac-0.61.2.tar.gz", hash = "sha256:fb25b03307e17f739c81ad6bd3e9b57c57843686031f0f214b65158447c773dd", size = 47651 }
wheels = [
    { url = "https://files.pythonhosted.org/packages/93/22/3f502f6439780fbb1d365730405a95944847fbfa3faed49e5675c4a854bd/azure_graphrbac-0.61.2-py2.py3-none-any.whl", hash = "sha256:7a204554aa933684b09df3e17669fe31aa307d33b9bfb44595fe0ad5b99900d4", size = 142453 },
]

[[package]]
name = "azure-mgmt-authorization"
version = "4.0.0"
source = { registry = "https://pypi.org/simple" }
dependencies = [
    { name = "azure-common" },
    { name = "azure-mgmt-core" },
    { name = "isodate" },
]
sdist = { url = "https://files.pythonhosted.org/packages/9e/ab/e79874f166eed24f4456ce4d532b29a926fb4c798c2c609eefd916a3f73d/azure-mgmt-authorization-4.0.0.zip", hash = "sha256:69b85abc09ae64fc72975bd43431170d8c7eb5d166754b98aac5f3845de57dc4", size = 1134795 }
wheels = [
    { url = "https://files.pythonhosted.org/packages/32/b3/8ec1268082f4d20cc8bf723a1a8e6b9e330bcc338a4dbcee9c7737e9dc1c/azure_mgmt_authorization-4.0.0-py3-none-any.whl", hash = "sha256:d8feeb3842e6ddf1a370963ca4f61fb6edc124e8997b807dd025bc9b2379cd1a", size = 1072620 },
]

[[package]]
name = "azure-mgmt-containerregistry"
version = "13.0.0"
source = { registry = "https://pypi.org/simple" }
dependencies = [
    { name = "azure-common" },
    { name = "azure-mgmt-core" },
    { name = "isodate" },
    { name = "typing-extensions" },
]
sdist = { url = "https://files.pythonhosted.org/packages/51/1d/a825a2cefb384804a9b2ae8519b7e72c74d1c82e68e056a1a90fafddf539/azure_mgmt_containerregistry-13.0.0.tar.gz", hash = "sha256:af723f37a536919bd67b6772024c469cc2a017be7f31949bf41caae16f0e8dce", size = 866048 }
wheels = [
    { url = "https://files.pythonhosted.org/packages/c6/33/36227c671743061e975a5dec9175674d7bfd11a67f780e23280c22c74054/azure_mgmt_containerregistry-13.0.0-py3-none-any.whl", hash = "sha256:52f7c854f3ebb6c5c1748c1e81f25bae56729277098801a219ca6aba2d03b3e7", size = 1358856 },
]

[[package]]
name = "azure-mgmt-core"
version = "1.6.0"
source = { registry = "https://pypi.org/simple" }
dependencies = [
    { name = "azure-core" },
]
sdist = { url = "https://files.pythonhosted.org/packages/3e/99/fa9e7551313d8c7099c89ebf3b03cd31beb12e1b498d575aa19bb59a5d04/azure_mgmt_core-1.6.0.tar.gz", hash = "sha256:b26232af857b021e61d813d9f4ae530465255cb10b3dde945ad3743f7a58e79c", size = 30818 }
wheels = [
    { url = "https://files.pythonhosted.org/packages/a0/26/c79f962fd3172b577b6f38685724de58b6b4337a51d3aad316a43a4558c6/azure_mgmt_core-1.6.0-py3-none-any.whl", hash = "sha256:0460d11e85c408b71c727ee1981f74432bc641bb25dfcf1bb4e90a49e776dbc4", size = 29310 },
]

[[package]]
name = "azure-mgmt-keyvault"
version = "11.0.0"
source = { registry = "https://pypi.org/simple" }
dependencies = [
    { name = "azure-common" },
    { name = "azure-mgmt-core" },
    { name = "isodate" },
    { name = "typing-extensions" },
]
sdist = { url = "https://files.pythonhosted.org/packages/9f/d3/9e8d31aaedfb37efd20c8a9ac420b07cdb5c3d2f19c3452c9cdcb082dad6/azure_mgmt_keyvault-11.0.0.tar.gz", hash = "sha256:fcfb1366852926f2a311e1bc6e6a786eb8a8a1fd46e6025d4c114ede2cb4642e", size = 187547 }
wheels = [
    { url = "https://files.pythonhosted.org/packages/9b/24/87c592517bbf97daf1897a271c8713ad1afd888b05db1fb48d7428cc8ee7/azure_mgmt_keyvault-11.0.0-py3-none-any.whl", hash = "sha256:abff0023a1c1b8033f3d4800cac996bf2b5470bd9c5ab71470c3184d7e8f0654", size = 308775 },
]

[[package]]
name = "azure-mgmt-network"
version = "29.0.0"
source = { registry = "https://pypi.org/simple" }
dependencies = [
    { name = "azure-common" },
    { name = "azure-mgmt-core" },
    { name = "isodate" },
    { name = "typing-extensions" },
]
sdist = { url = "https://files.pythonhosted.org/packages/19/b6/fbd5320047659af1bd26aa55529dbe5a8c2faeeb62a8aadc72e1dd88f66c/azure_mgmt_network-29.0.0.tar.gz", hash = "sha256:577fbc76a195f744b97bac4275e11279f7f3e63c659d98773f3b4a9a6e0943b9", size = 684284 }
wheels = [
    { url = "https://files.pythonhosted.org/packages/20/93/949392272f177f8e92dcb916afd20f67ceae62998e798e4a3d98c5f59af3/azure_mgmt_network-29.0.0-py3-none-any.whl", hash = "sha256:c04dc0d9f6b936abe4ec7c5fa9cee1514795b1f84d2742dead2115dcde33476c", size = 608014 },
]

[[package]]
name = "azure-mgmt-resource"
version = "24.0.0"
source = { registry = "https://pypi.org/simple" }
dependencies = [
    { name = "azure-common" },
    { name = "azure-mgmt-core" },
    { name = "isodate" },
    { name = "typing-extensions" },
]
sdist = { url = "https://files.pythonhosted.org/packages/50/4c/b27a3dfbedebbcc8e346a956a803528bd94a19fdf14b1de4bd781b03a6cc/azure_mgmt_resource-24.0.0.tar.gz", hash = "sha256:cf6b8995fcdd407ac9ff1dd474087129429a1d90dbb1ac77f97c19b96237b265", size = 3030022 }
wheels = [
    { url = "https://files.pythonhosted.org/packages/14/18/f047cb553dad6fdb65c625c4fe48552e043c4e9a859416a70c5047d07475/azure_mgmt_resource-24.0.0-py3-none-any.whl", hash = "sha256:27b32cd223e2784269f5a0db3c282042886ee4072d79cedc638438ece7cd0df4", size = 3613790 },
]

[[package]]
name = "azure-mgmt-storage"
version = "23.0.0"
source = { registry = "https://pypi.org/simple" }
dependencies = [
    { name = "azure-common" },
    { name = "azure-mgmt-core" },
    { name = "isodate" },
    { name = "typing-extensions" },
]
sdist = { url = "https://files.pythonhosted.org/packages/7b/97/4f755ec553d95c293390a2871c22bb385f5cde9e0c7709a8ebc2bffa81df/azure_mgmt_storage-23.0.0.tar.gz", hash = "sha256:1c5954d59bddcb979d05bc49e431716a6e2b2f756909b96ba7c43261072afcbf", size = 209641 }
wheels = [
    { url = "https://files.pythonhosted.org/packages/81/5c/516e071f971e1095d06e3b7741361ae678eea8d9617758bfcb462dcbf2ef/azure_mgmt_storage-23.0.0-py3-none-any.whl", hash = "sha256:2775e98bf84ebe4af193154accd789855bf5f2169b64b6966a2da585badc6470", size = 286484 },
]

[[package]]
name = "azureml-core"
version = "1.60.0.post1"
source = { registry = "https://pypi.org/simple" }
dependencies = [
    { name = "adal" },
    { name = "argcomplete" },
    { name = "azure-common" },
    { name = "azure-core" },
    { name = "azure-graphrbac" },
    { name = "azure-mgmt-authorization" },
    { name = "azure-mgmt-containerregistry" },
    { name = "azure-mgmt-keyvault" },
    { name = "azure-mgmt-network" },
    { name = "azure-mgmt-resource" },
    { name = "azure-mgmt-storage" },
    { name = "backports-tempfile" },
    { name = "contextlib2" },
    { name = "docker" },
    { name = "humanfriendly" },
    { name = "jmespath" },
    { name = "jsonpickle" },
    { name = "knack" },
    { name = "msal" },
    { name = "msal-extensions" },
    { name = "msrest" },
    { name = "msrestazure" },
    { name = "ndg-httpsclient" },
    { name = "packaging" },
    { name = "paramiko" },
    { name = "pathspec" },
    { name = "pkginfo" },
    { name = "pyjwt" },
    { name = "pyopenssl" },
    { name = "python-dateutil" },
    { name = "pytz" },
    { name = "requests", extra = ["socks"] },
    { name = "secretstorage" },
    { name = "urllib3" },
]
wheels = [
    { url = "https://files.pythonhosted.org/packages/d8/96/83dec2b16a3abba62b7f67acc4eb7ca021329ebd9fba0aef99dd3a1d0610/azureml_core-1.60.0.post1-py3-none-any.whl", hash = "sha256:c82c5b59a5457ffeea96b39ade735f7544ecffc618768813571274863b4c393c", size = 3313980 },
]

[[package]]
name = "backoff"
version = "2.2.1"
source = { registry = "https://pypi.org/simple" }
sdist = { url = "https://files.pythonhosted.org/packages/47/d7/5bbeb12c44d7c4f2fb5b56abce497eb5ed9f34d85701de869acedd602619/backoff-2.2.1.tar.gz", hash = "sha256:03f829f5bb1923180821643f8753b0502c3b682293992485b0eef2807afa5cba", size = 17001 }
wheels = [
    { url = "https://files.pythonhosted.org/packages/df/73/b6e24bd22e6720ca8ee9a85a0c4a2971af8497d8f3193fa05390cbd46e09/backoff-2.2.1-py3-none-any.whl", hash = "sha256:63579f9a0628e06278f7e47b7d7d5b6ce20dc65c5e96a6f3ca99a6adca0396e8", size = 15148 },
]

[[package]]
name = "backports-tempfile"
version = "1.0"
source = { registry = "https://pypi.org/simple" }
dependencies = [
    { name = "backports-weakref" },
]
sdist = { url = "https://files.pythonhosted.org/packages/0d/f9/fa432ec3d185a63d39c20c49e37e163633aaae4009cc79574aecc064d2d0/backports.tempfile-1.0.tar.gz", hash = "sha256:1c648c452e8770d759bdc5a5e2431209be70d25484e1be24876cf2168722c762", size = 10262 }
wheels = [
    { url = "https://files.pythonhosted.org/packages/b4/5c/077f910632476281428fe254807952eb47ca78e720d059a46178c541e669/backports.tempfile-1.0-py2.py3-none-any.whl", hash = "sha256:05aa50940946f05759696156a8c39be118169a0e0f94a49d0bb106503891ff54", size = 4398 },
]

[[package]]
name = "backports-weakref"
version = "1.0.post1"
source = { registry = "https://pypi.org/simple" }
sdist = { url = "https://files.pythonhosted.org/packages/12/ab/cf35cf43a4a6215e3255cf2e49c77d5ba1e9c733af2aa3ec1ca9c4d02592/backports.weakref-1.0.post1.tar.gz", hash = "sha256:bc4170a29915f8b22c9e7c4939701859650f2eb84184aee80da329ac0b9825c2", size = 10574 }
wheels = [
    { url = "https://files.pythonhosted.org/packages/88/ec/f598b633c3d5ffe267aaada57d961c94fdfa183c5c3ebda2b6d151943db6/backports.weakref-1.0.post1-py2.py3-none-any.whl", hash = "sha256:81bc9b51c0abc58edc76aefbbc68c62a787918ffe943a37947e162c3f8e19e82", size = 5237 },
]

[[package]]
name = "bcrypt"
version = "4.3.0"
source = { registry = "https://pypi.org/simple" }
sdist = { url = "https://files.pythonhosted.org/packages/bb/5d/6d7433e0f3cd46ce0b43cd65e1db465ea024dbb8216fb2404e919c2ad77b/bcrypt-4.3.0.tar.gz", hash = "sha256:3a3fd2204178b6d2adcf09cb4f6426ffef54762577a7c9b54c159008cb288c18", size = 25697 }
wheels = [
    { url = "https://files.pythonhosted.org/packages/11/22/5ada0b9af72b60cbc4c9a399fdde4af0feaa609d27eb0adc61607997a3fa/bcrypt-4.3.0-cp38-abi3-macosx_10_12_universal2.whl", hash = "sha256:f81b0ed2639568bf14749112298f9e4e2b28853dab50a8b357e31798686a036d", size = 498019 },
    { url = "https://files.pythonhosted.org/packages/b8/8c/252a1edc598dc1ce57905be173328eda073083826955ee3c97c7ff5ba584/bcrypt-4.3.0-cp38-abi3-manylinux_2_17_aarch64.manylinux2014_aarch64.whl", hash = "sha256:864f8f19adbe13b7de11ba15d85d4a428c7e2f344bac110f667676a0ff84924b", size = 279174 },
    { url = "https://files.pythonhosted.org/packages/29/5b/4547d5c49b85f0337c13929f2ccbe08b7283069eea3550a457914fc078aa/bcrypt-4.3.0-cp38-abi3-manylinux_2_17_x86_64.manylinux2014_x86_64.whl", hash = "sha256:3e36506d001e93bffe59754397572f21bb5dc7c83f54454c990c74a468cd589e", size = 283870 },
    { url = "https://files.pythonhosted.org/packages/be/21/7dbaf3fa1745cb63f776bb046e481fbababd7d344c5324eab47f5ca92dd2/bcrypt-4.3.0-cp38-abi3-manylinux_2_28_aarch64.whl", hash = "sha256:842d08d75d9fe9fb94b18b071090220697f9f184d4547179b60734846461ed59", size = 279601 },
    { url = "https://files.pythonhosted.org/packages/6d/64/e042fc8262e971347d9230d9abbe70d68b0a549acd8611c83cebd3eaec67/bcrypt-4.3.0-cp38-abi3-manylinux_2_28_armv7l.manylinux_2_31_armv7l.whl", hash = "sha256:7c03296b85cb87db865d91da79bf63d5609284fc0cab9472fdd8367bbd830753", size = 297660 },
    { url = "https://files.pythonhosted.org/packages/50/b8/6294eb84a3fef3b67c69b4470fcdd5326676806bf2519cda79331ab3c3a9/bcrypt-4.3.0-cp38-abi3-manylinux_2_28_x86_64.whl", hash = "sha256:62f26585e8b219cdc909b6a0069efc5e4267e25d4a3770a364ac58024f62a761", size = 284083 },
    { url = "https://files.pythonhosted.org/packages/62/e6/baff635a4f2c42e8788fe1b1633911c38551ecca9a749d1052d296329da6/bcrypt-4.3.0-cp38-abi3-manylinux_2_34_aarch64.whl", hash = "sha256:beeefe437218a65322fbd0069eb437e7c98137e08f22c4660ac2dc795c31f8bb", size = 279237 },
    { url = "https://files.pythonhosted.org/packages/39/48/46f623f1b0c7dc2e5de0b8af5e6f5ac4cc26408ac33f3d424e5ad8da4a90/bcrypt-4.3.0-cp38-abi3-manylinux_2_34_x86_64.whl", hash = "sha256:97eea7408db3a5bcce4a55d13245ab3fa566e23b4c67cd227062bb49e26c585d", size = 283737 },
    { url = "https://files.pythonhosted.org/packages/49/8b/70671c3ce9c0fca4a6cc3cc6ccbaa7e948875a2e62cbd146e04a4011899c/bcrypt-4.3.0-cp38-abi3-musllinux_1_1_aarch64.whl", hash = "sha256:191354ebfe305e84f344c5964c7cd5f924a3bfc5d405c75ad07f232b6dffb49f", size = 312741 },
    { url = "https://files.pythonhosted.org/packages/27/fb/910d3a1caa2d249b6040a5caf9f9866c52114d51523ac2fb47578a27faee/bcrypt-4.3.0-cp38-abi3-musllinux_1_1_x86_64.whl", hash = "sha256:41261d64150858eeb5ff43c753c4b216991e0ae16614a308a15d909503617732", size = 316472 },
    { url = "https://files.pythonhosted.org/packages/dc/cf/7cf3a05b66ce466cfb575dbbda39718d45a609daa78500f57fa9f36fa3c0/bcrypt-4.3.0-cp38-abi3-musllinux_1_2_aarch64.whl", hash = "sha256:33752b1ba962ee793fa2b6321404bf20011fe45b9afd2a842139de3011898fef", size = 343606 },
    { url = "https://files.pythonhosted.org/packages/e3/b8/e970ecc6d7e355c0d892b7f733480f4aa8509f99b33e71550242cf0b7e63/bcrypt-4.3.0-cp38-abi3-musllinux_1_2_x86_64.whl", hash = "sha256:50e6e80a4bfd23a25f5c05b90167c19030cf9f87930f7cb2eacb99f45d1c3304", size = 362867 },
    { url = "https://files.pythonhosted.org/packages/a9/97/8d3118efd8354c555a3422d544163f40d9f236be5b96c714086463f11699/bcrypt-4.3.0-cp38-abi3-win32.whl", hash = "sha256:67a561c4d9fb9465ec866177e7aebcad08fe23aaf6fbd692a6fab69088abfc51", size = 160589 },
    { url = "https://files.pythonhosted.org/packages/29/07/416f0b99f7f3997c69815365babbc2e8754181a4b1899d921b3c7d5b6f12/bcrypt-4.3.0-cp38-abi3-win_amd64.whl", hash = "sha256:584027857bc2843772114717a7490a37f68da563b3620f78a849bcb54dc11e62", size = 152794 },
    { url = "https://files.pythonhosted.org/packages/6e/c1/3fa0e9e4e0bfd3fd77eb8b52ec198fd6e1fd7e9402052e43f23483f956dd/bcrypt-4.3.0-cp39-abi3-macosx_10_12_universal2.whl", hash = "sha256:0d3efb1157edebfd9128e4e46e2ac1a64e0c1fe46fb023158a407c7892b0f8c3", size = 498969 },
    { url = "https://files.pythonhosted.org/packages/ce/d4/755ce19b6743394787fbd7dff6bf271b27ee9b5912a97242e3caf125885b/bcrypt-4.3.0-cp39-abi3-manylinux_2_17_aarch64.manylinux2014_aarch64.whl", hash = "sha256:08bacc884fd302b611226c01014eca277d48f0a05187666bca23aac0dad6fe24", size = 279158 },
    { url = "https://files.pythonhosted.org/packages/9b/5d/805ef1a749c965c46b28285dfb5cd272a7ed9fa971f970435a5133250182/bcrypt-4.3.0-cp39-abi3-manylinux_2_17_x86_64.manylinux2014_x86_64.whl", hash = "sha256:f6746e6fec103fcd509b96bacdfdaa2fbde9a553245dbada284435173a6f1aef", size = 284285 },
    { url = "https://files.pythonhosted.org/packages/ab/2b/698580547a4a4988e415721b71eb45e80c879f0fb04a62da131f45987b96/bcrypt-4.3.0-cp39-abi3-manylinux_2_28_aarch64.whl", hash = "sha256:afe327968aaf13fc143a56a3360cb27d4ad0345e34da12c7290f1b00b8fe9a8b", size = 279583 },
    { url = "https://files.pythonhosted.org/packages/f2/87/62e1e426418204db520f955ffd06f1efd389feca893dad7095bf35612eec/bcrypt-4.3.0-cp39-abi3-manylinux_2_28_armv7l.manylinux_2_31_armv7l.whl", hash = "sha256:d9af79d322e735b1fc33404b5765108ae0ff232d4b54666d46730f8ac1a43676", size = 297896 },
    { url = "https://files.pythonhosted.org/packages/cb/c6/8fedca4c2ada1b6e889c52d2943b2f968d3427e5d65f595620ec4c06fa2f/bcrypt-4.3.0-cp39-abi3-manylinux_2_28_x86_64.whl", hash = "sha256:f1e3ffa1365e8702dc48c8b360fef8d7afeca482809c5e45e653af82ccd088c1", size = 284492 },
    { url = "https://files.pythonhosted.org/packages/4d/4d/c43332dcaaddb7710a8ff5269fcccba97ed3c85987ddaa808db084267b9a/bcrypt-4.3.0-cp39-abi3-manylinux_2_34_aarch64.whl", hash = "sha256:3004df1b323d10021fda07a813fd33e0fd57bef0e9a480bb143877f6cba996fe", size = 279213 },
    { url = "https://files.pythonhosted.org/packages/dc/7f/1e36379e169a7df3a14a1c160a49b7b918600a6008de43ff20d479e6f4b5/bcrypt-4.3.0-cp39-abi3-manylinux_2_34_x86_64.whl", hash = "sha256:531457e5c839d8caea9b589a1bcfe3756b0547d7814e9ce3d437f17da75c32b0", size = 284162 },
    { url = "https://files.pythonhosted.org/packages/1c/0a/644b2731194b0d7646f3210dc4d80c7fee3ecb3a1f791a6e0ae6bb8684e3/bcrypt-4.3.0-cp39-abi3-musllinux_1_1_aarch64.whl", hash = "sha256:17a854d9a7a476a89dcef6c8bd119ad23e0f82557afbd2c442777a16408e614f", size = 312856 },
    { url = "https://files.pythonhosted.org/packages/dc/62/2a871837c0bb6ab0c9a88bf54de0fc021a6a08832d4ea313ed92a669d437/bcrypt-4.3.0-cp39-abi3-musllinux_1_1_x86_64.whl", hash = "sha256:6fb1fd3ab08c0cbc6826a2e0447610c6f09e983a281b919ed721ad32236b8b23", size = 316726 },
    { url = "https://files.pythonhosted.org/packages/0c/a1/9898ea3faac0b156d457fd73a3cb9c2855c6fd063e44b8522925cdd8ce46/bcrypt-4.3.0-cp39-abi3-musllinux_1_2_aarch64.whl", hash = "sha256:e965a9c1e9a393b8005031ff52583cedc15b7884fce7deb8b0346388837d6cfe", size = 343664 },
    { url = "https://files.pythonhosted.org/packages/40/f2/71b4ed65ce38982ecdda0ff20c3ad1b15e71949c78b2c053df53629ce940/bcrypt-4.3.0-cp39-abi3-musllinux_1_2_x86_64.whl", hash = "sha256:79e70b8342a33b52b55d93b3a59223a844962bef479f6a0ea318ebbcadf71505", size = 363128 },
    { url = "https://files.pythonhosted.org/packages/11/99/12f6a58eca6dea4be992d6c681b7ec9410a1d9f5cf368c61437e31daa879/bcrypt-4.3.0-cp39-abi3-win32.whl", hash = "sha256:b4d4e57f0a63fd0b358eb765063ff661328f69a04494427265950c71b992a39a", size = 160598 },
    { url = "https://files.pythonhosted.org/packages/a9/cf/45fb5261ece3e6b9817d3d82b2f343a505fd58674a92577923bc500bd1aa/bcrypt-4.3.0-cp39-abi3-win_amd64.whl", hash = "sha256:e53e074b120f2877a35cc6c736b8eb161377caae8925c17688bd46ba56daaa5b", size = 152799 },
    { url = "https://files.pythonhosted.org/packages/4c/b1/1289e21d710496b88340369137cc4c5f6ee036401190ea116a7b4ae6d32a/bcrypt-4.3.0-pp311-pypy311_pp73-manylinux_2_28_aarch64.whl", hash = "sha256:a839320bf27d474e52ef8cb16449bb2ce0ba03ca9f44daba6d93fa1d8828e48a", size = 275103 },
    { url = "https://files.pythonhosted.org/packages/94/41/19be9fe17e4ffc5d10b7b67f10e459fc4eee6ffe9056a88de511920cfd8d/bcrypt-4.3.0-pp311-pypy311_pp73-manylinux_2_28_x86_64.whl", hash = "sha256:bdc6a24e754a555d7316fa4774e64c6c3997d27ed2d1964d55920c7c227bc4ce", size = 280513 },
    { url = "https://files.pythonhosted.org/packages/aa/73/05687a9ef89edebdd8ad7474c16d8af685eb4591c3c38300bb6aad4f0076/bcrypt-4.3.0-pp311-pypy311_pp73-manylinux_2_34_aarch64.whl", hash = "sha256:55a935b8e9a1d2def0626c4269db3fcd26728cbff1e84f0341465c31c4ee56d8", size = 274685 },
    { url = "https://files.pythonhosted.org/packages/63/13/47bba97924ebe86a62ef83dc75b7c8a881d53c535f83e2c54c4bd701e05c/bcrypt-4.3.0-pp311-pypy311_pp73-manylinux_2_34_x86_64.whl", hash = "sha256:57967b7a28d855313a963aaea51bf6df89f833db4320da458e5b3c5ab6d4c938", size = 280110 },
]

[[package]]
name = "billiard"
version = "4.2.1"
source = { registry = "https://pypi.org/simple" }
sdist = { url = "https://files.pythonhosted.org/packages/7c/58/1546c970afcd2a2428b1bfafecf2371d8951cc34b46701bea73f4280989e/billiard-4.2.1.tar.gz", hash = "sha256:12b641b0c539073fc8d3f5b8b7be998956665c4233c7c1fcd66a7e677c4fb36f", size = 155031 }
wheels = [
    { url = "https://files.pythonhosted.org/packages/30/da/43b15f28fe5f9e027b41c539abc5469052e9d48fd75f8ff094ba2a0ae767/billiard-4.2.1-py3-none-any.whl", hash = "sha256:40b59a4ac8806ba2c2369ea98d876bc6108b051c227baffd928c644d15d8f3cb", size = 86766 },
]

[[package]]
name = "black"
version = "25.1.0"
source = { registry = "https://pypi.org/simple" }
dependencies = [
    { name = "click" },
    { name = "mypy-extensions" },
    { name = "packaging" },
    { name = "pathspec" },
    { name = "platformdirs" },
]
sdist = { url = "https://files.pythonhosted.org/packages/94/49/26a7b0f3f35da4b5a65f081943b7bcd22d7002f5f0fb8098ec1ff21cb6ef/black-25.1.0.tar.gz", hash = "sha256:33496d5cd1222ad73391352b4ae8da15253c5de89b93a80b3e2c8d9a19ec2666", size = 649449 }
wheels = [
    { url = "https://files.pythonhosted.org/packages/7e/4f/87f596aca05c3ce5b94b8663dbfe242a12843caaa82dd3f85f1ffdc3f177/black-25.1.0-cp311-cp311-macosx_10_9_x86_64.whl", hash = "sha256:a39337598244de4bae26475f77dda852ea00a93bd4c728e09eacd827ec929df0", size = 1614372 },
    { url = "https://files.pythonhosted.org/packages/e7/d0/2c34c36190b741c59c901e56ab7f6e54dad8df05a6272a9747ecef7c6036/black-25.1.0-cp311-cp311-macosx_11_0_arm64.whl", hash = "sha256:96c1c7cd856bba8e20094e36e0f948718dc688dba4a9d78c3adde52b9e6c2299", size = 1442865 },
    { url = "https://files.pythonhosted.org/packages/21/d4/7518c72262468430ead45cf22bd86c883a6448b9eb43672765d69a8f1248/black-25.1.0-cp311-cp311-manylinux_2_17_x86_64.manylinux2014_x86_64.manylinux_2_28_x86_64.whl", hash = "sha256:bce2e264d59c91e52d8000d507eb20a9aca4a778731a08cfff7e5ac4a4bb7096", size = 1749699 },
    { url = "https://files.pythonhosted.org/packages/58/db/4f5beb989b547f79096e035c4981ceb36ac2b552d0ac5f2620e941501c99/black-25.1.0-cp311-cp311-win_amd64.whl", hash = "sha256:172b1dbff09f86ce6f4eb8edf9dede08b1fce58ba194c87d7a4f1a5aa2f5b3c2", size = 1428028 },
    { url = "https://files.pythonhosted.org/packages/09/71/54e999902aed72baf26bca0d50781b01838251a462612966e9fc4891eadd/black-25.1.0-py3-none-any.whl", hash = "sha256:95e8176dae143ba9097f351d174fdaf0ccd29efb414b362ae3fd72bf0f710717", size = 207646 },
]

[[package]]
name = "blinker"
version = "1.9.0"
source = { registry = "https://pypi.org/simple" }
sdist = { url = "https://files.pythonhosted.org/packages/21/28/9b3f50ce0e048515135495f198351908d99540d69bfdc8c1d15b73dc55ce/blinker-1.9.0.tar.gz", hash = "sha256:b4ce2265a7abece45e7cc896e98dbebe6cead56bcf805a3d23136d145f5445bf", size = 22460 }
wheels = [
    { url = "https://files.pythonhosted.org/packages/10/cb/f2ad4230dc2eb1a74edf38f1a38b9b52277f75bef262d8908e60d957e13c/blinker-1.9.0-py3-none-any.whl", hash = "sha256:ba0efaa9080b619ff2f3459d1d500c57bddea4a6b424b60a91141db6fd2f08bc", size = 8458 },
]

[[package]]
name = "boto3"
version = "1.40.35"
source = { registry = "https://pypi.org/simple" }
dependencies = [
    { name = "botocore" },
    { name = "jmespath" },
    { name = "s3transfer" },
]
sdist = { url = "https://files.pythonhosted.org/packages/08/d0/9082261eb9afbb88896fa2ce018fa10750f32572ab356f13f659761bc5b5/boto3-1.40.35.tar.gz", hash = "sha256:d718df3591c829bcca4c498abb7b09d64d1eecc4e5a2b6cef14b476501211b8a", size = 111563 }
wheels = [
    { url = "https://files.pythonhosted.org/packages/db/26/08d814db09dc46eab747c7ebe1d4af5b5158b68e1d7de82ecc71d419eab3/boto3-1.40.35-py3-none-any.whl", hash = "sha256:f4c1b01dd61e7733b453bca38b004ce030e26ee36e7a3d4a9e45a730b67bc38d", size = 139346 },
]

[[package]]
name = "botocore"
version = "1.40.35"
source = { registry = "https://pypi.org/simple" }
dependencies = [
    { name = "jmespath" },
    { name = "python-dateutil" },
    { name = "urllib3" },
]
sdist = { url = "https://files.pythonhosted.org/packages/da/6f/37f40da07f3cdde367f620874f76b828714409caf8466def65aede6bdf59/botocore-1.40.35.tar.gz", hash = "sha256:67e062752ff579c8cc25f30f9c3a84c72d692516a41a9ee1cf17735767ca78be", size = 14350022 }
wheels = [
    { url = "https://files.pythonhosted.org/packages/42/f4/9942dfb01a8a849daac34b15d5b7ca994c52ef131db2fa3f6e6995f61e0a/botocore-1.40.35-py3-none-any.whl", hash = "sha256:c545de2cbbce161f54ca589fbb677bae14cdbfac7d5f1a27f6a620cb057c26f4", size = 14020774 },
]

[[package]]
name = "brotli"
version = "1.1.0"
source = { registry = "https://pypi.org/simple" }
sdist = { url = "https://files.pythonhosted.org/packages/2f/c2/f9e977608bdf958650638c3f1e28f85a1b075f075ebbe77db8555463787b/Brotli-1.1.0.tar.gz", hash = "sha256:81de08ac11bcb85841e440c13611c00b67d3bf82698314928d0b676362546724", size = 7372270 }
wheels = [
    { url = "https://files.pythonhosted.org/packages/96/12/ad41e7fadd5db55459c4c401842b47f7fee51068f86dd2894dd0dcfc2d2a/Brotli-1.1.0-cp311-cp311-macosx_10_9_universal2.whl", hash = "sha256:a3daabb76a78f829cafc365531c972016e4aa8d5b4bf60660ad8ecee19df7ccc", size = 873068 },
    { url = "https://files.pythonhosted.org/packages/95/4e/5afab7b2b4b61a84e9c75b17814198ce515343a44e2ed4488fac314cd0a9/Brotli-1.1.0-cp311-cp311-macosx_10_9_x86_64.whl", hash = "sha256:c8146669223164fc87a7e3de9f81e9423c67a79d6b3447994dfb9c95da16e2d6", size = 446244 },
    { url = "https://files.pythonhosted.org/packages/9d/e6/f305eb61fb9a8580c525478a4a34c5ae1a9bcb12c3aee619114940bc513d/Brotli-1.1.0-cp311-cp311-manylinux_2_17_aarch64.manylinux2014_aarch64.whl", hash = "sha256:30924eb4c57903d5a7526b08ef4a584acc22ab1ffa085faceb521521d2de32dd", size = 2906500 },
    { url = "https://files.pythonhosted.org/packages/3e/4f/af6846cfbc1550a3024e5d3775ede1e00474c40882c7bf5b37a43ca35e91/Brotli-1.1.0-cp311-cp311-manylinux_2_17_ppc64le.manylinux2014_ppc64le.whl", hash = "sha256:ceb64bbc6eac5a140ca649003756940f8d6a7c444a68af170b3187623b43bebf", size = 2943950 },
    { url = "https://files.pythonhosted.org/packages/b3/e7/ca2993c7682d8629b62630ebf0d1f3bb3d579e667ce8e7ca03a0a0576a2d/Brotli-1.1.0-cp311-cp311-manylinux_2_17_x86_64.manylinux2014_x86_64.whl", hash = "sha256:a469274ad18dc0e4d316eefa616d1d0c2ff9da369af19fa6f3daa4f09671fd61", size = 2918527 },
    { url = "https://files.pythonhosted.org/packages/b3/96/da98e7bedc4c51104d29cc61e5f449a502dd3dbc211944546a4cc65500d3/Brotli-1.1.0-cp311-cp311-manylinux_2_5_i686.manylinux1_i686.manylinux_2_17_i686.manylinux2014_i686.whl", hash = "sha256:524f35912131cc2cabb00edfd8d573b07f2d9f21fa824bd3fb19725a9cf06327", size = 2845489 },
    { url = "https://files.pythonhosted.org/packages/e8/ef/ccbc16947d6ce943a7f57e1a40596c75859eeb6d279c6994eddd69615265/Brotli-1.1.0-cp311-cp311-musllinux_1_1_aarch64.whl", hash = "sha256:5b3cc074004d968722f51e550b41a27be656ec48f8afaeeb45ebf65b561481dd", size = 2914080 },
    { url = "https://files.pythonhosted.org/packages/80/d6/0bd38d758d1afa62a5524172f0b18626bb2392d717ff94806f741fcd5ee9/Brotli-1.1.0-cp311-cp311-musllinux_1_1_i686.whl", hash = "sha256:19c116e796420b0cee3da1ccec3b764ed2952ccfcc298b55a10e5610ad7885f9", size = 2813051 },
    { url = "https://files.pythonhosted.org/packages/14/56/48859dd5d129d7519e001f06dcfbb6e2cf6db92b2702c0c2ce7d97e086c1/Brotli-1.1.0-cp311-cp311-musllinux_1_1_ppc64le.whl", hash = "sha256:510b5b1bfbe20e1a7b3baf5fed9e9451873559a976c1a78eebaa3b86c57b4265", size = 2938172 },
    { url = "https://files.pythonhosted.org/packages/3d/77/a236d5f8cd9e9f4348da5acc75ab032ab1ab2c03cc8f430d24eea2672888/Brotli-1.1.0-cp311-cp311-musllinux_1_1_x86_64.whl", hash = "sha256:a1fd8a29719ccce974d523580987b7f8229aeace506952fa9ce1d53a033873c8", size = 2933023 },
    { url = "https://files.pythonhosted.org/packages/f1/87/3b283efc0f5cb35f7f84c0c240b1e1a1003a5e47141a4881bf87c86d0ce2/Brotli-1.1.0-cp311-cp311-musllinux_1_2_aarch64.whl", hash = "sha256:c247dd99d39e0338a604f8c2b3bc7061d5c2e9e2ac7ba9cc1be5a69cb6cd832f", size = 2935871 },
    { url = "https://files.pythonhosted.org/packages/f3/eb/2be4cc3e2141dc1a43ad4ca1875a72088229de38c68e842746b342667b2a/Brotli-1.1.0-cp311-cp311-musllinux_1_2_i686.whl", hash = "sha256:1b2c248cd517c222d89e74669a4adfa5577e06ab68771a529060cf5a156e9757", size = 2847784 },
    { url = "https://files.pythonhosted.org/packages/66/13/b58ddebfd35edde572ccefe6890cf7c493f0c319aad2a5badee134b4d8ec/Brotli-1.1.0-cp311-cp311-musllinux_1_2_ppc64le.whl", hash = "sha256:2a24c50840d89ded6c9a8fdc7b6ed3692ed4e86f1c4a4a938e1e92def92933e0", size = 3034905 },
    { url = "https://files.pythonhosted.org/packages/84/9c/bc96b6c7db824998a49ed3b38e441a2cae9234da6fa11f6ed17e8cf4f147/Brotli-1.1.0-cp311-cp311-musllinux_1_2_x86_64.whl", hash = "sha256:f31859074d57b4639318523d6ffdca586ace54271a73ad23ad021acd807eb14b", size = 2929467 },
    { url = "https://files.pythonhosted.org/packages/e7/71/8f161dee223c7ff7fea9d44893fba953ce97cf2c3c33f78ba260a91bcff5/Brotli-1.1.0-cp311-cp311-win32.whl", hash = "sha256:39da8adedf6942d76dc3e46653e52df937a3c4d6d18fdc94a7c29d263b1f5b50", size = 333169 },
    { url = "https://files.pythonhosted.org/packages/02/8a/fece0ee1057643cb2a5bbf59682de13f1725f8482b2c057d4e799d7ade75/Brotli-1.1.0-cp311-cp311-win_amd64.whl", hash = "sha256:aac0411d20e345dc0920bdec5548e438e999ff68d77564d5e9463a7ca9d3e7b1", size = 357253 },
]

[[package]]
name = "cachetools"
version = "5.5.2"
source = { registry = "https://pypi.org/simple" }
sdist = { url = "https://files.pythonhosted.org/packages/6c/81/3747dad6b14fa2cf53fcf10548cf5aea6913e96fab41a3c198676f8948a5/cachetools-5.5.2.tar.gz", hash = "sha256:1a661caa9175d26759571b2e19580f9d6393969e5dfca11fdb1f947a23e640d4", size = 28380 }
wheels = [
    { url = "https://files.pythonhosted.org/packages/72/76/20fa66124dbe6be5cafeb312ece67de6b61dd91a0247d1ea13db4ebb33c2/cachetools-5.5.2-py3-none-any.whl", hash = "sha256:d26a22bcc62eb95c3beabd9f1ee5e820d3d2704fe2967cbe350e20c8ffcd3f0a", size = 10080 },
]

[[package]]
name = "celery"
version = "5.5.3"
source = { registry = "https://pypi.org/simple" }
dependencies = [
    { name = "billiard" },
    { name = "click" },
    { name = "click-didyoumean" },
    { name = "click-plugins" },
    { name = "click-repl" },
    { name = "kombu" },
    { name = "python-dateutil" },
    { name = "vine" },
]
sdist = { url = "https://files.pythonhosted.org/packages/bb/7d/6c289f407d219ba36d8b384b42489ebdd0c84ce9c413875a8aae0c85f35b/celery-5.5.3.tar.gz", hash = "sha256:6c972ae7968c2b5281227f01c3a3f984037d21c5129d07bf3550cc2afc6b10a5", size = 1667144 }
wheels = [
    { url = "https://files.pythonhosted.org/packages/c9/af/0dcccc7fdcdf170f9a1585e5e96b6fb0ba1749ef6be8c89a6202284759bd/celery-5.5.3-py3-none-any.whl", hash = "sha256:0b5761a07057acee94694464ca482416b959568904c9dfa41ce8413a7d65d525", size = 438775 },
]

[[package]]
name = "certifi"
version = "2025.8.3"
source = { registry = "https://pypi.org/simple" }
sdist = { url = "https://files.pythonhosted.org/packages/dc/67/960ebe6bf230a96cda2e0abcf73af550ec4f090005363542f0765df162e0/certifi-2025.8.3.tar.gz", hash = "sha256:e564105f78ded564e3ae7c923924435e1daa7463faeab5bb932bc53ffae63407", size = 162386 }
wheels = [
    { url = "https://files.pythonhosted.org/packages/e5/48/1549795ba7742c948d2ad169c1c8cdbae65bc450d6cd753d124b17c8cd32/certifi-2025.8.3-py3-none-any.whl", hash = "sha256:f6c12493cfb1b06ba2ff328595af9350c65d6644968e5d3a2ffd78699af217a5", size = 161216 },
]

[[package]]
name = "cffi"
version = "2.0.0"
source = { registry = "https://pypi.org/simple" }
dependencies = [
    { name = "pycparser", marker = "implementation_name != 'PyPy'" },
]
sdist = { url = "https://files.pythonhosted.org/packages/eb/56/b1ba7935a17738ae8453301356628e8147c79dbb825bcbc73dc7401f9846/cffi-2.0.0.tar.gz", hash = "sha256:44d1b5909021139fe36001ae048dbdde8214afa20200eda0f64c068cac5d5529", size = 523588 }
wheels = [
    { url = "https://files.pythonhosted.org/packages/12/4a/3dfd5f7850cbf0d06dc84ba9aa00db766b52ca38d8b86e3a38314d52498c/cffi-2.0.0-cp311-cp311-macosx_10_13_x86_64.whl", hash = "sha256:b4c854ef3adc177950a8dfc81a86f5115d2abd545751a304c5bcf2c2c7283cfe", size = 184344 },
    { url = "https://files.pythonhosted.org/packages/4f/8b/f0e4c441227ba756aafbe78f117485b25bb26b1c059d01f137fa6d14896b/cffi-2.0.0-cp311-cp311-macosx_11_0_arm64.whl", hash = "sha256:2de9a304e27f7596cd03d16f1b7c72219bd944e99cc52b84d0145aefb07cbd3c", size = 180560 },
    { url = "https://files.pythonhosted.org/packages/b1/b7/1200d354378ef52ec227395d95c2576330fd22a869f7a70e88e1447eb234/cffi-2.0.0-cp311-cp311-manylinux1_i686.manylinux2014_i686.manylinux_2_17_i686.manylinux_2_5_i686.whl", hash = "sha256:baf5215e0ab74c16e2dd324e8ec067ef59e41125d3eade2b863d294fd5035c92", size = 209613 },
    { url = "https://files.pythonhosted.org/packages/b8/56/6033f5e86e8cc9bb629f0077ba71679508bdf54a9a5e112a3c0b91870332/cffi-2.0.0-cp311-cp311-manylinux2014_aarch64.manylinux_2_17_aarch64.whl", hash = "sha256:730cacb21e1bdff3ce90babf007d0a0917cc3e6492f336c2f0134101e0944f93", size = 216476 },
    { url = "https://files.pythonhosted.org/packages/dc/7f/55fecd70f7ece178db2f26128ec41430d8720f2d12ca97bf8f0a628207d5/cffi-2.0.0-cp311-cp311-manylinux2014_ppc64le.manylinux_2_17_ppc64le.whl", hash = "sha256:6824f87845e3396029f3820c206e459ccc91760e8fa24422f8b0c3d1731cbec5", size = 203374 },
    { url = "https://files.pythonhosted.org/packages/84/ef/a7b77c8bdc0f77adc3b46888f1ad54be8f3b7821697a7b89126e829e676a/cffi-2.0.0-cp311-cp311-manylinux2014_s390x.manylinux_2_17_s390x.whl", hash = "sha256:9de40a7b0323d889cf8d23d1ef214f565ab154443c42737dfe52ff82cf857664", size = 202597 },
    { url = "https://files.pythonhosted.org/packages/d7/91/500d892b2bf36529a75b77958edfcd5ad8e2ce4064ce2ecfeab2125d72d1/cffi-2.0.0-cp311-cp311-manylinux2014_x86_64.manylinux_2_17_x86_64.whl", hash = "sha256:8941aaadaf67246224cee8c3803777eed332a19d909b47e29c9842ef1e79ac26", size = 215574 },
    { url = "https://files.pythonhosted.org/packages/44/64/58f6255b62b101093d5df22dcb752596066c7e89dd725e0afaed242a61be/cffi-2.0.0-cp311-cp311-musllinux_1_2_aarch64.whl", hash = "sha256:a05d0c237b3349096d3981b727493e22147f934b20f6f125a3eba8f994bec4a9", size = 218971 },
    { url = "https://files.pythonhosted.org/packages/ab/49/fa72cebe2fd8a55fbe14956f9970fe8eb1ac59e5df042f603ef7c8ba0adc/cffi-2.0.0-cp311-cp311-musllinux_1_2_i686.whl", hash = "sha256:94698a9c5f91f9d138526b48fe26a199609544591f859c870d477351dc7b2414", size = 211972 },
    { url = "https://files.pythonhosted.org/packages/0b/28/dd0967a76aab36731b6ebfe64dec4e981aff7e0608f60c2d46b46982607d/cffi-2.0.0-cp311-cp311-musllinux_1_2_x86_64.whl", hash = "sha256:5fed36fccc0612a53f1d4d9a816b50a36702c28a2aa880cb8a122b3466638743", size = 217078 },
    { url = "https://files.pythonhosted.org/packages/2b/c0/015b25184413d7ab0a410775fdb4a50fca20f5589b5dab1dbbfa3baad8ce/cffi-2.0.0-cp311-cp311-win32.whl", hash = "sha256:c649e3a33450ec82378822b3dad03cc228b8f5963c0c12fc3b1e0ab940f768a5", size = 172076 },
    { url = "https://files.pythonhosted.org/packages/ae/8f/dc5531155e7070361eb1b7e4c1a9d896d0cb21c49f807a6c03fd63fc877e/cffi-2.0.0-cp311-cp311-win_amd64.whl", hash = "sha256:66f011380d0e49ed280c789fbd08ff0d40968ee7b665575489afa95c98196ab5", size = 182820 },
    { url = "https://files.pythonhosted.org/packages/95/5c/1b493356429f9aecfd56bc171285a4c4ac8697f76e9bbbbb105e537853a1/cffi-2.0.0-cp311-cp311-win_arm64.whl", hash = "sha256:c6638687455baf640e37344fe26d37c404db8b80d037c3d29f58fe8d1c3b194d", size = 177635 },
]

[[package]]
name = "charset-normalizer"
version = "3.4.3"
source = { registry = "https://pypi.org/simple" }
sdist = { url = "https://files.pythonhosted.org/packages/83/2d/5fd176ceb9b2fc619e63405525573493ca23441330fcdaee6bef9460e924/charset_normalizer-3.4.3.tar.gz", hash = "sha256:6fce4b8500244f6fcb71465d4a4930d132ba9ab8e71a7859e6a5d59851068d14", size = 122371 }
wheels = [
    { url = "https://files.pythonhosted.org/packages/7f/b5/991245018615474a60965a7c9cd2b4efbaabd16d582a5547c47ee1c7730b/charset_normalizer-3.4.3-cp311-cp311-macosx_10_9_universal2.whl", hash = "sha256:b256ee2e749283ef3ddcff51a675ff43798d92d746d1a6e4631bf8c707d22d0b", size = 204483 },
    { url = "https://files.pythonhosted.org/packages/c7/2a/ae245c41c06299ec18262825c1569c5d3298fc920e4ddf56ab011b417efd/charset_normalizer-3.4.3-cp311-cp311-manylinux2014_aarch64.manylinux_2_17_aarch64.manylinux_2_28_aarch64.whl", hash = "sha256:13faeacfe61784e2559e690fc53fa4c5ae97c6fcedb8eb6fb8d0a15b475d2c64", size = 145520 },
    { url = "https://files.pythonhosted.org/packages/3a/a4/b3b6c76e7a635748c4421d2b92c7b8f90a432f98bda5082049af37ffc8e3/charset_normalizer-3.4.3-cp311-cp311-manylinux2014_ppc64le.manylinux_2_17_ppc64le.manylinux_2_28_ppc64le.whl", hash = "sha256:00237675befef519d9af72169d8604a067d92755e84fe76492fef5441db05b91", size = 158876 },
    { url = "https://files.pythonhosted.org/packages/e2/e6/63bb0e10f90a8243c5def74b5b105b3bbbfb3e7bb753915fe333fb0c11ea/charset_normalizer-3.4.3-cp311-cp311-manylinux2014_s390x.manylinux_2_17_s390x.manylinux_2_28_s390x.whl", hash = "sha256:585f3b2a80fbd26b048a0be90c5aae8f06605d3c92615911c3a2b03a8a3b796f", size = 156083 },
    { url = "https://files.pythonhosted.org/packages/87/df/b7737ff046c974b183ea9aa111b74185ac8c3a326c6262d413bd5a1b8c69/charset_normalizer-3.4.3-cp311-cp311-manylinux2014_x86_64.manylinux_2_17_x86_64.manylinux_2_28_x86_64.whl", hash = "sha256:0e78314bdc32fa80696f72fa16dc61168fda4d6a0c014e0380f9d02f0e5d8a07", size = 150295 },
    { url = "https://files.pythonhosted.org/packages/61/f1/190d9977e0084d3f1dc169acd060d479bbbc71b90bf3e7bf7b9927dec3eb/charset_normalizer-3.4.3-cp311-cp311-musllinux_1_2_aarch64.whl", hash = "sha256:96b2b3d1a83ad55310de8c7b4a2d04d9277d5591f40761274856635acc5fcb30", size = 148379 },
    { url = "https://files.pythonhosted.org/packages/4c/92/27dbe365d34c68cfe0ca76f1edd70e8705d82b378cb54ebbaeabc2e3029d/charset_normalizer-3.4.3-cp311-cp311-musllinux_1_2_ppc64le.whl", hash = "sha256:939578d9d8fd4299220161fdd76e86c6a251987476f5243e8864a7844476ba14", size = 160018 },
    { url = "https://files.pythonhosted.org/packages/99/04/baae2a1ea1893a01635d475b9261c889a18fd48393634b6270827869fa34/charset_normalizer-3.4.3-cp311-cp311-musllinux_1_2_s390x.whl", hash = "sha256:fd10de089bcdcd1be95a2f73dbe6254798ec1bda9f450d5828c96f93e2536b9c", size = 157430 },
    { url = "https://files.pythonhosted.org/packages/2f/36/77da9c6a328c54d17b960c89eccacfab8271fdaaa228305330915b88afa9/charset_normalizer-3.4.3-cp311-cp311-musllinux_1_2_x86_64.whl", hash = "sha256:1e8ac75d72fa3775e0b7cb7e4629cec13b7514d928d15ef8ea06bca03ef01cae", size = 151600 },
    { url = "https://files.pythonhosted.org/packages/64/d4/9eb4ff2c167edbbf08cdd28e19078bf195762e9bd63371689cab5ecd3d0d/charset_normalizer-3.4.3-cp311-cp311-win32.whl", hash = "sha256:6cf8fd4c04756b6b60146d98cd8a77d0cdae0e1ca20329da2ac85eed779b6849", size = 99616 },
    { url = "https://files.pythonhosted.org/packages/f4/9c/996a4a028222e7761a96634d1820de8a744ff4327a00ada9c8942033089b/charset_normalizer-3.4.3-cp311-cp311-win_amd64.whl", hash = "sha256:31a9a6f775f9bcd865d88ee350f0ffb0e25936a7f930ca98995c05abf1faf21c", size = 107108 },
    { url = "https://files.pythonhosted.org/packages/8a/1f/f041989e93b001bc4e44bb1669ccdcf54d3f00e628229a85b08d330615c5/charset_normalizer-3.4.3-py3-none-any.whl", hash = "sha256:ce571ab16d890d23b5c278547ba694193a45011ff86a9162a71307ed9f86759a", size = 53175 },
]

[[package]]
name = "click"
version = "8.2.1"
source = { registry = "https://pypi.org/simple" }
dependencies = [
    { name = "colorama", marker = "sys_platform == 'win32'" },
]
sdist = { url = "https://files.pythonhosted.org/packages/60/6c/8ca2efa64cf75a977a0d7fac081354553ebe483345c734fb6b6515d96bbc/click-8.2.1.tar.gz", hash = "sha256:27c491cc05d968d271d5a1db13e3b5a184636d9d930f148c50b038f0d0646202", size = 286342 }
wheels = [
    { url = "https://files.pythonhosted.org/packages/85/32/10bb5764d90a8eee674e9dc6f4db6a0ab47c8c4d0d83c27f7c39ac415a4d/click-8.2.1-py3-none-any.whl", hash = "sha256:61a3265b914e850b85317d0b3109c7f8cd35a670f963866005d6ef1d5175a12b", size = 102215 },
]

[[package]]
name = "click-didyoumean"
version = "0.3.1"
source = { registry = "https://pypi.org/simple" }
dependencies = [
    { name = "click" },
]
sdist = { url = "https://files.pythonhosted.org/packages/30/ce/217289b77c590ea1e7c24242d9ddd6e249e52c795ff10fac2c50062c48cb/click_didyoumean-0.3.1.tar.gz", hash = "sha256:4f82fdff0dbe64ef8ab2279bd6aa3f6a99c3b28c05aa09cbfc07c9d7fbb5a463", size = 3089 }
wheels = [
    { url = "https://files.pythonhosted.org/packages/1b/5b/974430b5ffdb7a4f1941d13d83c64a0395114503cc357c6b9ae4ce5047ed/click_didyoumean-0.3.1-py3-none-any.whl", hash = "sha256:5c4bb6007cfea5f2fd6583a2fb6701a22a41eb98957e63d0fac41c10e7c3117c", size = 3631 },
]

[[package]]
name = "click-plugins"
version = "1.1.1.2"
source = { registry = "https://pypi.org/simple" }
dependencies = [
    { name = "click" },
]
sdist = { url = "https://files.pythonhosted.org/packages/c3/a4/34847b59150da33690a36da3681d6bbc2ec14ee9a846bc30a6746e5984e4/click_plugins-1.1.1.2.tar.gz", hash = "sha256:d7af3984a99d243c131aa1a828331e7630f4a88a9741fd05c927b204bcf92261", size = 8343 }
wheels = [
    { url = "https://files.pythonhosted.org/packages/3d/9a/2abecb28ae875e39c8cad711eb1186d8d14eab564705325e77e4e6ab9ae5/click_plugins-1.1.1.2-py2.py3-none-any.whl", hash = "sha256:008d65743833ffc1f5417bf0e78e8d2c23aab04d9745ba817bd3e71b0feb6aa6", size = 11051 },
]

[[package]]
name = "click-repl"
version = "0.3.0"
source = { registry = "https://pypi.org/simple" }
dependencies = [
    { name = "click" },
    { name = "prompt-toolkit" },
]
sdist = { url = "https://files.pythonhosted.org/packages/cb/a2/57f4ac79838cfae6912f997b4d1a64a858fb0c86d7fcaae6f7b58d267fca/click-repl-0.3.0.tar.gz", hash = "sha256:17849c23dba3d667247dc4defe1757fff98694e90fe37474f3feebb69ced26a9", size = 10449 }
wheels = [
    { url = "https://files.pythonhosted.org/packages/52/40/9d857001228658f0d59e97ebd4c346fe73e138c6de1bce61dc568a57c7f8/click_repl-0.3.0-py3-none-any.whl", hash = "sha256:fb7e06deb8da8de86180a33a9da97ac316751c094c6899382da7feeeeb51b812", size = 10289 },
]

[[package]]
name = "cloudpickle"
version = "3.1.1"
source = { registry = "https://pypi.org/simple" }
sdist = { url = "https://files.pythonhosted.org/packages/52/39/069100b84d7418bc358d81669d5748efb14b9cceacd2f9c75f550424132f/cloudpickle-3.1.1.tar.gz", hash = "sha256:b216fa8ae4019d5482a8ac3c95d8f6346115d8835911fd4aefd1a445e4242c64", size = 22113 }
wheels = [
    { url = "https://files.pythonhosted.org/packages/7e/e8/64c37fadfc2816a7701fa8a6ed8d87327c7d54eacfbfb6edab14a2f2be75/cloudpickle-3.1.1-py3-none-any.whl", hash = "sha256:c8c5a44295039331ee9dad40ba100a9c7297b6f988e50e87ccdf3765a668350e", size = 20992 },
]

[[package]]
name = "codecarbon"
version = "3.0.5"
source = { registry = "https://pypi.org/simple" }
dependencies = [
    { name = "arrow" },
    { name = "click" },
    { name = "fief-client", extra = ["cli"] },
    { name = "pandas" },
    { name = "prometheus-client" },
    { name = "psutil" },
    { name = "py-cpuinfo" },
    { name = "pydantic" },
    { name = "pynvml" },
    { name = "questionary" },
    { name = "rapidfuzz" },
    { name = "requests" },
    { name = "rich" },
    { name = "typer" },
]
sdist = { url = "https://files.pythonhosted.org/packages/f7/5f/6d94d666f493e1d003bd130909bbdcc4d8e43dc878e0a8329b0d871160f3/codecarbon-3.0.5.tar.gz", hash = "sha256:ef719b460e96f7fe46a6421c34516127feb249c5c53ed48b126e688af6ff3ee1", size = 297728 }
wheels = [
    { url = "https://files.pythonhosted.org/packages/55/ba/06e89f886f10f46d70e12c43f541176304d9cbe13d9ab283e1d05990a76b/codecarbon-3.0.5-py3-none-any.whl", hash = "sha256:bdeb873d0fb51b174c2b244eacc9547bd53c5ce65a2fd389b54f7a6dfe9a7992", size = 278039 },
]

[[package]]
name = "colorama"
version = "0.4.6"
source = { registry = "https://pypi.org/simple" }
sdist = { url = "https://files.pythonhosted.org/packages/d8/53/6f443c9a4a8358a93a6792e2acffb9d9d5cb0a5cfd8802644b7b1c9a02e4/colorama-0.4.6.tar.gz", hash = "sha256:08695f5cb7ed6e0531a20572697297273c47b8cae5a63ffc6d6ed5c201be6e44", size = 27697 }
wheels = [
    { url = "https://files.pythonhosted.org/packages/d1/d6/3965ed04c63042e047cb6a3e6ed1a63a35087b6a609aa3a15ed8ac56c221/colorama-0.4.6-py2.py3-none-any.whl", hash = "sha256:4f1d9991f5acc0ca119f9d443620b77f9d6b33703e51011c16baf57afb285fc6", size = 25335 },
]

[[package]]
name = "configobj"
version = "5.0.9"
source = { registry = "https://pypi.org/simple" }
sdist = { url = "https://files.pythonhosted.org/packages/f5/c4/c7f9e41bc2e5f8eeae4a08a01c91b2aea3dfab40a3e14b25e87e7db8d501/configobj-5.0.9.tar.gz", hash = "sha256:03c881bbf23aa07bccf1b837005975993c4ab4427ba57f959afdd9d1a2386848", size = 101518 }
wheels = [
    { url = "https://files.pythonhosted.org/packages/a6/c4/0679472c60052c27efa612b4cd3ddd2a23e885dcdc73461781d2c802d39e/configobj-5.0.9-py2.py3-none-any.whl", hash = "sha256:1ba10c5b6ee16229c79a05047aeda2b55eb4e80d7c7d8ecf17ec1ca600c79882", size = 35615 },
]

[[package]]
name = "contextlib2"
version = "21.6.0"
source = { registry = "https://pypi.org/simple" }
sdist = { url = "https://files.pythonhosted.org/packages/c7/13/37ea7805ae3057992e96ecb1cffa2fa35c2ef4498543b846f90dd2348d8f/contextlib2-21.6.0.tar.gz", hash = "sha256:ab1e2bfe1d01d968e1b7e8d9023bc51ef3509bba217bb730cee3827e1ee82869", size = 43795 }
wheels = [
    { url = "https://files.pythonhosted.org/packages/76/56/6d6872f79d14c0cb02f1646cbb4592eef935857c0951a105874b7b62a0c3/contextlib2-21.6.0-py2.py3-none-any.whl", hash = "sha256:3fbdb64466afd23abaf6c977627b75b6139a5a3e8ce38405c5b413aed7a0471f", size = 13277 },
]

[[package]]
name = "cryptography"
version = "45.0.7"
source = { registry = "https://pypi.org/simple" }
dependencies = [
    { name = "cffi", marker = "platform_python_implementation != 'PyPy'" },
]
sdist = { url = "https://files.pythonhosted.org/packages/a7/35/c495bffc2056f2dadb32434f1feedd79abde2a7f8363e1974afa9c33c7e2/cryptography-45.0.7.tar.gz", hash = "sha256:4b1654dfc64ea479c242508eb8c724044f1e964a47d1d1cacc5132292d851971", size = 744980 }
wheels = [
    { url = "https://files.pythonhosted.org/packages/0c/91/925c0ac74362172ae4516000fe877912e33b5983df735ff290c653de4913/cryptography-45.0.7-cp311-abi3-macosx_10_9_universal2.whl", hash = "sha256:3be4f21c6245930688bd9e162829480de027f8bf962ede33d4f8ba7d67a00cee", size = 7041105 },
    { url = "https://files.pythonhosted.org/packages/fc/63/43641c5acce3a6105cf8bd5baeceeb1846bb63067d26dae3e5db59f1513a/cryptography-45.0.7-cp311-abi3-manylinux2014_aarch64.manylinux_2_17_aarch64.whl", hash = "sha256:67285f8a611b0ebc0857ced2081e30302909f571a46bfa7a3cc0ad303fe015c6", size = 4205799 },
    { url = "https://files.pythonhosted.org/packages/bc/29/c238dd9107f10bfde09a4d1c52fd38828b1aa353ced11f358b5dd2507d24/cryptography-45.0.7-cp311-abi3-manylinux2014_x86_64.manylinux_2_17_x86_64.whl", hash = "sha256:577470e39e60a6cd7780793202e63536026d9b8641de011ed9d8174da9ca5339", size = 4430504 },
    { url = "https://files.pythonhosted.org/packages/62/62/24203e7cbcc9bd7c94739428cd30680b18ae6b18377ae66075c8e4771b1b/cryptography-45.0.7-cp311-abi3-manylinux_2_28_aarch64.whl", hash = "sha256:4bd3e5c4b9682bc112d634f2c6ccc6736ed3635fc3319ac2bb11d768cc5a00d8", size = 4209542 },
    { url = "https://files.pythonhosted.org/packages/cd/e3/e7de4771a08620eef2389b86cd87a2c50326827dea5528feb70595439ce4/cryptography-45.0.7-cp311-abi3-manylinux_2_28_armv7l.manylinux_2_31_armv7l.whl", hash = "sha256:465ccac9d70115cd4de7186e60cfe989de73f7bb23e8a7aa45af18f7412e75bf", size = 3889244 },
    { url = "https://files.pythonhosted.org/packages/96/b8/bca71059e79a0bb2f8e4ec61d9c205fbe97876318566cde3b5092529faa9/cryptography-45.0.7-cp311-abi3-manylinux_2_28_x86_64.whl", hash = "sha256:16ede8a4f7929b4b7ff3642eba2bf79aa1d71f24ab6ee443935c0d269b6bc513", size = 4461975 },
    { url = "https://files.pythonhosted.org/packages/58/67/3f5b26937fe1218c40e95ef4ff8d23c8dc05aa950d54200cc7ea5fb58d28/cryptography-45.0.7-cp311-abi3-manylinux_2_34_aarch64.whl", hash = "sha256:8978132287a9d3ad6b54fcd1e08548033cc09dc6aacacb6c004c73c3eb5d3ac3", size = 4209082 },
    { url = "https://files.pythonhosted.org/packages/0e/e4/b3e68a4ac363406a56cf7b741eeb80d05284d8c60ee1a55cdc7587e2a553/cryptography-45.0.7-cp311-abi3-manylinux_2_34_x86_64.whl", hash = "sha256:b6a0e535baec27b528cb07a119f321ac024592388c5681a5ced167ae98e9fff3", size = 4460397 },
    { url = "https://files.pythonhosted.org/packages/22/49/2c93f3cd4e3efc8cb22b02678c1fad691cff9dd71bb889e030d100acbfe0/cryptography-45.0.7-cp311-abi3-musllinux_1_2_aarch64.whl", hash = "sha256:a24ee598d10befaec178efdff6054bc4d7e883f615bfbcd08126a0f4931c83a6", size = 4337244 },
    { url = "https://files.pythonhosted.org/packages/04/19/030f400de0bccccc09aa262706d90f2ec23d56bc4eb4f4e8268d0ddf3fb8/cryptography-45.0.7-cp311-abi3-musllinux_1_2_x86_64.whl", hash = "sha256:fa26fa54c0a9384c27fcdc905a2fb7d60ac6e47d14bc2692145f2b3b1e2cfdbd", size = 4568862 },
    { url = "https://files.pythonhosted.org/packages/29/56/3034a3a353efa65116fa20eb3c990a8c9f0d3db4085429040a7eef9ada5f/cryptography-45.0.7-cp311-abi3-win32.whl", hash = "sha256:bef32a5e327bd8e5af915d3416ffefdbe65ed975b646b3805be81b23580b57b8", size = 2936578 },
    { url = "https://files.pythonhosted.org/packages/b3/61/0ab90f421c6194705a99d0fa9f6ee2045d916e4455fdbb095a9c2c9a520f/cryptography-45.0.7-cp311-abi3-win_amd64.whl", hash = "sha256:3808e6b2e5f0b46d981c24d79648e5c25c35e59902ea4391a0dcb3e667bf7443", size = 3405400 },
    { url = "https://files.pythonhosted.org/packages/63/e8/c436233ddf19c5f15b25ace33979a9dd2e7aa1a59209a0ee8554179f1cc0/cryptography-45.0.7-cp37-abi3-macosx_10_9_universal2.whl", hash = "sha256:bfb4c801f65dd61cedfc61a83732327fafbac55a47282e6f26f073ca7a41c3b2", size = 7021824 },
    { url = "https://files.pythonhosted.org/packages/bc/4c/8f57f2500d0ccd2675c5d0cc462095adf3faa8c52294ba085c036befb901/cryptography-45.0.7-cp37-abi3-manylinux2014_aarch64.manylinux_2_17_aarch64.whl", hash = "sha256:81823935e2f8d476707e85a78a405953a03ef7b7b4f55f93f7c2d9680e5e0691", size = 4202233 },
    { url = "https://files.pythonhosted.org/packages/eb/ac/59b7790b4ccaed739fc44775ce4645c9b8ce54cbec53edf16c74fd80cb2b/cryptography-45.0.7-cp37-abi3-manylinux2014_x86_64.manylinux_2_17_x86_64.whl", hash = "sha256:3994c809c17fc570c2af12c9b840d7cea85a9fd3e5c0e0491f4fa3c029216d59", size = 4423075 },
    { url = "https://files.pythonhosted.org/packages/b8/56/d4f07ea21434bf891faa088a6ac15d6d98093a66e75e30ad08e88aa2b9ba/cryptography-45.0.7-cp37-abi3-manylinux_2_28_aarch64.whl", hash = "sha256:dad43797959a74103cb59c5dac71409f9c27d34c8a05921341fb64ea8ccb1dd4", size = 4204517 },
    { url = "https://files.pythonhosted.org/packages/e8/ac/924a723299848b4c741c1059752c7cfe09473b6fd77d2920398fc26bfb53/cryptography-45.0.7-cp37-abi3-manylinux_2_28_armv7l.manylinux_2_31_armv7l.whl", hash = "sha256:ce7a453385e4c4693985b4a4a3533e041558851eae061a58a5405363b098fcd3", size = 3882893 },
    { url = "https://files.pythonhosted.org/packages/83/dc/4dab2ff0a871cc2d81d3ae6d780991c0192b259c35e4d83fe1de18b20c70/cryptography-45.0.7-cp37-abi3-manylinux_2_28_x86_64.whl", hash = "sha256:b04f85ac3a90c227b6e5890acb0edbaf3140938dbecf07bff618bf3638578cf1", size = 4450132 },
    { url = "https://files.pythonhosted.org/packages/12/dd/b2882b65db8fc944585d7fb00d67cf84a9cef4e77d9ba8f69082e911d0de/cryptography-45.0.7-cp37-abi3-manylinux_2_34_aarch64.whl", hash = "sha256:48c41a44ef8b8c2e80ca4527ee81daa4c527df3ecbc9423c41a420a9559d0e27", size = 4204086 },
    { url = "https://files.pythonhosted.org/packages/5d/fa/1d5745d878048699b8eb87c984d4ccc5da4f5008dfd3ad7a94040caca23a/cryptography-45.0.7-cp37-abi3-manylinux_2_34_x86_64.whl", hash = "sha256:f3df7b3d0f91b88b2106031fd995802a2e9ae13e02c36c1fc075b43f420f3a17", size = 4449383 },
    { url = "https://files.pythonhosted.org/packages/36/8b/fc61f87931bc030598e1876c45b936867bb72777eac693e905ab89832670/cryptography-45.0.7-cp37-abi3-musllinux_1_2_aarch64.whl", hash = "sha256:dd342f085542f6eb894ca00ef70236ea46070c8a13824c6bde0dfdcd36065b9b", size = 4332186 },
    { url = "https://files.pythonhosted.org/packages/0b/11/09700ddad7443ccb11d674efdbe9a832b4455dc1f16566d9bd3834922ce5/cryptography-45.0.7-cp37-abi3-musllinux_1_2_x86_64.whl", hash = "sha256:1993a1bb7e4eccfb922b6cd414f072e08ff5816702a0bdb8941c247a6b1b287c", size = 4561639 },
    { url = "https://files.pythonhosted.org/packages/71/ed/8f4c1337e9d3b94d8e50ae0b08ad0304a5709d483bfcadfcc77a23dbcb52/cryptography-45.0.7-cp37-abi3-win32.whl", hash = "sha256:18fcf70f243fe07252dcb1b268a687f2358025ce32f9f88028ca5c364b123ef5", size = 2926552 },
    { url = "https://files.pythonhosted.org/packages/bc/ff/026513ecad58dacd45d1d24ebe52b852165a26e287177de1d545325c0c25/cryptography-45.0.7-cp37-abi3-win_amd64.whl", hash = "sha256:7285a89df4900ed3bfaad5679b1e668cb4b38a8de1ccbfc84b05f34512da0a90", size = 3392742 },
    { url = "https://files.pythonhosted.org/packages/99/4e/49199a4c82946938a3e05d2e8ad9482484ba48bbc1e809e3d506c686d051/cryptography-45.0.7-pp311-pypy311_pp73-macosx_10_9_x86_64.whl", hash = "sha256:4a862753b36620af6fc54209264f92c716367f2f0ff4624952276a6bbd18cbde", size = 3584634 },
    { url = "https://files.pythonhosted.org/packages/16/ce/5f6ff59ea9c7779dba51b84871c19962529bdcc12e1a6ea172664916c550/cryptography-45.0.7-pp311-pypy311_pp73-manylinux_2_28_aarch64.whl", hash = "sha256:06ce84dc14df0bf6ea84666f958e6080cdb6fe1231be2a51f3fc1267d9f3fb34", size = 4149533 },
    { url = "https://files.pythonhosted.org/packages/ce/13/b3cfbd257ac96da4b88b46372e662009b7a16833bfc5da33bb97dd5631ae/cryptography-45.0.7-pp311-pypy311_pp73-manylinux_2_28_x86_64.whl", hash = "sha256:d0c5c6bac22b177bf8da7435d9d27a6834ee130309749d162b26c3105c0795a9", size = 4385557 },
    { url = "https://files.pythonhosted.org/packages/1c/c5/8c59d6b7c7b439ba4fc8d0cab868027fd095f215031bc123c3a070962912/cryptography-45.0.7-pp311-pypy311_pp73-manylinux_2_34_aarch64.whl", hash = "sha256:2f641b64acc00811da98df63df7d59fd4706c0df449da71cb7ac39a0732b40ae", size = 4149023 },
    { url = "https://files.pythonhosted.org/packages/55/32/05385c86d6ca9ab0b4d5bb442d2e3d85e727939a11f3e163fc776ce5eb40/cryptography-45.0.7-pp311-pypy311_pp73-manylinux_2_34_x86_64.whl", hash = "sha256:f5414a788ecc6ee6bc58560e85ca624258a55ca434884445440a810796ea0e0b", size = 4385722 },
    { url = "https://files.pythonhosted.org/packages/23/87/7ce86f3fa14bc11a5a48c30d8103c26e09b6465f8d8e9d74cf7a0714f043/cryptography-45.0.7-pp311-pypy311_pp73-win_amd64.whl", hash = "sha256:1f3d56f73595376f4244646dd5c5870c14c196949807be39e79e7bd9bac3da63", size = 3332908 },
]

[[package]]
name = "dacite"
version = "1.6.0"
source = { registry = "https://pypi.org/simple" }
sdist = { url = "https://files.pythonhosted.org/packages/f9/bf/3f0912b4cfd861cd0fb7278c2b8d5bfb0c613ec1b7922e25e4115287b73a/dacite-1.6.0.tar.gz", hash = "sha256:d48125ed0a0352d3de9f493bf980038088f45f3f9d7498f090b50a847daaa6df", size = 16538 }
wheels = [
    { url = "https://files.pythonhosted.org/packages/06/9d/11a073172d889e9e0d0ad270a1b468876c82d759af7864a8095dfc73f46d/dacite-1.6.0-py3-none-any.whl", hash = "sha256:4331535f7aabb505c732fa4c3c094313fc0a1d5ea19907bf4726a7819a68b93f", size = 12458 },
]

[[package]]
name = "dagshub"
version = "0.6.3"
source = { registry = "https://pypi.org/simple" }
dependencies = [
    { name = "appdirs" },
    { name = "boto3" },
    { name = "click" },
    { name = "dacite" },
    { name = "dagshub-annotation-converter" },
    { name = "dataclasses-json" },
    { name = "gitpython" },
    { name = "gql", extra = ["requests"] },
    { name = "httpx" },
    { name = "pandas" },
    { name = "pathvalidate" },
    { name = "python-dateutil" },
    { name = "pyyaml" },
    { name = "rich" },
    { name = "semver" },
    { name = "tenacity" },
    { name = "treelib" },
]
sdist = { url = "https://files.pythonhosted.org/packages/dc/fb/6437d6e879cd3c60542eeeef10c2fd32c2a0b449adcc6472d1f67a1966d4/dagshub-0.6.3.tar.gz", hash = "sha256:cf14da9ab2e03efde93dce31ebe033d4cc37454254fc8409276d904ecf34b74a", size = 236754 }
wheels = [
    { url = "https://files.pythonhosted.org/packages/4a/d2/35fb0ebd954386db7886e750d0a56a8654488155f95a4af599eab10e31f3/dagshub-0.6.3-py3-none-any.whl", hash = "sha256:6fac5037ea3a6c74e4dc471c21a433ecb6adb83770fbadb5cd0adbe57fc96bf5", size = 261262 },
]

[[package]]
name = "dagshub-annotation-converter"
version = "0.1.13"
source = { registry = "https://pypi.org/simple" }
dependencies = [
    { name = "lxml" },
    { name = "pandas" },
    { name = "pillow" },
    { name = "pydantic" },
    { name = "pyyaml" },
    { name = "typing-extensions" },
]
sdist = { url = "https://files.pythonhosted.org/packages/d5/1e/bd21f0284cddf6d91ec3a6a425f608b071a29f7c22fed8fa6386eefc1ffa/dagshub_annotation_converter-0.1.13.tar.gz", hash = "sha256:432fb232f7f977889c60ed90e049a7bd109663e828e182d86e1f21049ae4c7e3", size = 33389 }
wheels = [
    { url = "https://files.pythonhosted.org/packages/c7/19/217aac5e38c6257246c1bfc0c5de1237d37c2471135446a2997a9cd09d7a/dagshub_annotation_converter-0.1.13-py3-none-any.whl", hash = "sha256:6ec883bd1a3e5aa87ad55bb56c6f7c243f7551d5beab8434733d609c5d60d229", size = 35858 },
]

[[package]]
name = "databricks-cli"
version = "0.18.0"
source = { registry = "https://pypi.org/simple" }
dependencies = [
    { name = "click" },
    { name = "oauthlib" },
    { name = "pyjwt" },
    { name = "requests" },
    { name = "six" },
    { name = "tabulate" },
    { name = "urllib3" },
]
sdist = { url = "https://files.pythonhosted.org/packages/c7/6c/ee7a98f22ba6e4d39cdf7f3a7cd9461fcc562625ccbca58d94bf35fe598b/databricks-cli-0.18.0.tar.gz", hash = "sha256:87569709eda9af3e9db8047b691e420b5e980c62ef01675575c0d2b9b4211eb7", size = 95375 }
wheels = [
    { url = "https://files.pythonhosted.org/packages/ae/a3/d56f8382c40899301f327d1c881278b09c9b8bc301c2c111633a0346d06e/databricks_cli-0.18.0-py2.py3-none-any.whl", hash = "sha256:1176a5f42d3e8af4abfc915446fb23abc44513e325c436725f5898cbb9e3384b", size = 150329 },
]

[[package]]
name = "dataclasses-json"
version = "0.6.7"
source = { registry = "https://pypi.org/simple" }
dependencies = [
    { name = "marshmallow" },
    { name = "typing-inspect" },
]
sdist = { url = "https://files.pythonhosted.org/packages/64/a4/f71d9cf3a5ac257c993b5ca3f93df5f7fb395c725e7f1e6479d2514173c3/dataclasses_json-0.6.7.tar.gz", hash = "sha256:b6b3e528266ea45b9535223bc53ca645f5208833c29229e847b3f26a1cc55fc0", size = 32227 }
wheels = [
    { url = "https://files.pythonhosted.org/packages/c3/be/d0d44e092656fe7a06b55e6103cbce807cdbdee17884a5367c68c9860853/dataclasses_json-0.6.7-py3-none-any.whl", hash = "sha256:0dbf33f26c8d5305befd61b39d2b3414e8a407bedc2834dea9b8d642666fb40a", size = 28686 },
]

[[package]]
name = "datasets"
version = "4.1.1"
source = { registry = "https://pypi.org/simple" }
dependencies = [
    { name = "dill" },
    { name = "filelock" },
    { name = "fsspec", extra = ["http"] },
    { name = "huggingface-hub" },
    { name = "multiprocess" },
    { name = "numpy" },
    { name = "packaging" },
    { name = "pandas" },
    { name = "pyarrow" },
    { name = "pyyaml" },
    { name = "requests" },
    { name = "tqdm" },
    { name = "xxhash" },
]
sdist = { url = "https://files.pythonhosted.org/packages/91/a4/73f8e6ef52c535e1d20d5b2ca83bfe6de399d8b8b8a61ccc8d63d60735aa/datasets-4.1.1.tar.gz", hash = "sha256:7d8d5ba8b12861d2c44bfff9c83484ebfafff1ff553371e5901a8d3aab5450e2", size = 579324 }
wheels = [
    { url = "https://files.pythonhosted.org/packages/f4/c8/09012ac195a0aab58755800d2efdc0e7d5905053509f12cb5d136c911cda/datasets-4.1.1-py3-none-any.whl", hash = "sha256:62e4f6899a36be9ec74a7e759a6951253cc85b3fcfa0a759b0efa8353b149dac", size = 503623 },
]

[[package]]
name = "deprecated"
version = "1.2.18"
source = { registry = "https://pypi.org/simple" }
dependencies = [
    { name = "wrapt", marker = "sys_platform != 'win32'" },
]
sdist = { url = "https://files.pythonhosted.org/packages/98/97/06afe62762c9a8a86af0cfb7bfdab22a43ad17138b07af5b1a58442690a2/deprecated-1.2.18.tar.gz", hash = "sha256:422b6f6d859da6f2ef57857761bfb392480502a64c3028ca9bbe86085d72115d", size = 2928744 }
wheels = [
    { url = "https://files.pythonhosted.org/packages/6e/c6/ac0b6c1e2d138f1002bcf799d330bd6d85084fece321e662a14223794041/Deprecated-1.2.18-py2.py3-none-any.whl", hash = "sha256:bd5011788200372a32418f888e326a09ff80d0214bd961147cfed01b5c018eec", size = 9998 },
]

[[package]]
name = "dictdiffer"
version = "0.9.0"
source = { registry = "https://pypi.org/simple" }
sdist = { url = "https://files.pythonhosted.org/packages/61/7b/35cbccb7effc5d7e40f4c55e2b79399e1853041997fcda15c9ff160abba0/dictdiffer-0.9.0.tar.gz", hash = "sha256:17bacf5fbfe613ccf1b6d512bd766e6b21fb798822a133aa86098b8ac9997578", size = 31513 }
wheels = [
    { url = "https://files.pythonhosted.org/packages/47/ef/4cb333825d10317a36a1154341ba37e6e9c087bac99c1990ef07ffdb376f/dictdiffer-0.9.0-py2.py3-none-any.whl", hash = "sha256:442bfc693cfcadaf46674575d2eba1c53b42f5e404218ca2c2ff549f2df56595", size = 16754 },
]

[[package]]
name = "dill"
version = "0.4.0"
source = { registry = "https://pypi.org/simple" }
sdist = { url = "https://files.pythonhosted.org/packages/12/80/630b4b88364e9a8c8c5797f4602d0f76ef820909ee32f0bacb9f90654042/dill-0.4.0.tar.gz", hash = "sha256:0633f1d2df477324f53a895b02c901fb961bdbf65a17122586ea7019292cbcf0", size = 186976 }
wheels = [
    { url = "https://files.pythonhosted.org/packages/50/3d/9373ad9c56321fdab5b41197068e1d8c25883b3fea29dd361f9b55116869/dill-0.4.0-py3-none-any.whl", hash = "sha256:44f54bf6412c2c8464c14e8243eb163690a9800dbe2c367330883b19c7561049", size = 119668 },
]

[[package]]
name = "diskcache"
version = "5.6.3"
source = { registry = "https://pypi.org/simple" }
sdist = { url = "https://files.pythonhosted.org/packages/3f/21/1c1ffc1a039ddcc459db43cc108658f32c57d271d7289a2794e401d0fdb6/diskcache-5.6.3.tar.gz", hash = "sha256:2c3a3fa2743d8535d832ec61c2054a1641f41775aa7c556758a109941e33e4fc", size = 67916 }
wheels = [
    { url = "https://files.pythonhosted.org/packages/3f/27/4570e78fc0bf5ea0ca45eb1de3818a23787af9b390c0b0a0033a1b8236f9/diskcache-5.6.3-py3-none-any.whl", hash = "sha256:5e31b2d5fbad117cc363ebaf6b689474db18a1f6438bc82358b024abd4c2ca19", size = 45550 },
]

[[package]]
name = "distlib"
version = "0.4.0"
source = { registry = "https://pypi.org/simple" }
sdist = { url = "https://files.pythonhosted.org/packages/96/8e/709914eb2b5749865801041647dc7f4e6d00b549cfe88b65ca192995f07c/distlib-0.4.0.tar.gz", hash = "sha256:feec40075be03a04501a973d81f633735b4b69f98b05450592310c0f401a4e0d", size = 614605 }
wheels = [
    { url = "https://files.pythonhosted.org/packages/33/6b/e0547afaf41bf2c42e52430072fa5658766e3d65bd4b03a563d1b6336f57/distlib-0.4.0-py2.py3-none-any.whl", hash = "sha256:9659f7d87e46584a30b5780e43ac7a2143098441670ff0a49d5f9034c54a6c16", size = 469047 },
]

[[package]]
name = "distro"
version = "1.9.0"
source = { registry = "https://pypi.org/simple" }
sdist = { url = "https://files.pythonhosted.org/packages/fc/f8/98eea607f65de6527f8a2e8885fc8015d3e6f5775df186e443e0964a11c3/distro-1.9.0.tar.gz", hash = "sha256:2fa77c6fd8940f116ee1d6b94a2f90b13b5ea8d019b98bc8bafdcabcdd9bdbed", size = 60722 }
wheels = [
    { url = "https://files.pythonhosted.org/packages/12/b3/231ffd4ab1fc9d679809f356cebee130ac7daa00d6d6f3206dd4fd137e9e/distro-1.9.0-py3-none-any.whl", hash = "sha256:7bffd925d65168f85027d8da9af6bddab658135b840670a223589bc0c8ef02b2", size = 20277 },
]

[[package]]
name = "docker"
version = "7.1.0"
source = { registry = "https://pypi.org/simple" }
dependencies = [
    { name = "pywin32", marker = "sys_platform == 'win32'" },
    { name = "requests" },
    { name = "urllib3" },
]
sdist = { url = "https://files.pythonhosted.org/packages/91/9b/4a2ea29aeba62471211598dac5d96825bb49348fa07e906ea930394a83ce/docker-7.1.0.tar.gz", hash = "sha256:ad8c70e6e3f8926cb8a92619b832b4ea5299e2831c14284663184e200546fa6c", size = 117834 }
wheels = [
    { url = "https://files.pythonhosted.org/packages/e3/26/57c6fb270950d476074c087527a558ccb6f4436657314bfb6cdf484114c4/docker-7.1.0-py3-none-any.whl", hash = "sha256:c96b93b7f0a746f9e77d325bcfb87422a3d8bd4f03136ae8a85b37f1898d5fc0", size = 147774 },
]

[[package]]
name = "dpath"
version = "2.2.0"
source = { registry = "https://pypi.org/simple" }
sdist = { url = "https://files.pythonhosted.org/packages/b5/ce/e1fd64d36e4a5717bd5e6b2ad188f5eaa2e902fde871ea73a79875793fc9/dpath-2.2.0.tar.gz", hash = "sha256:34f7e630dc55ea3f219e555726f5da4b4b25f2200319c8e6902c394258dd6a3e", size = 28266 }
wheels = [
    { url = "https://files.pythonhosted.org/packages/05/d1/8952806fbf9583004ab479d8f58a9496c3d35f6b6009ddd458bdd9978eaf/dpath-2.2.0-py3-none-any.whl", hash = "sha256:b330a375ded0a0d2ed404440f6c6a715deae5313af40bbb01c8a41d891900576", size = 17618 },
]

[[package]]
name = "dulwich"
version = "0.24.1"
source = { registry = "https://pypi.org/simple" }
dependencies = [
    { name = "urllib3" },
]
sdist = { url = "https://files.pythonhosted.org/packages/2b/f3/13a3425ddf04bd31f1caf3f4fa8de2352700c454cb0536ce3f4dbdc57a81/dulwich-0.24.1.tar.gz", hash = "sha256:e19fd864f10f02bb834bb86167d92dcca1c228451b04458761fc13dabd447758", size = 806136 }
wheels = [
    { url = "https://files.pythonhosted.org/packages/93/46/efc7dde236144384277a18f27f584370a796a1c547cc94ff4f208d381a18/dulwich-0.24.1-cp311-cp311-macosx_11_0_arm64.whl", hash = "sha256:31ad6637322aaafeecc4c884f396ac2d963aadf201deb6422134fa0f8ac9a87a", size = 1091732 },
    { url = "https://files.pythonhosted.org/packages/dd/ec/34c93eb4295adccf1395e363cdf7200ecd4ec0a96b6cea43ff19074980c9/dulwich-0.24.1-cp311-cp311-manylinux_2_28_aarch64.whl", hash = "sha256:358e4b688f6c1fa5346a8394a2c1ab79ff7126be576b20ffd0f38085ead0df54", size = 1162365 },
    { url = "https://files.pythonhosted.org/packages/bd/90/16f4a0281a35adc7678245d8f47aaf48358e936903af69d2f18aa98b9990/dulwich-0.24.1-cp311-cp311-manylinux_2_28_x86_64.whl", hash = "sha256:50f981edd5307475f6f862ccdbe39e8dd01afc17f2ed8ee0e452c3878389b48c", size = 1167573 },
    { url = "https://files.pythonhosted.org/packages/01/fc/961308a475f6a26dc0e9360afd5cade20e164bb08bb3bbf7edabacddcdd7/dulwich-0.24.1-cp311-cp311-win32.whl", hash = "sha256:741417a6a029a3230c46ad4725a50440cac852f165706824303d9939cf83770c", size = 763597 },
    { url = "https://files.pythonhosted.org/packages/3b/92/001fb17046c8d8dffed6b205950d6cb82f3e8b6cd8561a3f9395759d0fd3/dulwich-0.24.1-cp311-cp311-win_amd64.whl", hash = "sha256:816ec4abd152ebd11d05bf25b5d37a4a88c18af59857067ee85d32e43af12b5f", size = 779975 },
    { url = "https://files.pythonhosted.org/packages/c9/bc/a2557d1b0afa5bf1e140f42f8cbca1783e43d7fa17665859c63060957952/dulwich-0.24.1-py3-none-any.whl", hash = "sha256:57cc0dc5a21059698ffa4ed9a7272f1040ec48535193df84b0ee6b16bf615676", size = 440765 },
]

[[package]]
name = "durationpy"
version = "0.10"
source = { registry = "https://pypi.org/simple" }
sdist = { url = "https://files.pythonhosted.org/packages/9d/a4/e44218c2b394e31a6dd0d6b095c4e1f32d0be54c2a4b250032d717647bab/durationpy-0.10.tar.gz", hash = "sha256:1fa6893409a6e739c9c72334fc65cca1f355dbdd93405d30f726deb5bde42fba", size = 3335 }
wheels = [
    { url = "https://files.pythonhosted.org/packages/b0/0d/9feae160378a3553fa9a339b0e9c1a048e147a4127210e286ef18b730f03/durationpy-0.10-py3-none-any.whl", hash = "sha256:3b41e1b601234296b4fb368338fdcd3e13e0b4fb5b67345948f4f2bf9868b286", size = 3922 },
]

[[package]]
name = "dvc"
version = "3.63.0"
source = { registry = "https://pypi.org/simple" }
dependencies = [
    { name = "attrs" },
    { name = "celery" },
    { name = "colorama" },
    { name = "configobj" },
    { name = "distro" },
    { name = "dpath" },
    { name = "dulwich" },
    { name = "dvc-data" },
    { name = "dvc-http" },
    { name = "dvc-objects" },
    { name = "dvc-render" },
    { name = "dvc-studio-client" },
    { name = "dvc-task" },
    { name = "flatten-dict" },
    { name = "flufl-lock" },
    { name = "fsspec" },
    { name = "funcy" },
    { name = "grandalf" },
    { name = "gto" },
    { name = "hydra-core" },
    { name = "iterative-telemetry" },
    { name = "kombu" },
    { name = "networkx" },
    { name = "omegaconf" },
    { name = "packaging" },
    { name = "pathspec" },
    { name = "platformdirs" },
    { name = "psutil" },
    { name = "pydot" },
    { name = "pygtrie" },
    { name = "pyparsing" },
    { name = "requests" },
    { name = "rich" },
    { name = "ruamel-yaml" },
    { name = "scmrepo" },
    { name = "shortuuid" },
    { name = "shtab" },
    { name = "tabulate" },
    { name = "tomlkit" },
    { name = "tqdm" },
    { name = "voluptuous" },
    { name = "zc-lockfile" },
]
sdist = { url = "https://files.pythonhosted.org/packages/53/d5/88ba8456536e9550ab44bdd3d430351626c20cb08a0593840e319933d773/dvc-3.63.0.tar.gz", hash = "sha256:b845cf8825e1b07d427e8d04754a0e01f141708bcbb1dae91e18db9e640ae68e", size = 668892 }
wheels = [
    { url = "https://files.pythonhosted.org/packages/35/15/15e4d0c4872b3a55c7a0b94c3f31df6bf28a6610d977ad96f1872e36034c/dvc-3.63.0-py3-none-any.whl", hash = "sha256:14e2cf206ee1f65a2afddf2b756bbc25816b32177c56067e1ccce2c65fbdb89f", size = 466193 },
]

[[package]]
name = "dvc-data"
version = "3.16.12"
source = { registry = "https://pypi.org/simple" }
dependencies = [
    { name = "attrs" },
    { name = "dictdiffer" },
    { name = "diskcache" },
    { name = "dvc-objects" },
    { name = "fsspec" },
    { name = "funcy" },
    { name = "orjson", marker = "implementation_name == 'cpython'" },
    { name = "pygtrie" },
    { name = "sqltrie" },
    { name = "tqdm" },
]
sdist = { url = "https://files.pythonhosted.org/packages/d6/49/9476147025cbabfa2695700dd0b4564bbeee085729bb2faa221605d85e3c/dvc_data-3.16.12.tar.gz", hash = "sha256:f92cc03ffdddb5bd3a7a7da78d595dec6915311256a4cfefe250967d6ce3d194", size = 81910 }
wheels = [
    { url = "https://files.pythonhosted.org/packages/7c/7c/2acac71d2366328ae9da1a0b68292fed07aef28ed6114ce3320f3253c8a2/dvc_data-3.16.12-py3-none-any.whl", hash = "sha256:39c183caecd142cf44bc16186c8e5ef3bb4d739111e41f80682c999db30b8cee", size = 78201 },
]

[[package]]
name = "dvc-http"
version = "2.32.0"
source = { registry = "https://pypi.org/simple" }
dependencies = [
    { name = "aiohttp-retry" },
    { name = "fsspec", extra = ["http"] },
]
sdist = { url = "https://files.pythonhosted.org/packages/33/e6/4fb38ab911a9d90fbe2c7759c430814fe2253760304a9de0d3ebd6e27c20/dvc-http-2.32.0.tar.gz", hash = "sha256:f714f8435634aab943c625f659ddac1188c6ddaf3ff161b39715b83ff39637fc", size = 14603 }
wheels = [
    { url = "https://files.pythonhosted.org/packages/89/04/2fe178c037c69cce0c8e9863f90512ca46aa2c763d67bc0e0e0fdac146ae/dvc_http-2.32.0-py3-none-any.whl", hash = "sha256:1bfd57a9eae3cbfa1db564d90d87003841921a644ab35f3f7735c641cc93d72e", size = 12597 },
]

[[package]]
name = "dvc-objects"
version = "5.1.1"
source = { registry = "https://pypi.org/simple" }
dependencies = [
    { name = "fsspec" },
    { name = "funcy" },
]
sdist = { url = "https://files.pythonhosted.org/packages/b5/36/68d3c92565d5fa7a6302d825965a1fedbc6e784d4d4ccaf6d536fae2124f/dvc_objects-5.1.1.tar.gz", hash = "sha256:9e308f2a33486aa44bd2ea42b6ec4a9bd6da5b69ac8127955e506c31d12fbdaa", size = 43010 }
wheels = [
    { url = "https://files.pythonhosted.org/packages/1c/57/224e4f0ab72e6eb35e991659d887d2351d01d1b739416759fe2877806c2b/dvc_objects-5.1.1-py3-none-any.whl", hash = "sha256:fd3bda1d51c6e05f67ded554b30b5b3bc4defaabfc277b2fe48106085b10f2e7", size = 33548 },
]

[[package]]
name = "dvc-render"
version = "1.0.2"
source = { registry = "https://pypi.org/simple" }
sdist = { url = "https://files.pythonhosted.org/packages/be/15/605312dbdc0931547987ee25a9a3f6fcabf48ca1436039abcd524156b8e2/dvc-render-1.0.2.tar.gz", hash = "sha256:40d1cd81760daf34b48fa8362b5002fcbe415e3cdbcf42369b6347d01497ffc0", size = 37772 }
wheels = [
    { url = "https://files.pythonhosted.org/packages/25/e4/d79fe332346a47b5468751292c0e45e496e10441e548ef447df1b6adb018/dvc_render-1.0.2-py3-none-any.whl", hash = "sha256:7e3e3cec1200fda41a99984190f14871f3cb878db7f94c853305056f69614ddb", size = 22070 },
]

[[package]]
name = "dvc-studio-client"
version = "0.22.0"
source = { registry = "https://pypi.org/simple" }
dependencies = [
    { name = "dulwich" },
    { name = "requests" },
    { name = "voluptuous" },
]
sdist = { url = "https://files.pythonhosted.org/packages/f4/52/f00bc978bfa313929221df1b6a1d82256b1c2727c55594dbbf9520f0adfd/dvc_studio_client-0.22.0.tar.gz", hash = "sha256:45d554a0386dd18bdfe17968e93f9b075563c888088b51bfa58713f64ed58ac8", size = 29432 }
wheels = [
    { url = "https://files.pythonhosted.org/packages/72/8b/42cb2c96555cf63b5c57c3b21f3901bb30a9ae963ecba86a8265b61eee7d/dvc_studio_client-0.22.0-py3-none-any.whl", hash = "sha256:99cb8874a1e5fc05de126a36a82b421f7af5c36d23c22024284733fc4d98029b", size = 16432 },
]

[[package]]
name = "dvc-task"
version = "0.40.2"
source = { registry = "https://pypi.org/simple" }
dependencies = [
    { name = "celery" },
    { name = "funcy" },
    { name = "kombu" },
    { name = "pywin32", marker = "sys_platform == 'win32'" },
    { name = "shortuuid" },
]
sdist = { url = "https://files.pythonhosted.org/packages/19/ef/da712c4d9c7d6cacac27d7b2779e6a97c3381ef2c963c33719d39113b6a3/dvc_task-0.40.2.tar.gz", hash = "sha256:909af541bf5fde83439da56c4c0ebac592af178a59b702708fadaacfd6e7b704", size = 36147 }
wheels = [
    { url = "https://files.pythonhosted.org/packages/64/bf/f23e8eff38556d479ab421f8b9ac9a9a0b44f8400098c934dce0607da1de/dvc_task-0.40.2-py3-none-any.whl", hash = "sha256:3891b94cf9d349072ee32ce47217b73530b1905e6dd5a1e378bd74afc8b4c030", size = 21392 },
]

[[package]]
name = "entrypoints"
version = "0.4"
source = { registry = "https://pypi.org/simple" }
sdist = { url = "https://files.pythonhosted.org/packages/ea/8d/a7121ffe5f402dc015277d2d31eb82d2187334503a011c18f2e78ecbb9b2/entrypoints-0.4.tar.gz", hash = "sha256:b706eddaa9218a19ebcd67b56818f05bb27589b1ca9e8d797b74affad4ccacd4", size = 13974 }
wheels = [
    { url = "https://files.pythonhosted.org/packages/35/a8/365059bbcd4572cbc41de17fd5b682be5868b218c3c5479071865cab9078/entrypoints-0.4-py3-none-any.whl", hash = "sha256:f174b5ff827504fd3cd97cc3f8649f3693f51538c7e4bdf3ef002c8429d42f9f", size = 5294 },
]

[[package]]
name = "evaluate"
version = "0.4.6"
source = { registry = "https://pypi.org/simple" }
dependencies = [
    { name = "datasets" },
    { name = "dill" },
    { name = "fsspec", extra = ["http"] },
    { name = "huggingface-hub" },
    { name = "multiprocess" },
    { name = "numpy" },
    { name = "packaging" },
    { name = "pandas" },
    { name = "requests" },
    { name = "tqdm" },
    { name = "xxhash" },
]
sdist = { url = "https://files.pythonhosted.org/packages/ad/d0/0c17a8e6e8dc7245f22dea860557c32bae50fc4d287ae030cb0e8ab8720f/evaluate-0.4.6.tar.gz", hash = "sha256:e07036ca12b3c24331f83ab787f21cc2dbf3631813a1631e63e40897c69a3f21", size = 65716 }
wheels = [
    { url = "https://files.pythonhosted.org/packages/3e/af/3e990d8d4002bbc9342adb4facd59506e653da93b2417de0fa6027cb86b1/evaluate-0.4.6-py3-none-any.whl", hash = "sha256:bca85bc294f338377b7ac2f861e21c308b11b2a285f510d7d5394d5df437db29", size = 84069 },
]

[[package]]
name = "fastapi"
version = "0.1.17"
source = { registry = "https://pypi.org/simple" }
resolution-markers = [
    "sys_platform == 'win32'",
]
dependencies = [
    { name = "pydantic", marker = "sys_platform == 'win32'" },
    { name = "starlette", marker = "sys_platform == 'win32'" },
]
sdist = { url = "https://files.pythonhosted.org/packages/fb/ca/e336cae3818f843392ce9e1e6f8cfc4b8dbdc1c2fcf81b34f7e6255ea05f/fastapi-0.1.17.tar.gz", hash = "sha256:a9a9b6cc32c38bab27a6549b94c44a30c70b485bc789d03de3aa8725f3394be5", size = 2826896 }
wheels = [
    { url = "https://files.pythonhosted.org/packages/ce/04/3639503a8a1bac37e747597e687997c58b302be92bc633049376f59e7dd7/fastapi-0.1.17-py3-none-any.whl", hash = "sha256:a6aaad2f60684477480ac9d7a1c95e67f4696a722f184db467494bfdd5b8f29d", size = 105578 },
]

[[package]]
name = "fastapi"
version = "0.115.14"
source = { registry = "https://pypi.org/simple" }
resolution-markers = [
    "sys_platform != 'win32'",
]
dependencies = [
    { name = "pydantic", marker = "sys_platform != 'win32'" },
    { name = "starlette", marker = "sys_platform != 'win32'" },
    { name = "typing-extensions", marker = "sys_platform != 'win32'" },
]
sdist = { url = "https://files.pythonhosted.org/packages/ca/53/8c38a874844a8b0fa10dd8adf3836ac154082cf88d3f22b544e9ceea0a15/fastapi-0.115.14.tar.gz", hash = "sha256:b1de15cdc1c499a4da47914db35d0e4ef8f1ce62b624e94e0e5824421df99739", size = 296263 }
wheels = [
    { url = "https://files.pythonhosted.org/packages/53/50/b1222562c6d270fea83e9c9075b8e8600b8479150a18e4516a6138b980d1/fastapi-0.115.14-py3-none-any.whl", hash = "sha256:6c0c8bf9420bd58f565e585036d971872472b4f7d3f6c73b698e10cffdefb3ca", size = 95514 },
]

[[package]]
<<<<<<< HEAD
name = "fastjsonschema"
version = "2.21.2"
source = { registry = "https://pypi.org/simple" }
sdist = { url = "https://files.pythonhosted.org/packages/20/b5/23b216d9d985a956623b6bd12d4086b60f0059b27799f23016af04a74ea1/fastjsonschema-2.21.2.tar.gz", hash = "sha256:b1eb43748041c880796cd077f1a07c3d94e93ae84bba5ed36800a33554ae05de", size = 374130 }
wheels = [
    { url = "https://files.pythonhosted.org/packages/cb/a8/20d0723294217e47de6d9e2e40fd4a9d2f7c4b6ef974babd482a59743694/fastjsonschema-2.21.2-py3-none-any.whl", hash = "sha256:1c797122d0a86c5cace2e54bf4e819c36223b552017172f32c5c024a6b77e463", size = 24024 },
]

[[package]]
name = "fief-client"
version = "0.20.0"
source = { registry = "https://pypi.org/simple" }
dependencies = [
    { name = "httpx" },
    { name = "jwcrypto" },
]
sdist = { url = "https://files.pythonhosted.org/packages/75/af/f6cc3ded8bdb901097b92a3ed444c48576a1b62f01352cb2fa069b0dd166/fief_client-0.20.0.tar.gz", hash = "sha256:dbfb906d03c4a5402ceac5c843aa4708535fb6f5d5c1c4e263ec06fbbbc434d7", size = 32465 }
wheels = [
    { url = "https://files.pythonhosted.org/packages/1c/06/d33506317b4c9b71025eb010d96c4f7a8f89fa620ca30532c2e8e4390593/fief_client-0.20.0-py3-none-any.whl", hash = "sha256:425f40cc7c45c651daec63da402e033c53d91dcaa3f9bf208873fd8692fc16dc", size = 20219 },
]

[package.optional-dependencies]
cli = [
    { name = "yaspin" },
]

[[package]]
=======
>>>>>>> d3e3f857
name = "filelock"
version = "3.19.1"
source = { registry = "https://pypi.org/simple" }
sdist = { url = "https://files.pythonhosted.org/packages/40/bb/0ab3e58d22305b6f5440629d20683af28959bf793d98d11950e305c1c326/filelock-3.19.1.tar.gz", hash = "sha256:66eda1888b0171c998b35be2bcc0f6d75c388a7ce20c3f3f37aa8e96c2dddf58", size = 17687 }
wheels = [
    { url = "https://files.pythonhosted.org/packages/42/14/42b2651a2f46b022ccd948bca9f2d5af0fd8929c4eec235b8d6d844fbe67/filelock-3.19.1-py3-none-any.whl", hash = "sha256:d38e30481def20772f5baf097c122c3babc4fcdb7e14e57049eb9d88c6dc017d", size = 15988 },
]

[[package]]
name = "flask"
version = "3.1.2"
source = { registry = "https://pypi.org/simple" }
dependencies = [
    { name = "blinker" },
    { name = "click" },
    { name = "itsdangerous" },
    { name = "jinja2" },
    { name = "markupsafe" },
    { name = "werkzeug" },
]
sdist = { url = "https://files.pythonhosted.org/packages/dc/6d/cfe3c0fcc5e477df242b98bfe186a4c34357b4847e87ecaef04507332dab/flask-3.1.2.tar.gz", hash = "sha256:bf656c15c80190ed628ad08cdfd3aaa35beb087855e2f494910aa3774cc4fd87", size = 720160 }
wheels = [
    { url = "https://files.pythonhosted.org/packages/ec/f9/7f9263c5695f4bd0023734af91bedb2ff8209e8de6ead162f35d8dc762fd/flask-3.1.2-py3-none-any.whl", hash = "sha256:ca1d8112ec8a6158cc29ea4858963350011b5c846a414cdb7a954aa9e967d03c", size = 103308 },
]

[[package]]
name = "flatten-dict"
version = "0.4.2"
source = { registry = "https://pypi.org/simple" }
dependencies = [
    { name = "six" },
]
sdist = { url = "https://files.pythonhosted.org/packages/89/c6/5fe21639369f2ea609c964e20870b5c6c98a134ef12af848a7776ddbabe3/flatten-dict-0.4.2.tar.gz", hash = "sha256:506a96b6e6f805b81ae46a0f9f31290beb5fa79ded9d80dbe1b7fa236ab43076", size = 10362 }
wheels = [
    { url = "https://files.pythonhosted.org/packages/43/f5/ee39c6e92acc742c052f137b47c210cd0a1b72dcd3f98495528bb4d27761/flatten_dict-0.4.2-py2.py3-none-any.whl", hash = "sha256:7e245b20c4c718981212210eec4284a330c9f713e632e98765560e05421e48ad", size = 9656 },
]

[[package]]
name = "flufl-lock"
version = "8.2.0"
source = { registry = "https://pypi.org/simple" }
dependencies = [
    { name = "atpublic" },
    { name = "psutil" },
]
sdist = { url = "https://files.pythonhosted.org/packages/90/78/80f98f67deb8ba9b67e00a91ceb1ded5a7b8eb2b7801b89625d3396fc9d4/flufl_lock-8.2.0.tar.gz", hash = "sha256:15b333c35fab1a36b223840057258aeb4cd79f0fbaf82c144f23cdf6cf14d5e3", size = 33514 }
wheels = [
    { url = "https://files.pythonhosted.org/packages/8e/a1/15e07d6c8b33485c4eed49a170faea16d4c6c4fd9f2cb6242adfaed180e7/flufl_lock-8.2.0-py3-none-any.whl", hash = "sha256:59361e277a50efceff288b8e9d36dd43254ad11a88d42d7716195b848a3fce7c", size = 11251 },
]

[[package]]
name = "frozenlist"
version = "1.7.0"
source = { registry = "https://pypi.org/simple" }
sdist = { url = "https://files.pythonhosted.org/packages/79/b1/b64018016eeb087db503b038296fd782586432b9c077fc5c7839e9cb6ef6/frozenlist-1.7.0.tar.gz", hash = "sha256:2e310d81923c2437ea8670467121cc3e9b0f76d3043cc1d2331d56c7fb7a3a8f", size = 45078 }
wheels = [
    { url = "https://files.pythonhosted.org/packages/34/7e/803dde33760128acd393a27eb002f2020ddb8d99d30a44bfbaab31c5f08a/frozenlist-1.7.0-cp311-cp311-macosx_10_9_universal2.whl", hash = "sha256:aa51e147a66b2d74de1e6e2cf5921890de6b0f4820b257465101d7f37b49fb5a", size = 82251 },
    { url = "https://files.pythonhosted.org/packages/75/a9/9c2c5760b6ba45eae11334db454c189d43d34a4c0b489feb2175e5e64277/frozenlist-1.7.0-cp311-cp311-macosx_10_9_x86_64.whl", hash = "sha256:9b35db7ce1cd71d36ba24f80f0c9e7cff73a28d7a74e91fe83e23d27c7828750", size = 48183 },
    { url = "https://files.pythonhosted.org/packages/47/be/4038e2d869f8a2da165f35a6befb9158c259819be22eeaf9c9a8f6a87771/frozenlist-1.7.0-cp311-cp311-macosx_11_0_arm64.whl", hash = "sha256:34a69a85e34ff37791e94542065c8416c1afbf820b68f720452f636d5fb990cd", size = 47107 },
    { url = "https://files.pythonhosted.org/packages/79/26/85314b8a83187c76a37183ceed886381a5f992975786f883472fcb6dc5f2/frozenlist-1.7.0-cp311-cp311-manylinux_2_17_aarch64.manylinux2014_aarch64.whl", hash = "sha256:4a646531fa8d82c87fe4bb2e596f23173caec9185bfbca5d583b4ccfb95183e2", size = 237333 },
    { url = "https://files.pythonhosted.org/packages/1f/fd/e5b64f7d2c92a41639ffb2ad44a6a82f347787abc0c7df5f49057cf11770/frozenlist-1.7.0-cp311-cp311-manylinux_2_17_armv7l.manylinux2014_armv7l.manylinux_2_31_armv7l.whl", hash = "sha256:79b2ffbba483f4ed36a0f236ccb85fbb16e670c9238313709638167670ba235f", size = 231724 },
    { url = "https://files.pythonhosted.org/packages/20/fb/03395c0a43a5976af4bf7534759d214405fbbb4c114683f434dfdd3128ef/frozenlist-1.7.0-cp311-cp311-manylinux_2_17_ppc64le.manylinux2014_ppc64le.whl", hash = "sha256:a26f205c9ca5829cbf82bb2a84b5c36f7184c4316617d7ef1b271a56720d6b30", size = 245842 },
    { url = "https://files.pythonhosted.org/packages/d0/15/c01c8e1dffdac5d9803507d824f27aed2ba76b6ed0026fab4d9866e82f1f/frozenlist-1.7.0-cp311-cp311-manylinux_2_17_s390x.manylinux2014_s390x.whl", hash = "sha256:bcacfad3185a623fa11ea0e0634aac7b691aa925d50a440f39b458e41c561d98", size = 239767 },
    { url = "https://files.pythonhosted.org/packages/14/99/3f4c6fe882c1f5514b6848aa0a69b20cb5e5d8e8f51a339d48c0e9305ed0/frozenlist-1.7.0-cp311-cp311-manylinux_2_5_i686.manylinux1_i686.manylinux_2_17_i686.manylinux2014_i686.whl", hash = "sha256:72c1b0fe8fe451b34f12dce46445ddf14bd2a5bcad7e324987194dc8e3a74c86", size = 224130 },
    { url = "https://files.pythonhosted.org/packages/4d/83/220a374bd7b2aeba9d0725130665afe11de347d95c3620b9b82cc2fcab97/frozenlist-1.7.0-cp311-cp311-manylinux_2_5_x86_64.manylinux1_x86_64.manylinux_2_17_x86_64.manylinux2014_x86_64.whl", hash = "sha256:61d1a5baeaac6c0798ff6edfaeaa00e0e412d49946c53fae8d4b8e8b3566c4ae", size = 235301 },
    { url = "https://files.pythonhosted.org/packages/03/3c/3e3390d75334a063181625343e8daab61b77e1b8214802cc4e8a1bb678fc/frozenlist-1.7.0-cp311-cp311-musllinux_1_2_aarch64.whl", hash = "sha256:7edf5c043c062462f09b6820de9854bf28cc6cc5b6714b383149745e287181a8", size = 234606 },
    { url = "https://files.pythonhosted.org/packages/23/1e/58232c19608b7a549d72d9903005e2d82488f12554a32de2d5fb59b9b1ba/frozenlist-1.7.0-cp311-cp311-musllinux_1_2_armv7l.whl", hash = "sha256:d50ac7627b3a1bd2dcef6f9da89a772694ec04d9a61b66cf87f7d9446b4a0c31", size = 248372 },
    { url = "https://files.pythonhosted.org/packages/c0/a4/e4a567e01702a88a74ce8a324691e62a629bf47d4f8607f24bf1c7216e7f/frozenlist-1.7.0-cp311-cp311-musllinux_1_2_i686.whl", hash = "sha256:ce48b2fece5aeb45265bb7a58259f45027db0abff478e3077e12b05b17fb9da7", size = 229860 },
    { url = "https://files.pythonhosted.org/packages/73/a6/63b3374f7d22268b41a9db73d68a8233afa30ed164c46107b33c4d18ecdd/frozenlist-1.7.0-cp311-cp311-musllinux_1_2_ppc64le.whl", hash = "sha256:fe2365ae915a1fafd982c146754e1de6ab3478def8a59c86e1f7242d794f97d5", size = 245893 },
    { url = "https://files.pythonhosted.org/packages/6d/eb/d18b3f6e64799a79673c4ba0b45e4cfbe49c240edfd03a68be20002eaeaa/frozenlist-1.7.0-cp311-cp311-musllinux_1_2_s390x.whl", hash = "sha256:45a6f2fdbd10e074e8814eb98b05292f27bad7d1883afbe009d96abdcf3bc898", size = 246323 },
    { url = "https://files.pythonhosted.org/packages/5a/f5/720f3812e3d06cd89a1d5db9ff6450088b8f5c449dae8ffb2971a44da506/frozenlist-1.7.0-cp311-cp311-musllinux_1_2_x86_64.whl", hash = "sha256:21884e23cffabb157a9dd7e353779077bf5b8f9a58e9b262c6caad2ef5f80a56", size = 233149 },
    { url = "https://files.pythonhosted.org/packages/69/68/03efbf545e217d5db8446acfd4c447c15b7c8cf4dbd4a58403111df9322d/frozenlist-1.7.0-cp311-cp311-win32.whl", hash = "sha256:284d233a8953d7b24f9159b8a3496fc1ddc00f4db99c324bd5fb5f22d8698ea7", size = 39565 },
    { url = "https://files.pythonhosted.org/packages/58/17/fe61124c5c333ae87f09bb67186d65038834a47d974fc10a5fadb4cc5ae1/frozenlist-1.7.0-cp311-cp311-win_amd64.whl", hash = "sha256:387cbfdcde2f2353f19c2f66bbb52406d06ed77519ac7ee21be0232147c2592d", size = 44019 },
    { url = "https://files.pythonhosted.org/packages/ee/45/b82e3c16be2182bff01179db177fe144d58b5dc787a7d4492c6ed8b9317f/frozenlist-1.7.0-py3-none-any.whl", hash = "sha256:9a5af342e34f7e97caf8c995864c7a396418ae2859cc6fdf1b1073020d516a7e", size = 13106 },
]

[[package]]
name = "fsspec"
version = "2025.9.0"
source = { registry = "https://pypi.org/simple" }
sdist = { url = "https://files.pythonhosted.org/packages/de/e0/bab50af11c2d75c9c4a2a26a5254573c0bd97cea152254401510950486fa/fsspec-2025.9.0.tar.gz", hash = "sha256:19fd429483d25d28b65ec68f9f4adc16c17ea2c7c7bf54ec61360d478fb19c19", size = 304847 }
wheels = [
    { url = "https://files.pythonhosted.org/packages/47/71/70db47e4f6ce3e5c37a607355f80da8860a33226be640226ac52cb05ef2e/fsspec-2025.9.0-py3-none-any.whl", hash = "sha256:530dc2a2af60a414a832059574df4a6e10cce927f6f4a78209390fe38955cfb7", size = 199289 },
]

[package.optional-dependencies]
http = [
    { name = "aiohttp" },
]
tqdm = [
    { name = "tqdm" },
]

[[package]]
name = "funcy"
version = "2.0"
source = { registry = "https://pypi.org/simple" }
sdist = { url = "https://files.pythonhosted.org/packages/70/b8/c6081521ff70afdff55cd9512b2220bbf4fa88804dae51d1b57b4b58ef32/funcy-2.0.tar.gz", hash = "sha256:3963315d59d41c6f30c04bc910e10ab50a3ac4a225868bfa96feed133df075cb", size = 537931 }
wheels = [
    { url = "https://files.pythonhosted.org/packages/d5/08/c2409cb01d5368dcfedcbaffa7d044cc8957d57a9d0855244a5eb4709d30/funcy-2.0-py2.py3-none-any.whl", hash = "sha256:53df23c8bb1651b12f095df764bfb057935d49537a56de211b098f4c79614bb0", size = 30891 },
]

[[package]]
name = "gevent"
version = "25.9.1"
source = { registry = "https://pypi.org/simple" }
dependencies = [
    { name = "cffi", marker = "platform_python_implementation == 'CPython' and sys_platform == 'win32'" },
    { name = "greenlet", marker = "platform_python_implementation == 'CPython'" },
    { name = "zope-event" },
    { name = "zope-interface" },
]
sdist = { url = "https://files.pythonhosted.org/packages/9e/48/b3ef2673ffb940f980966694e40d6d32560f3ffa284ecaeb5ea3a90a6d3f/gevent-25.9.1.tar.gz", hash = "sha256:adf9cd552de44a4e6754c51ff2e78d9193b7fa6eab123db9578a210e657235dd", size = 5059025 }
wheels = [
    { url = "https://files.pythonhosted.org/packages/81/86/03f8db0704fed41b0fa830425845f1eb4e20c92efa3f18751ee17809e9c6/gevent-25.9.1-cp311-cp311-manylinux2014_aarch64.manylinux_2_17_aarch64.whl", hash = "sha256:18e5aff9e8342dc954adb9c9c524db56c2f3557999463445ba3d9cbe3dada7b7", size = 1792418 },
    { url = "https://files.pythonhosted.org/packages/5f/35/f6b3a31f0849a62cfa2c64574bcc68a781d5499c3195e296e892a121a3cf/gevent-25.9.1-cp311-cp311-manylinux2014_ppc64le.manylinux_2_17_ppc64le.whl", hash = "sha256:1cdf6db28f050ee103441caa8b0448ace545364f775059d5e2de089da975c457", size = 1875700 },
    { url = "https://files.pythonhosted.org/packages/66/1e/75055950aa9b48f553e061afa9e3728061b5ccecca358cef19166e4ab74a/gevent-25.9.1-cp311-cp311-manylinux2014_s390x.manylinux_2_17_s390x.whl", hash = "sha256:812debe235a8295be3b2a63b136c2474241fa5c58af55e6a0f8cfc29d4936235", size = 1831365 },
    { url = "https://files.pythonhosted.org/packages/31/e8/5c1f6968e5547e501cfa03dcb0239dff55e44c3660a37ec534e32a0c008f/gevent-25.9.1-cp311-cp311-manylinux2014_x86_64.manylinux_2_17_x86_64.whl", hash = "sha256:b28b61ff9216a3d73fe8f35669eefcafa957f143ac534faf77e8a19eb9e6883a", size = 2122087 },
    { url = "https://files.pythonhosted.org/packages/c0/2c/ebc5d38a7542af9fb7657bfe10932a558bb98c8a94e4748e827d3823fced/gevent-25.9.1-cp311-cp311-musllinux_1_2_aarch64.whl", hash = "sha256:5e4b6278b37373306fc6b1e5f0f1cf56339a1377f67c35972775143d8d7776ff", size = 1808776 },
    { url = "https://files.pythonhosted.org/packages/e6/26/e1d7d6c8ffbf76fe1fbb4e77bdb7f47d419206adc391ec40a8ace6ebbbf0/gevent-25.9.1-cp311-cp311-musllinux_1_2_x86_64.whl", hash = "sha256:d99f0cb2ce43c2e8305bf75bee61a8bde06619d21b9d0316ea190fc7a0620a56", size = 2179141 },
    { url = "https://files.pythonhosted.org/packages/1d/6c/bb21fd9c095506aeeaa616579a356aa50935165cc0f1e250e1e0575620a7/gevent-25.9.1-cp311-cp311-win_amd64.whl", hash = "sha256:72152517ecf548e2f838c61b4be76637d99279dbaa7e01b3924df040aa996586", size = 1677941 },
]

[[package]]
name = "geventhttpclient"
version = "2.3.4"
source = { registry = "https://pypi.org/simple" }
dependencies = [
    { name = "brotli" },
    { name = "certifi" },
    { name = "gevent" },
    { name = "urllib3" },
]
sdist = { url = "https://files.pythonhosted.org/packages/89/19/1ca8de73dcc0596d3df01be299e940d7fc3bccbeb6f62bb8dd2d427a3a50/geventhttpclient-2.3.4.tar.gz", hash = "sha256:1749f75810435a001fc6d4d7526c92cf02b39b30ab6217a886102f941c874222", size = 83545 }
wheels = [
    { url = "https://files.pythonhosted.org/packages/3d/c7/c4c31bd92b08c4e34073c722152b05c48c026bc6978cf04f52be7e9050d5/geventhttpclient-2.3.4-cp311-cp311-macosx_10_9_universal2.whl", hash = "sha256:fb8f6a18f1b5e37724111abbd3edf25f8f00e43dc261b11b10686e17688d2405", size = 71919 },
    { url = "https://files.pythonhosted.org/packages/9d/8a/4565e6e768181ecb06677861d949b3679ed29123b6f14333e38767a17b5a/geventhttpclient-2.3.4-cp311-cp311-macosx_10_9_x86_64.whl", hash = "sha256:dbb28455bb5d82ca3024f9eb7d65c8ff6707394b584519def497b5eb9e5b1222", size = 52577 },
    { url = "https://files.pythonhosted.org/packages/02/a1/fb623cf478799c08f95774bc41edb8ae4c2f1317ae986b52f233d0f3fa05/geventhttpclient-2.3.4-cp311-cp311-macosx_11_0_arm64.whl", hash = "sha256:96578fc4a5707b5535d1c25a89e72583e02aafe64d14f3b4d78f9c512c6d613c", size = 51981 },
    { url = "https://files.pythonhosted.org/packages/18/b2/a4ddd3d24c8aa064b19b9f180eb5e1517248518289d38af70500569ebedf/geventhttpclient-2.3.4-cp311-cp311-manylinux1_x86_64.manylinux_2_28_x86_64.manylinux_2_5_x86_64.whl", hash = "sha256:19721357db976149ccf54ac279eab8139da8cdf7a11343fd02212891b6f39677", size = 114287 },
    { url = "https://files.pythonhosted.org/packages/a1/cc/caac4d4bd2c72d53836dbf50018aed3747c0d0c6f1d08175a785083d9d36/geventhttpclient-2.3.4-cp311-cp311-manylinux2014_aarch64.manylinux_2_17_aarch64.manylinux_2_28_aarch64.whl", hash = "sha256:ecf830cdcd1d4d28463c8e0c48f7f5fb06f3c952fff875da279385554d1d4d65", size = 115208 },
    { url = "https://files.pythonhosted.org/packages/04/a2/8278bd4d16b9df88bd538824595b7b84efd6f03c7b56b2087d09be838e02/geventhttpclient-2.3.4-cp311-cp311-manylinux2014_ppc64le.manylinux_2_17_ppc64le.manylinux_2_28_ppc64le.whl", hash = "sha256:47dbf8a163a07f83b38b0f8a35b85e5d193d3af4522ab8a5bbecffff1a4cd462", size = 121101 },
    { url = "https://files.pythonhosted.org/packages/e3/0e/a9ebb216140bd0854007ff953094b2af983cdf6d4aec49796572fcbf2606/geventhttpclient-2.3.4-cp311-cp311-manylinux_2_17_aarch64.manylinux2014_aarch64.whl", hash = "sha256:4e39ad577b33a5be33b47bff7c2dda9b19ced4773d169d6555777cd8445c13c0", size = 118494 },
    { url = "https://files.pythonhosted.org/packages/4f/95/6d45dead27e4f5db7a6d277354b0e2877c58efb3cd1687d90a02d5c7b9cd/geventhttpclient-2.3.4-cp311-cp311-manylinux_2_17_ppc64le.manylinux2014_ppc64le.whl", hash = "sha256:110d863baf7f0a369b6c22be547c5582e87eea70ddda41894715c870b2e82eb0", size = 123860 },
    { url = "https://files.pythonhosted.org/packages/70/a1/4baa8dca3d2df94e6ccca889947bb5929aca5b64b59136bbf1779b5777ba/geventhttpclient-2.3.4-cp311-cp311-manylinux_2_5_i686.manylinux1_i686.manylinux_2_17_i686.manylinux2014_i686.whl", hash = "sha256:226d9fca98469bd770e3efd88326854296d1aa68016f285bd1a2fb6cd21e17ee", size = 114969 },
    { url = "https://files.pythonhosted.org/packages/ab/48/123fa67f6fca14c557332a168011565abd9cbdccc5c8b7ed76d9a736aeb2/geventhttpclient-2.3.4-cp311-cp311-manylinux_2_5_x86_64.manylinux1_x86_64.manylinux_2_17_x86_64.manylinux2014_x86_64.whl", hash = "sha256:71dbc6d4004017ef88c70229809df4ad2317aad4876870c0b6bcd4d6695b7a8d", size = 113311 },
    { url = "https://files.pythonhosted.org/packages/93/e4/8a467991127ca6c53dd79a8aecb26a48207e7e7976c578fb6eb31378792c/geventhttpclient-2.3.4-cp311-cp311-musllinux_1_2_aarch64.whl", hash = "sha256:ed35391ad697d6cda43c94087f59310f028c3e9fb229e435281a92509469c627", size = 111154 },
    { url = "https://files.pythonhosted.org/packages/11/e7/cca0663d90bc8e68592a62d7b28148eb9fd976f739bb107e4c93f9ae6d81/geventhttpclient-2.3.4-cp311-cp311-musllinux_1_2_i686.whl", hash = "sha256:97cd2ab03d303fd57dea4f6d9c2ab23b7193846f1b3bbb4c80b315ebb5fc8527", size = 112532 },
    { url = "https://files.pythonhosted.org/packages/02/98/625cee18a3be5f7ca74c612d4032b0c013b911eb73c7e72e06fa56a44ba2/geventhttpclient-2.3.4-cp311-cp311-musllinux_1_2_ppc64le.whl", hash = "sha256:ec4d1aa08569b7eb075942caeacabefee469a0e283c96c7aac0226d5e7598fe8", size = 117806 },
    { url = "https://files.pythonhosted.org/packages/f1/5e/e561a5f8c9d98b7258685355aacb9cca8a3c714190cf92438a6e91da09d5/geventhttpclient-2.3.4-cp311-cp311-musllinux_1_2_x86_64.whl", hash = "sha256:93926aacdb0f4289b558f213bc32c03578f3432a18b09e4b6d73a716839d7a74", size = 111392 },
    { url = "https://files.pythonhosted.org/packages/d0/37/42d09ad90fd1da960ff68facaa3b79418ccf66297f202ba5361038fc3182/geventhttpclient-2.3.4-cp311-cp311-win32.whl", hash = "sha256:ea87c25e933991366049a42c88e91ad20c2b72e11c7bd38ef68f80486ab63cb2", size = 48332 },
    { url = "https://files.pythonhosted.org/packages/4b/0b/55e2a9ed4b1aed7c97e857dc9649a7e804609a105e1ef3cb01da857fbce7/geventhttpclient-2.3.4-cp311-cp311-win_amd64.whl", hash = "sha256:e02e0e9ef2e45475cf33816c8fb2e24595650bcf259e7b15b515a7b49cae1ccf", size = 48969 },
    { url = "https://files.pythonhosted.org/packages/0b/a7/de506f91a1ec67d3c4a53f2aa7475e7ffb869a17b71b94ba370a027a69ac/geventhttpclient-2.3.4-pp311-pypy311_pp73-macosx_10_15_x86_64.whl", hash = "sha256:707a66cd1e3bf06e2c4f8f21d3b4e6290c9e092456f489c560345a8663cdd93e", size = 50828 },
    { url = "https://files.pythonhosted.org/packages/2b/43/86479c278e96cd3e190932b0003d5b8e415660d9e519d59094728ae249da/geventhttpclient-2.3.4-pp311-pypy311_pp73-macosx_11_0_arm64.whl", hash = "sha256:0129ce7ef50e67d66ea5de44d89a3998ab778a4db98093d943d6855323646fa5", size = 50086 },
    { url = "https://files.pythonhosted.org/packages/e8/f7/d3e04f95de14db3ca4fe126eb0e3ec24356125c5ca1f471a9b28b1d7714d/geventhttpclient-2.3.4-pp311-pypy311_pp73-manylinux_2_17_aarch64.manylinux2014_aarch64.whl", hash = "sha256:fac2635f68b3b6752c2a576833d9d18f0af50bdd4bd7dd2d2ca753e3b8add84c", size = 54523 },
    { url = "https://files.pythonhosted.org/packages/45/a7/d80c9ec1663f70f4bd976978bf86b3d0d123a220c4ae636c66d02d3accdb/geventhttpclient-2.3.4-pp311-pypy311_pp73-manylinux_2_5_i686.manylinux1_i686.manylinux_2_17_i686.manylinux2014_i686.whl", hash = "sha256:71206ab89abdd0bd5fee21e04a3995ec1f7d8ae1478ee5868f9e16e85a831653", size = 58866 },
    { url = "https://files.pythonhosted.org/packages/55/92/d874ff7e52803cef3850bf8875816a9f32e0a154b079a74e6663534bef30/geventhttpclient-2.3.4-pp311-pypy311_pp73-manylinux_2_5_x86_64.manylinux1_x86_64.manylinux_2_17_x86_64.manylinux2014_x86_64.whl", hash = "sha256:d8bde667d0ce46065fe57f8ff24b2e94f620a5747378c97314dcfc8fbab35b73", size = 54766 },
    { url = "https://files.pythonhosted.org/packages/a8/73/2e03125170485193fcc99ef23b52749543d6c6711706d58713fe315869c4/geventhttpclient-2.3.4-pp311-pypy311_pp73-win_amd64.whl", hash = "sha256:5f71c75fc138331cbbe668a08951d36b641d2c26fb3677d7e497afb8419538db", size = 49011 },
]

[[package]]
name = "gitdb"
version = "4.0.12"
source = { registry = "https://pypi.org/simple" }
dependencies = [
    { name = "smmap" },
]
sdist = { url = "https://files.pythonhosted.org/packages/72/94/63b0fc47eb32792c7ba1fe1b694daec9a63620db1e313033d18140c2320a/gitdb-4.0.12.tar.gz", hash = "sha256:5ef71f855d191a3326fcfbc0d5da835f26b13fbcba60c32c21091c349ffdb571", size = 394684 }
wheels = [
    { url = "https://files.pythonhosted.org/packages/a0/61/5c78b91c3143ed5c14207f463aecfc8f9dbb5092fb2869baf37c273b2705/gitdb-4.0.12-py3-none-any.whl", hash = "sha256:67073e15955400952c6565cc3e707c554a4eea2e428946f7a4c162fab9bd9bcf", size = 62794 },
]

[[package]]
name = "gitpython"
version = "3.1.45"
source = { registry = "https://pypi.org/simple" }
dependencies = [
    { name = "gitdb" },
]
sdist = { url = "https://files.pythonhosted.org/packages/9a/c8/dd58967d119baab745caec2f9d853297cec1989ec1d63f677d3880632b88/gitpython-3.1.45.tar.gz", hash = "sha256:85b0ee964ceddf211c41b9f27a49086010a190fd8132a24e21f362a4b36a791c", size = 215076 }
wheels = [
    { url = "https://files.pythonhosted.org/packages/01/61/d4b89fec821f72385526e1b9d9a3a0385dda4a72b206d28049e2c7cd39b8/gitpython-3.1.45-py3-none-any.whl", hash = "sha256:8908cb2e02fb3b93b7eb0f2827125cb699869470432cc885f019b8fd0fccff77", size = 208168 },
]

[[package]]
name = "google-api-core"
version = "2.25.1"
source = { registry = "https://pypi.org/simple" }
dependencies = [
    { name = "google-auth" },
    { name = "googleapis-common-protos" },
    { name = "proto-plus" },
    { name = "protobuf" },
    { name = "requests" },
]
sdist = { url = "https://files.pythonhosted.org/packages/dc/21/e9d043e88222317afdbdb567165fdbc3b0aad90064c7e0c9eb0ad9955ad8/google_api_core-2.25.1.tar.gz", hash = "sha256:d2aaa0b13c78c61cb3f4282c464c046e45fbd75755683c9c525e6e8f7ed0a5e8", size = 165443 }
wheels = [
    { url = "https://files.pythonhosted.org/packages/14/4b/ead00905132820b623732b175d66354e9d3e69fcf2a5dcdab780664e7896/google_api_core-2.25.1-py3-none-any.whl", hash = "sha256:8a2a56c1fef82987a524371f99f3bd0143702fecc670c72e600c1cda6bf8dbb7", size = 160807 },
]

[[package]]
name = "google-auth"
version = "2.40.3"
source = { registry = "https://pypi.org/simple" }
dependencies = [
    { name = "cachetools" },
    { name = "pyasn1-modules" },
    { name = "rsa" },
]
sdist = { url = "https://files.pythonhosted.org/packages/9e/9b/e92ef23b84fa10a64ce4831390b7a4c2e53c0132568d99d4ae61d04c8855/google_auth-2.40.3.tar.gz", hash = "sha256:500c3a29adedeb36ea9cf24b8d10858e152f2412e3ca37829b3fa18e33d63b77", size = 281029 }
wheels = [
    { url = "https://files.pythonhosted.org/packages/17/63/b19553b658a1692443c62bd07e5868adaa0ad746a0751ba62c59568cd45b/google_auth-2.40.3-py2.py3-none-any.whl", hash = "sha256:1370d4593e86213563547f97a92752fc658456fe4514c809544f330fed45a7ca", size = 216137 },
]

[[package]]
name = "google-cloud-core"
version = "2.4.3"
source = { registry = "https://pypi.org/simple" }
dependencies = [
    { name = "google-api-core" },
    { name = "google-auth" },
]
sdist = { url = "https://files.pythonhosted.org/packages/d6/b8/2b53838d2acd6ec6168fd284a990c76695e84c65deee79c9f3a4276f6b4f/google_cloud_core-2.4.3.tar.gz", hash = "sha256:1fab62d7102844b278fe6dead3af32408b1df3eb06f5c7e8634cbd40edc4da53", size = 35861 }
wheels = [
    { url = "https://files.pythonhosted.org/packages/40/86/bda7241a8da2d28a754aad2ba0f6776e35b67e37c36ae0c45d49370f1014/google_cloud_core-2.4.3-py2.py3-none-any.whl", hash = "sha256:5130f9f4c14b4fafdff75c79448f9495cfade0d8775facf1b09c3bf67e027f6e", size = 29348 },
]

[[package]]
name = "google-cloud-storage"
version = "3.4.0"
source = { registry = "https://pypi.org/simple" }
dependencies = [
    { name = "google-api-core" },
    { name = "google-auth" },
    { name = "google-cloud-core" },
    { name = "google-crc32c" },
    { name = "google-resumable-media" },
    { name = "requests" },
]
sdist = { url = "https://files.pythonhosted.org/packages/4e/a6/6e0a318f70975a3c048c0e1a18aee4f7b6d7dac1e798fdc5353c5248d418/google_cloud_storage-3.4.0.tar.gz", hash = "sha256:4c77ec00c98ccc6428e4c39404926f41e2152f48809b02af29d5116645c3c317", size = 17226847 }
wheels = [
    { url = "https://files.pythonhosted.org/packages/16/12/164a90e4692423ed5532274928b0e19c8cae345ae1aa413d78c6b688231b/google_cloud_storage-3.4.0-py3-none-any.whl", hash = "sha256:16eeca305e4747a6871f8f7627eef3b862fdd365b872ca74d4a89e9841d0f8e8", size = 278423 },
]

[[package]]
name = "google-crc32c"
version = "1.7.1"
source = { registry = "https://pypi.org/simple" }
sdist = { url = "https://files.pythonhosted.org/packages/19/ae/87802e6d9f9d69adfaedfcfd599266bf386a54d0be058b532d04c794f76d/google_crc32c-1.7.1.tar.gz", hash = "sha256:2bff2305f98846f3e825dbeec9ee406f89da7962accdb29356e4eadc251bd472", size = 14495 }
wheels = [
    { url = "https://files.pythonhosted.org/packages/f7/94/220139ea87822b6fdfdab4fb9ba81b3fff7ea2c82e2af34adc726085bffc/google_crc32c-1.7.1-cp311-cp311-macosx_12_0_arm64.whl", hash = "sha256:6fbab4b935989e2c3610371963ba1b86afb09537fd0c633049be82afe153ac06", size = 30468 },
    { url = "https://files.pythonhosted.org/packages/94/97/789b23bdeeb9d15dc2904660463ad539d0318286d7633fe2760c10ed0c1c/google_crc32c-1.7.1-cp311-cp311-macosx_12_0_x86_64.whl", hash = "sha256:ed66cbe1ed9cbaaad9392b5259b3eba4a9e565420d734e6238813c428c3336c9", size = 30313 },
    { url = "https://files.pythonhosted.org/packages/81/b8/976a2b843610c211e7ccb3e248996a61e87dbb2c09b1499847e295080aec/google_crc32c-1.7.1-cp311-cp311-manylinux_2_17_aarch64.manylinux2014_aarch64.whl", hash = "sha256:ee6547b657621b6cbed3562ea7826c3e11cab01cd33b74e1f677690652883e77", size = 33048 },
    { url = "https://files.pythonhosted.org/packages/c9/16/a3842c2cf591093b111d4a5e2bfb478ac6692d02f1b386d2a33283a19dc9/google_crc32c-1.7.1-cp311-cp311-manylinux_2_17_x86_64.manylinux2014_x86_64.whl", hash = "sha256:d68e17bad8f7dd9a49181a1f5a8f4b251c6dbc8cc96fb79f1d321dfd57d66f53", size = 32669 },
    { url = "https://files.pythonhosted.org/packages/04/17/ed9aba495916fcf5fe4ecb2267ceb851fc5f273c4e4625ae453350cfd564/google_crc32c-1.7.1-cp311-cp311-win_amd64.whl", hash = "sha256:6335de12921f06e1f774d0dd1fbea6bf610abe0887a1638f64d694013138be5d", size = 33476 },
    { url = "https://files.pythonhosted.org/packages/16/1b/1693372bf423ada422f80fd88260dbfd140754adb15cbc4d7e9a68b1cb8e/google_crc32c-1.7.1-pp311-pypy311_pp73-manylinux_2_17_aarch64.manylinux2014_aarch64.whl", hash = "sha256:85fef7fae11494e747c9fd1359a527e5970fc9603c90764843caabd3a16a0a48", size = 28241 },
    { url = "https://files.pythonhosted.org/packages/fd/3c/2a19a60a473de48717b4efb19398c3f914795b64a96cf3fbe82588044f78/google_crc32c-1.7.1-pp311-pypy311_pp73-manylinux_2_17_x86_64.manylinux2014_x86_64.whl", hash = "sha256:6efb97eb4369d52593ad6f75e7e10d053cf00c48983f7a973105bc70b0ac4d82", size = 28048 },
]

[[package]]
name = "google-resumable-media"
version = "2.7.2"
source = { registry = "https://pypi.org/simple" }
dependencies = [
    { name = "google-crc32c" },
]
sdist = { url = "https://files.pythonhosted.org/packages/58/5a/0efdc02665dca14e0837b62c8a1a93132c264bd02054a15abb2218afe0ae/google_resumable_media-2.7.2.tar.gz", hash = "sha256:5280aed4629f2b60b847b0d42f9857fd4935c11af266744df33d8074cae92fe0", size = 2163099 }
wheels = [
    { url = "https://files.pythonhosted.org/packages/82/35/b8d3baf8c46695858cb9d8835a53baa1eeb9906ddaf2f728a5f5b640fd1e/google_resumable_media-2.7.2-py2.py3-none-any.whl", hash = "sha256:3ce7551e9fe6d99e9a126101d2536612bb73486721951e9562fee0f90c6ababa", size = 81251 },
]

[[package]]
name = "googleapis-common-protos"
version = "1.70.0"
source = { registry = "https://pypi.org/simple" }
dependencies = [
    { name = "protobuf" },
]
sdist = { url = "https://files.pythonhosted.org/packages/39/24/33db22342cf4a2ea27c9955e6713140fedd51e8b141b5ce5260897020f1a/googleapis_common_protos-1.70.0.tar.gz", hash = "sha256:0e1b44e0ea153e6594f9f394fef15193a68aaaea2d843f83e2742717ca753257", size = 145903 }
wheels = [
    { url = "https://files.pythonhosted.org/packages/86/f1/62a193f0227cf15a920390abe675f386dec35f7ae3ffe6da582d3ade42c7/googleapis_common_protos-1.70.0-py3-none-any.whl", hash = "sha256:b8bfcca8c25a2bb253e0e0b0adaf8c00773e5e6af6fd92397576680b807e0fd8", size = 294530 },
]

[[package]]
name = "gql"
version = "4.0.0"
source = { registry = "https://pypi.org/simple" }
dependencies = [
    { name = "anyio" },
    { name = "backoff" },
    { name = "graphql-core" },
    { name = "yarl" },
]
sdist = { url = "https://files.pythonhosted.org/packages/06/9f/cf224a88ed71eb223b7aa0b9ff0aa10d7ecc9a4acdca2279eb046c26d5dc/gql-4.0.0.tar.gz", hash = "sha256:f22980844eb6a7c0266ffc70f111b9c7e7c7c13da38c3b439afc7eab3d7c9c8e", size = 215644 }
wheels = [
    { url = "https://files.pythonhosted.org/packages/ac/94/30bbd09e8d45339fa77a48f5778d74d47e9242c11b3cd1093b3d994770a5/gql-4.0.0-py3-none-any.whl", hash = "sha256:f3beed7c531218eb24d97cb7df031b4a84fdb462f4a2beb86e2633d395937479", size = 89900 },
]

[package.optional-dependencies]
requests = [
    { name = "requests" },
    { name = "requests-toolbelt" },
]

[[package]]
name = "grandalf"
version = "0.8"
source = { registry = "https://pypi.org/simple" }
dependencies = [
    { name = "pyparsing" },
]
sdist = { url = "https://files.pythonhosted.org/packages/95/0e/4ac934b416857969f9135dec17ac80660634327e003a870835dd1f382659/grandalf-0.8.tar.gz", hash = "sha256:2813f7aab87f0d20f334a3162ccfbcbf085977134a17a5b516940a93a77ea974", size = 38128 }
wheels = [
    { url = "https://files.pythonhosted.org/packages/61/30/44c7eb0a952478dbb5f2f67df806686d6a7e4b19f6204e091c4f49dc7c69/grandalf-0.8-py3-none-any.whl", hash = "sha256:793ca254442f4a79252ea9ff1ab998e852c1e071b863593e5383afee906b4185", size = 41802 },
]

[[package]]
name = "graphql-core"
version = "3.2.6"
source = { registry = "https://pypi.org/simple" }
sdist = { url = "https://files.pythonhosted.org/packages/c4/16/7574029da84834349b60ed71614d66ca3afe46e9bf9c7b9562102acb7d4f/graphql_core-3.2.6.tar.gz", hash = "sha256:c08eec22f9e40f0bd61d805907e3b3b1b9a320bc606e23dc145eebca07c8fbab", size = 505353 }
wheels = [
    { url = "https://files.pythonhosted.org/packages/ae/4f/7297663840621022bc73c22d7d9d80dbc78b4db6297f764b545cd5dd462d/graphql_core-3.2.6-py3-none-any.whl", hash = "sha256:78b016718c161a6fb20a7d97bbf107f331cd1afe53e45566c59f776ed7f0b45f", size = 203416 },
]

[[package]]
name = "great-expectations"
version = "1.5.8"
source = { registry = "https://pypi.org/simple" }
dependencies = [
    { name = "altair" },
    { name = "cryptography" },
    { name = "jinja2" },
    { name = "jsonschema" },
    { name = "marshmallow" },
    { name = "mistune" },
    { name = "numpy" },
    { name = "packaging" },
    { name = "pandas" },
    { name = "posthog" },
    { name = "pydantic" },
    { name = "pyparsing" },
    { name = "python-dateutil" },
    { name = "requests" },
    { name = "ruamel-yaml" },
    { name = "scipy" },
    { name = "tqdm" },
    { name = "typing-extensions" },
    { name = "tzlocal" },
]
sdist = { url = "https://files.pythonhosted.org/packages/98/f7/b707f00b1c5a463fd4eae978677204389d52e31274eb58f150727e76e9e7/great_expectations-1.5.8.tar.gz", hash = "sha256:641125068d7cf04080ca46d050aab732d7fc29678583fa3598f8bbbba4704fda", size = 36260267 }
wheels = [
    { url = "https://files.pythonhosted.org/packages/a5/b9/16e7432d5e9167df17c46723b21fbceb024846f94102b727d6b736520ea5/great_expectations-1.5.8-py3-none-any.whl", hash = "sha256:3f08a5ef0a60bcc5e438f9edf25d9fe31f900e049bfaddb334deb18459c3212b", size = 4929397 },
]

[[package]]
name = "greenlet"
version = "3.2.4"
source = { registry = "https://pypi.org/simple" }
sdist = { url = "https://files.pythonhosted.org/packages/03/b8/704d753a5a45507a7aab61f18db9509302ed3d0a27ac7e0359ec2905b1a6/greenlet-3.2.4.tar.gz", hash = "sha256:0dca0d95ff849f9a364385f36ab49f50065d76964944638be9691e1832e9f86d", size = 188260 }
wheels = [
    { url = "https://files.pythonhosted.org/packages/a4/de/f28ced0a67749cac23fecb02b694f6473f47686dff6afaa211d186e2ef9c/greenlet-3.2.4-cp311-cp311-macosx_11_0_universal2.whl", hash = "sha256:96378df1de302bc38e99c3a9aa311967b7dc80ced1dcc6f171e99842987882a2", size = 272305 },
    { url = "https://files.pythonhosted.org/packages/09/16/2c3792cba130000bf2a31c5272999113f4764fd9d874fb257ff588ac779a/greenlet-3.2.4-cp311-cp311-manylinux2014_aarch64.manylinux_2_17_aarch64.whl", hash = "sha256:1ee8fae0519a337f2329cb78bd7a8e128ec0f881073d43f023c7b8d4831d5246", size = 632472 },
    { url = "https://files.pythonhosted.org/packages/ae/8f/95d48d7e3d433e6dae5b1682e4292242a53f22df82e6d3dda81b1701a960/greenlet-3.2.4-cp311-cp311-manylinux2014_ppc64le.manylinux_2_17_ppc64le.whl", hash = "sha256:94abf90142c2a18151632371140b3dba4dee031633fe614cb592dbb6c9e17bc3", size = 644646 },
    { url = "https://files.pythonhosted.org/packages/d5/5e/405965351aef8c76b8ef7ad370e5da58d57ef6068df197548b015464001a/greenlet-3.2.4-cp311-cp311-manylinux2014_s390x.manylinux_2_17_s390x.whl", hash = "sha256:4d1378601b85e2e5171b99be8d2dc85f594c79967599328f95c1dc1a40f1c633", size = 640519 },
    { url = "https://files.pythonhosted.org/packages/25/5d/382753b52006ce0218297ec1b628e048c4e64b155379331f25a7316eb749/greenlet-3.2.4-cp311-cp311-manylinux2014_x86_64.manylinux_2_17_x86_64.whl", hash = "sha256:0db5594dce18db94f7d1650d7489909b57afde4c580806b8d9203b6e79cdc079", size = 639707 },
    { url = "https://files.pythonhosted.org/packages/1f/8e/abdd3f14d735b2929290a018ecf133c901be4874b858dd1c604b9319f064/greenlet-3.2.4-cp311-cp311-manylinux_2_24_x86_64.manylinux_2_28_x86_64.whl", hash = "sha256:2523e5246274f54fdadbce8494458a2ebdcdbc7b802318466ac5606d3cded1f8", size = 587684 },
    { url = "https://files.pythonhosted.org/packages/5d/65/deb2a69c3e5996439b0176f6651e0052542bb6c8f8ec2e3fba97c9768805/greenlet-3.2.4-cp311-cp311-musllinux_1_1_aarch64.whl", hash = "sha256:1987de92fec508535687fb807a5cea1560f6196285a4cde35c100b8cd632cc52", size = 1116647 },
    { url = "https://files.pythonhosted.org/packages/3f/cc/b07000438a29ac5cfb2194bfc128151d52f333cee74dd7dfe3fb733fc16c/greenlet-3.2.4-cp311-cp311-musllinux_1_1_x86_64.whl", hash = "sha256:55e9c5affaa6775e2c6b67659f3a71684de4c549b3dd9afca3bc773533d284fa", size = 1142073 },
    { url = "https://files.pythonhosted.org/packages/d8/0f/30aef242fcab550b0b3520b8e3561156857c94288f0332a79928c31a52cf/greenlet-3.2.4-cp311-cp311-win_amd64.whl", hash = "sha256:9c40adce87eaa9ddb593ccb0fa6a07caf34015a29bf8d344811665b573138db9", size = 299100 },
]

[[package]]
name = "grpcio"
version = "1.75.0"
source = { registry = "https://pypi.org/simple" }
dependencies = [
    { name = "typing-extensions" },
]
sdist = { url = "https://files.pythonhosted.org/packages/91/88/fe2844eefd3d2188bc0d7a2768c6375b46dfd96469ea52d8aeee8587d7e0/grpcio-1.75.0.tar.gz", hash = "sha256:b989e8b09489478c2d19fecc744a298930f40d8b27c3638afbfe84d22f36ce4e", size = 12722485 }
wheels = [
    { url = "https://files.pythonhosted.org/packages/95/b7/a6f42596fc367656970f5811e5d2d9912ca937aa90621d5468a11680ef47/grpcio-1.75.0-cp311-cp311-linux_armv7l.whl", hash = "sha256:7f89d6d0cd43170a80ebb4605cad54c7d462d21dc054f47688912e8bf08164af", size = 5699769 },
    { url = "https://files.pythonhosted.org/packages/c2/42/284c463a311cd2c5f804fd4fdbd418805460bd5d702359148dd062c1685d/grpcio-1.75.0-cp311-cp311-macosx_11_0_universal2.whl", hash = "sha256:cb6c5b075c2d092f81138646a755f0dad94e4622300ebef089f94e6308155d82", size = 11480362 },
    { url = "https://files.pythonhosted.org/packages/0b/10/60d54d5a03062c3ae91bddb6e3acefe71264307a419885f453526d9203ff/grpcio-1.75.0-cp311-cp311-manylinux2014_aarch64.manylinux_2_17_aarch64.whl", hash = "sha256:494dcbade5606128cb9f530ce00331a90ecf5e7c5b243d373aebdb18e503c346", size = 6284753 },
    { url = "https://files.pythonhosted.org/packages/cf/af/381a4bfb04de5e2527819452583e694df075c7a931e9bf1b2a603b593ab2/grpcio-1.75.0-cp311-cp311-manylinux2014_i686.manylinux_2_17_i686.whl", hash = "sha256:050760fd29c8508844a720f06c5827bb00de8f5e02f58587eb21a4444ad706e5", size = 6944103 },
    { url = "https://files.pythonhosted.org/packages/16/18/c80dd7e1828bd6700ce242c1616871927eef933ed0c2cee5c636a880e47b/grpcio-1.75.0-cp311-cp311-manylinux2014_x86_64.manylinux_2_17_x86_64.whl", hash = "sha256:266fa6209b68a537b2728bb2552f970e7e78c77fe43c6e9cbbe1f476e9e5c35f", size = 6464036 },
    { url = "https://files.pythonhosted.org/packages/79/3f/78520c7ed9ccea16d402530bc87958bbeb48c42a2ec8032738a7864d38f8/grpcio-1.75.0-cp311-cp311-musllinux_1_2_aarch64.whl", hash = "sha256:06d22e1d8645e37bc110f4c589cb22c283fd3de76523065f821d6e81de33f5d4", size = 7097455 },
    { url = "https://files.pythonhosted.org/packages/ad/69/3cebe4901a865eb07aefc3ee03a02a632e152e9198dadf482a7faf926f31/grpcio-1.75.0-cp311-cp311-musllinux_1_2_i686.whl", hash = "sha256:9880c323595d851292785966cadb6c708100b34b163cab114e3933f5773cba2d", size = 8037203 },
    { url = "https://files.pythonhosted.org/packages/04/ed/1e483d1eba5032642c10caf28acf07ca8de0508244648947764956db346a/grpcio-1.75.0-cp311-cp311-musllinux_1_2_x86_64.whl", hash = "sha256:55a2d5ae79cd0f68783fb6ec95509be23746e3c239290b2ee69c69a38daa961a", size = 7492085 },
    { url = "https://files.pythonhosted.org/packages/ee/65/6ef676aa7dbd9578dfca990bb44d41a49a1e36344ca7d79de6b59733ba96/grpcio-1.75.0-cp311-cp311-win32.whl", hash = "sha256:352dbdf25495eef584c8de809db280582093bc3961d95a9d78f0dfb7274023a2", size = 3944697 },
    { url = "https://files.pythonhosted.org/packages/0d/83/b753373098b81ec5cb01f71c21dfd7aafb5eb48a1566d503e9fd3c1254fe/grpcio-1.75.0-cp311-cp311-win_amd64.whl", hash = "sha256:678b649171f229fb16bda1a2473e820330aa3002500c4f9fd3a74b786578e90f", size = 4642235 },
]

[[package]]
name = "gto"
version = "1.8.0"
source = { registry = "https://pypi.org/simple" }
dependencies = [
    { name = "entrypoints" },
    { name = "funcy" },
    { name = "pydantic" },
    { name = "rich" },
    { name = "ruamel-yaml" },
    { name = "scmrepo" },
    { name = "semver" },
    { name = "tabulate" },
    { name = "typer" },
]
sdist = { url = "https://files.pythonhosted.org/packages/6e/8b/0878e392a61e2f9b7d5ab62a1d00645d6de43ae58c738038e89ab5528650/gto-1.8.0.tar.gz", hash = "sha256:eeb95bbb99582232a9344923ebbb4158d9ee3102de9e782ff95f0e14123da228", size = 58944 }
wheels = [
    { url = "https://files.pythonhosted.org/packages/4f/32/6bd3d6a0de08162dc9628cfa5ece0aca6e58ac1ff0af157d5058c1e147ef/gto-1.8.0-py3-none-any.whl", hash = "sha256:d91116bfbed0bcf669b1c2d2f4b4566afed8350e6dd42b105774e274943959f0", size = 45368 },
]

[[package]]
name = "gunicorn"
version = "23.0.0"
source = { registry = "https://pypi.org/simple" }
dependencies = [
    { name = "packaging", marker = "sys_platform != 'win32'" },
]
sdist = { url = "https://files.pythonhosted.org/packages/34/72/9614c465dc206155d93eff0ca20d42e1e35afc533971379482de953521a4/gunicorn-23.0.0.tar.gz", hash = "sha256:f014447a0101dc57e294f6c18ca6b40227a4c90e9bdb586042628030cba004ec", size = 375031 }
wheels = [
    { url = "https://files.pythonhosted.org/packages/cb/7d/6dac2a6e1eba33ee43f318edbed4ff29151a49b5d37f080aad1e6469bca4/gunicorn-23.0.0-py3-none-any.whl", hash = "sha256:ec400d38950de4dfd418cff8328b2c8faed0edb0d517d3394e457c317908ca4d", size = 85029 },
]

[[package]]
name = "h11"
version = "0.16.0"
source = { registry = "https://pypi.org/simple" }
sdist = { url = "https://files.pythonhosted.org/packages/01/ee/02a2c011bdab74c6fb3c75474d40b3052059d95df7e73351460c8588d963/h11-0.16.0.tar.gz", hash = "sha256:4e35b956cf45792e4caa5885e69fba00bdbc6ffafbfa020300e549b208ee5ff1", size = 101250 }
wheels = [
    { url = "https://files.pythonhosted.org/packages/04/4b/29cac41a4d98d144bf5f6d33995617b185d14b22401f75ca86f384e87ff1/h11-0.16.0-py3-none-any.whl", hash = "sha256:63cf8bbe7522de3bf65932fda1d9c2772064ffb3dae62d55932da54b31cb6c86", size = 37515 },
]

[[package]]
name = "hf-xet"
version = "1.1.10"
source = { registry = "https://pypi.org/simple" }
sdist = { url = "https://files.pythonhosted.org/packages/74/31/feeddfce1748c4a233ec1aa5b7396161c07ae1aa9b7bdbc9a72c3c7dd768/hf_xet-1.1.10.tar.gz", hash = "sha256:408aef343800a2102374a883f283ff29068055c111f003ff840733d3b715bb97", size = 487910 }
wheels = [
    { url = "https://files.pythonhosted.org/packages/f7/a2/343e6d05de96908366bdc0081f2d8607d61200be2ac802769c4284cc65bd/hf_xet-1.1.10-cp37-abi3-macosx_10_12_x86_64.whl", hash = "sha256:686083aca1a6669bc85c21c0563551cbcdaa5cf7876a91f3d074a030b577231d", size = 2761466 },
    { url = "https://files.pythonhosted.org/packages/31/f9/6215f948ac8f17566ee27af6430ea72045e0418ce757260248b483f4183b/hf_xet-1.1.10-cp37-abi3-macosx_11_0_arm64.whl", hash = "sha256:71081925383b66b24eedff3013f8e6bbd41215c3338be4b94ba75fd75b21513b", size = 2623807 },
    { url = "https://files.pythonhosted.org/packages/15/07/86397573efefff941e100367bbda0b21496ffcdb34db7ab51912994c32a2/hf_xet-1.1.10-cp37-abi3-manylinux_2_17_x86_64.manylinux2014_x86_64.whl", hash = "sha256:6b6bceb6361c80c1cc42b5a7b4e3efd90e64630bcf11224dcac50ef30a47e435", size = 3186960 },
    { url = "https://files.pythonhosted.org/packages/01/a7/0b2e242b918cc30e1f91980f3c4b026ff2eedaf1e2ad96933bca164b2869/hf_xet-1.1.10-cp37-abi3-manylinux_2_28_aarch64.whl", hash = "sha256:eae7c1fc8a664e54753ffc235e11427ca61f4b0477d757cc4eb9ae374b69f09c", size = 3087167 },
    { url = "https://files.pythonhosted.org/packages/4a/25/3e32ab61cc7145b11eee9d745988e2f0f4fafda81b25980eebf97d8cff15/hf_xet-1.1.10-cp37-abi3-musllinux_1_2_aarch64.whl", hash = "sha256:0a0005fd08f002180f7a12d4e13b22be277725bc23ed0529f8add5c7a6309c06", size = 3248612 },
    { url = "https://files.pythonhosted.org/packages/2c/3d/ab7109e607ed321afaa690f557a9ada6d6d164ec852fd6bf9979665dc3d6/hf_xet-1.1.10-cp37-abi3-musllinux_1_2_x86_64.whl", hash = "sha256:f900481cf6e362a6c549c61ff77468bd59d6dd082f3170a36acfef2eb6a6793f", size = 3353360 },
    { url = "https://files.pythonhosted.org/packages/ee/0e/471f0a21db36e71a2f1752767ad77e92d8cde24e974e03d662931b1305ec/hf_xet-1.1.10-cp37-abi3-win_amd64.whl", hash = "sha256:5f54b19cc347c13235ae7ee98b330c26dd65ef1df47e5316ffb1e87713ca7045", size = 2804691 },
]

[[package]]
name = "httpcore"
version = "1.0.9"
source = { registry = "https://pypi.org/simple" }
dependencies = [
    { name = "certifi" },
    { name = "h11" },
]
sdist = { url = "https://files.pythonhosted.org/packages/06/94/82699a10bca87a5556c9c59b5963f2d039dbd239f25bc2a63907a05a14cb/httpcore-1.0.9.tar.gz", hash = "sha256:6e34463af53fd2ab5d807f399a9b45ea31c3dfa2276f15a2c3f00afff6e176e8", size = 85484 }
wheels = [
    { url = "https://files.pythonhosted.org/packages/7e/f5/f66802a942d491edb555dd61e3a9961140fd64c90bce1eafd741609d334d/httpcore-1.0.9-py3-none-any.whl", hash = "sha256:2d400746a40668fc9dec9810239072b40b4484b640a8c38fd654a024c7a1bf55", size = 78784 },
]

[[package]]
name = "httpx"
version = "0.27.2"
source = { registry = "https://pypi.org/simple" }
dependencies = [
    { name = "anyio" },
    { name = "certifi" },
    { name = "httpcore" },
    { name = "idna" },
    { name = "sniffio" },
]
sdist = { url = "https://files.pythonhosted.org/packages/78/82/08f8c936781f67d9e6b9eeb8a0c8b4e406136ea4c3d1f89a5db71d42e0e6/httpx-0.27.2.tar.gz", hash = "sha256:f7c2be1d2f3c3c3160d441802406b206c2b76f5947b11115e6df10c6c65e66c2", size = 144189 }
wheels = [
    { url = "https://files.pythonhosted.org/packages/56/95/9377bcb415797e44274b51d46e3249eba641711cf3348050f76ee7b15ffc/httpx-0.27.2-py3-none-any.whl", hash = "sha256:7bb2708e112d8fdd7829cd4243970f0c223274051cb35ee80c03301ee29a3df0", size = 76395 },
]

[[package]]
name = "huggingface-hub"
version = "0.35.1"
source = { registry = "https://pypi.org/simple" }
dependencies = [
    { name = "filelock" },
    { name = "fsspec" },
    { name = "hf-xet", marker = "platform_machine == 'aarch64' or platform_machine == 'amd64' or platform_machine == 'arm64' or platform_machine == 'x86_64'" },
    { name = "packaging" },
    { name = "pyyaml" },
    { name = "requests" },
    { name = "tqdm" },
    { name = "typing-extensions" },
]
sdist = { url = "https://files.pythonhosted.org/packages/f6/42/0e7be334a6851cd7d51cc11717cb95e89333ebf0064431c0255c56957526/huggingface_hub-0.35.1.tar.gz", hash = "sha256:3585b88c5169c64b7e4214d0e88163d4a709de6d1a502e0cd0459e9ee2c9c572", size = 461374 }
wheels = [
    { url = "https://files.pythonhosted.org/packages/f1/60/4acf0c8a3925d9ff491dc08fe84d37e09cfca9c3b885e0db3d4dedb98cea/huggingface_hub-0.35.1-py3-none-any.whl", hash = "sha256:2f0e2709c711e3040e31d3e0418341f7092910f1462dd00350c4e97af47280a8", size = 563340 },
]

[[package]]
name = "humanfriendly"
version = "10.0"
source = { registry = "https://pypi.org/simple" }
dependencies = [
    { name = "pyreadline3", marker = "sys_platform == 'win32'" },
]
sdist = { url = "https://files.pythonhosted.org/packages/cc/3f/2c29224acb2e2df4d2046e4c73ee2662023c58ff5b113c4c1adac0886c43/humanfriendly-10.0.tar.gz", hash = "sha256:6b0b831ce8f15f7300721aa49829fc4e83921a9a301cc7f606be6686a2288ddc", size = 360702 }
wheels = [
    { url = "https://files.pythonhosted.org/packages/f0/0f/310fb31e39e2d734ccaa2c0fb981ee41f7bd5056ce9bc29b2248bd569169/humanfriendly-10.0-py2.py3-none-any.whl", hash = "sha256:1697e1a8a8f550fd43c2865cd84542fc175a61dcb779b6fee18cf6b6ccba1477", size = 86794 },
]

[[package]]
name = "hydra-core"
version = "1.3.2"
source = { registry = "https://pypi.org/simple" }
dependencies = [
    { name = "antlr4-python3-runtime" },
    { name = "omegaconf" },
    { name = "packaging" },
]
sdist = { url = "https://files.pythonhosted.org/packages/6d/8e/07e42bc434a847154083b315779b0a81d567154504624e181caf2c71cd98/hydra-core-1.3.2.tar.gz", hash = "sha256:8a878ed67216997c3e9d88a8e72e7b4767e81af37afb4ea3334b269a4390a824", size = 3263494 }
wheels = [
    { url = "https://files.pythonhosted.org/packages/c6/50/e0edd38dcd63fb26a8547f13d28f7a008bc4a3fd4eb4ff030673f22ad41a/hydra_core-1.3.2-py3-none-any.whl", hash = "sha256:fa0238a9e31df3373b35b0bfb672c34cc92718d21f81311d8996a16de1141d8b", size = 154547 },
]

[[package]]
name = "idna"
version = "3.10"
source = { registry = "https://pypi.org/simple" }
sdist = { url = "https://files.pythonhosted.org/packages/f1/70/7703c29685631f5a7590aa73f1f1d3fa9a380e654b86af429e0934a32f7d/idna-3.10.tar.gz", hash = "sha256:12f65c9b470abda6dc35cf8e63cc574b1c52b11df2c86030af0ac09b01b13ea9", size = 190490 }
wheels = [
    { url = "https://files.pythonhosted.org/packages/76/c6/c88e154df9c4e1a2a66ccf0005a88dfb2650c1dffb6f5ce603dfbd452ce3/idna-3.10-py3-none-any.whl", hash = "sha256:946d195a0d259cbba61165e88e65941f16e9b36ea6ddb97f00452bae8b1287d3", size = 70442 },
]

[[package]]
name = "importlib-metadata"
version = "8.4.0"
source = { registry = "https://pypi.org/simple" }
resolution-markers = [
    "sys_platform != 'win32'",
]
dependencies = [
    { name = "zipp", marker = "sys_platform != 'win32'" },
]
sdist = { url = "https://files.pythonhosted.org/packages/c0/bd/fa8ce65b0a7d4b6d143ec23b0f5fd3f7ab80121078c465bc02baeaab22dc/importlib_metadata-8.4.0.tar.gz", hash = "sha256:9a547d3bc3608b025f93d403fdd1aae741c24fbb8314df4b155675742ce303c5", size = 54320 }
wheels = [
    { url = "https://files.pythonhosted.org/packages/c0/14/362d31bf1076b21e1bcdcb0dc61944822ff263937b804a79231df2774d28/importlib_metadata-8.4.0-py3-none-any.whl", hash = "sha256:66f342cc6ac9818fc6ff340576acd24d65ba0b3efabb2b4ac08b598965a4a2f1", size = 26269 },
]

[[package]]
name = "importlib-metadata"
version = "8.7.0"
source = { registry = "https://pypi.org/simple" }
resolution-markers = [
    "sys_platform == 'win32'",
]
dependencies = [
    { name = "zipp", marker = "sys_platform == 'win32'" },
]
sdist = { url = "https://files.pythonhosted.org/packages/76/66/650a33bd90f786193e4de4b3ad86ea60b53c89b669a5c7be931fac31cdb0/importlib_metadata-8.7.0.tar.gz", hash = "sha256:d13b81ad223b890aa16c5471f2ac3056cf76c5f10f82d6f9292f0b415f389000", size = 56641 }
wheels = [
    { url = "https://files.pythonhosted.org/packages/20/b0/36bd937216ec521246249be3bf9855081de4c5e06a0c9b4219dbeda50373/importlib_metadata-8.7.0-py3-none-any.whl", hash = "sha256:e5dd1551894c77868a30651cef00984d50e1002d06942a7101d34870c5f02afd", size = 27656 },
]

[[package]]
name = "importlib-resources"
version = "6.5.2"
source = { registry = "https://pypi.org/simple" }
sdist = { url = "https://files.pythonhosted.org/packages/cf/8c/f834fbf984f691b4f7ff60f50b514cc3de5cc08abfc3295564dd89c5e2e7/importlib_resources-6.5.2.tar.gz", hash = "sha256:185f87adef5bcc288449d98fb4fba07cea78bc036455dd44c5fc4a2fe78fed2c", size = 44693 }
wheels = [
    { url = "https://files.pythonhosted.org/packages/a4/ed/1f1afb2e9e7f38a545d628f864d562a5ae64fe6f7a10e28ffb9b185b4e89/importlib_resources-6.5.2-py3-none-any.whl", hash = "sha256:789cfdc3ed28c78b67a06acb8126751ced69a3d5f79c095a98298cd8a760ccec", size = 37461 },
]

[[package]]
name = "iniconfig"
version = "2.1.0"
source = { registry = "https://pypi.org/simple" }
sdist = { url = "https://files.pythonhosted.org/packages/f2/97/ebf4da567aa6827c909642694d71c9fcf53e5b504f2d96afea02718862f3/iniconfig-2.1.0.tar.gz", hash = "sha256:3abbd2e30b36733fee78f9c7f7308f2d0050e88f0087fd25c2645f63c773e1c7", size = 4793 }
wheels = [
    { url = "https://files.pythonhosted.org/packages/2c/e1/e6716421ea10d38022b952c159d5161ca1193197fb744506875fbb87ea7b/iniconfig-2.1.0-py3-none-any.whl", hash = "sha256:9deba5723312380e77435581c6bf4935c94cbfab9b1ed33ef8d238ea168eb760", size = 6050 },
]

[[package]]
name = "isodate"
version = "0.7.2"
source = { registry = "https://pypi.org/simple" }
sdist = { url = "https://files.pythonhosted.org/packages/54/4d/e940025e2ce31a8ce1202635910747e5a87cc3a6a6bb2d00973375014749/isodate-0.7.2.tar.gz", hash = "sha256:4cd1aa0f43ca76f4a6c6c0292a85f40b35ec2e43e315b59f06e6d32171a953e6", size = 29705 }
wheels = [
    { url = "https://files.pythonhosted.org/packages/15/aa/0aca39a37d3c7eb941ba736ede56d689e7be91cab5d9ca846bde3999eba6/isodate-0.7.2-py3-none-any.whl", hash = "sha256:28009937d8031054830160fce6d409ed342816b543597cece116d966c6d99e15", size = 22320 },
]

[[package]]
name = "isort"
version = "6.0.1"
source = { registry = "https://pypi.org/simple" }
sdist = { url = "https://files.pythonhosted.org/packages/b8/21/1e2a441f74a653a144224d7d21afe8f4169e6c7c20bb13aec3a2dc3815e0/isort-6.0.1.tar.gz", hash = "sha256:1cb5df28dfbc742e490c5e41bad6da41b805b0a8be7bc93cd0fb2a8a890ac450", size = 821955 }
wheels = [
    { url = "https://files.pythonhosted.org/packages/c1/11/114d0a5f4dabbdcedc1125dee0888514c3c3b16d3e9facad87ed96fad97c/isort-6.0.1-py3-none-any.whl", hash = "sha256:2dc5d7f65c9678d94c88dfc29161a320eec67328bc97aad576874cb4be1e9615", size = 94186 },
]

[[package]]
name = "iterative-telemetry"
version = "0.0.10"
source = { registry = "https://pypi.org/simple" }
dependencies = [
    { name = "appdirs" },
    { name = "distro" },
    { name = "filelock" },
    { name = "requests" },
]
sdist = { url = "https://files.pythonhosted.org/packages/d2/b6/f17d6e80252b7be6ca4d9463db226ce7863d26287f16f1347e981cd2f3d8/iterative_telemetry-0.0.10.tar.gz", hash = "sha256:7fde6111de6fa4acf5a95a6190cc9cc5d17d835a815f0a18ece201f6031f4ed6", size = 20080 }
wheels = [
    { url = "https://files.pythonhosted.org/packages/1a/82/7331bbf84f1ccce7a2dd09a580c7bad38417cf35c84dc0b81bce2cf779b9/iterative_telemetry-0.0.10-py3-none-any.whl", hash = "sha256:e58ffb60d22c3de8dad6a114697cc61f6c14911cae484bf90df394e0d6553603", size = 10644 },
]

[[package]]
name = "itsdangerous"
version = "2.2.0"
source = { registry = "https://pypi.org/simple" }
sdist = { url = "https://files.pythonhosted.org/packages/9c/cb/8ac0172223afbccb63986cc25049b154ecfb5e85932587206f42317be31d/itsdangerous-2.2.0.tar.gz", hash = "sha256:e0050c0b7da1eea53ffaf149c0cfbb5c6e2e2b69c4bef22c81fa6eb73e5f6173", size = 54410 }
wheels = [
    { url = "https://files.pythonhosted.org/packages/04/96/92447566d16df59b2a776c0fb82dbc4d9e07cd95062562af01e408583fc4/itsdangerous-2.2.0-py3-none-any.whl", hash = "sha256:c6242fc49e35958c8b15141343aa660db5fc54d4f13a1db01a3f5891b98700ef", size = 16234 },
]

[[package]]
name = "jeepney"
version = "0.9.0"
source = { registry = "https://pypi.org/simple" }
sdist = { url = "https://files.pythonhosted.org/packages/7b/6f/357efd7602486741aa73ffc0617fb310a29b588ed0fd69c2399acbb85b0c/jeepney-0.9.0.tar.gz", hash = "sha256:cf0e9e845622b81e4a28df94c40345400256ec608d0e55bb8a3feaa9163f5732", size = 106758 }
wheels = [
    { url = "https://files.pythonhosted.org/packages/b2/a3/e137168c9c44d18eff0376253da9f1e9234d0239e0ee230d2fee6cea8e55/jeepney-0.9.0-py3-none-any.whl", hash = "sha256:97e5714520c16fc0a45695e5365a2e11b81ea79bba796e26f9f1d178cb182683", size = 49010 },
]

[[package]]
name = "jinja2"
version = "3.1.6"
source = { registry = "https://pypi.org/simple" }
dependencies = [
    { name = "markupsafe" },
]
sdist = { url = "https://files.pythonhosted.org/packages/df/bf/f7da0350254c0ed7c72f3e33cef02e048281fec7ecec5f032d4aac52226b/jinja2-3.1.6.tar.gz", hash = "sha256:0137fb05990d35f1275a587e9aee6d56da821fc83491a0fb838183be43f66d6d", size = 245115 }
wheels = [
    { url = "https://files.pythonhosted.org/packages/62/a1/3d680cbfd5f4b8f15abc1d571870c5fc3e594bb582bc3b64ea099db13e56/jinja2-3.1.6-py3-none-any.whl", hash = "sha256:85ece4451f492d0c13c5dd7c13a64681a86afae63a5f347908daf103ce6d2f67", size = 134899 },
]

[[package]]
name = "jmespath"
version = "1.0.1"
source = { registry = "https://pypi.org/simple" }
sdist = { url = "https://files.pythonhosted.org/packages/00/2a/e867e8531cf3e36b41201936b7fa7ba7b5702dbef42922193f05c8976cd6/jmespath-1.0.1.tar.gz", hash = "sha256:90261b206d6defd58fdd5e85f478bf633a2901798906be2ad389150c5c60edbe", size = 25843 }
wheels = [
    { url = "https://files.pythonhosted.org/packages/31/b4/b9b800c45527aadd64d5b442f9b932b00648617eb5d63d2c7a6587b7cafc/jmespath-1.0.1-py3-none-any.whl", hash = "sha256:02e2e4cc71b5bcab88332eebf907519190dd9e6e82107fa7f83b1003a6252980", size = 20256 },
]

[[package]]
name = "joblib"
version = "1.5.2"
source = { registry = "https://pypi.org/simple" }
sdist = { url = "https://files.pythonhosted.org/packages/e8/5d/447af5ea094b9e4c4054f82e223ada074c552335b9b4b2d14bd9b35a67c4/joblib-1.5.2.tar.gz", hash = "sha256:3faa5c39054b2f03ca547da9b2f52fde67c06240c31853f306aea97f13647b55", size = 331077 }
wheels = [
    { url = "https://files.pythonhosted.org/packages/1e/e8/685f47e0d754320684db4425a0967f7d3fa70126bffd76110b7009a0090f/joblib-1.5.2-py3-none-any.whl", hash = "sha256:4e1f0bdbb987e6d843c70cf43714cb276623def372df3c22fe5266b2670bc241", size = 308396 },
]

[[package]]
name = "jsonpickle"
version = "4.1.1"
source = { registry = "https://pypi.org/simple" }
sdist = { url = "https://files.pythonhosted.org/packages/e4/a6/d07afcfdef402900229bcca795f80506b207af13a838d4d99ad45abf530c/jsonpickle-4.1.1.tar.gz", hash = "sha256:f86e18f13e2b96c1c1eede0b7b90095bbb61d99fedc14813c44dc2f361dbbae1", size = 316885 }
wheels = [
    { url = "https://files.pythonhosted.org/packages/c1/73/04df8a6fa66d43a9fd45c30f283cc4afff17da671886e451d52af60bdc7e/jsonpickle-4.1.1-py3-none-any.whl", hash = "sha256:bb141da6057898aa2438ff268362b126826c812a1721e31cf08a6e142910dc91", size = 47125 },
]

[[package]]
name = "jsonschema"
version = "4.25.1"
source = { registry = "https://pypi.org/simple" }
dependencies = [
    { name = "attrs" },
    { name = "jsonschema-specifications" },
    { name = "referencing" },
    { name = "rpds-py" },
]
sdist = { url = "https://files.pythonhosted.org/packages/74/69/f7185de793a29082a9f3c7728268ffb31cb5095131a9c139a74078e27336/jsonschema-4.25.1.tar.gz", hash = "sha256:e4a9655ce0da0c0b67a085847e00a3a51449e1157f4f75e9fb5aa545e122eb85", size = 357342 }
wheels = [
    { url = "https://files.pythonhosted.org/packages/bf/9c/8c95d856233c1f82500c2450b8c68576b4cf1c871db3afac5c34ff84e6fd/jsonschema-4.25.1-py3-none-any.whl", hash = "sha256:3fba0169e345c7175110351d456342c364814cfcf3b964ba4587f22915230a63", size = 90040 },
]

[[package]]
name = "jsonschema-specifications"
version = "2025.9.1"
source = { registry = "https://pypi.org/simple" }
dependencies = [
    { name = "referencing" },
]
sdist = { url = "https://files.pythonhosted.org/packages/19/74/a633ee74eb36c44aa6d1095e7cc5569bebf04342ee146178e2d36600708b/jsonschema_specifications-2025.9.1.tar.gz", hash = "sha256:b540987f239e745613c7a9176f3edb72b832a4ac465cf02712288397832b5e8d", size = 32855 }
wheels = [
    { url = "https://files.pythonhosted.org/packages/41/45/1a4ed80516f02155c51f51e8cedb3c1902296743db0bbc66608a0db2814f/jsonschema_specifications-2025.9.1-py3-none-any.whl", hash = "sha256:98802fee3a11ee76ecaca44429fda8a41bff98b00a0f2838151b113f210cc6fe", size = 18437 },
]

[[package]]
<<<<<<< HEAD
name = "jupyter-client"
version = "8.6.3"
source = { registry = "https://pypi.org/simple" }
dependencies = [
    { name = "jupyter-core" },
    { name = "python-dateutil" },
    { name = "pyzmq" },
    { name = "tornado" },
    { name = "traitlets" },
]
sdist = { url = "https://files.pythonhosted.org/packages/71/22/bf9f12fdaeae18019a468b68952a60fe6dbab5d67cd2a103cac7659b41ca/jupyter_client-8.6.3.tar.gz", hash = "sha256:35b3a0947c4a6e9d589eb97d7d4cd5e90f910ee73101611f01283732bd6d9419", size = 342019 }
wheels = [
    { url = "https://files.pythonhosted.org/packages/11/85/b0394e0b6fcccd2c1eeefc230978a6f8cb0c5df1e4cd3e7625735a0d7d1e/jupyter_client-8.6.3-py3-none-any.whl", hash = "sha256:e8a19cc986cc45905ac3362915f410f3af85424b4c0905e94fa5f2cb08e8f23f", size = 106105 },
]

[[package]]
name = "jupyter-core"
version = "5.8.1"
source = { registry = "https://pypi.org/simple" }
dependencies = [
    { name = "platformdirs" },
    { name = "pywin32", marker = "platform_python_implementation != 'PyPy' and sys_platform == 'win32'" },
    { name = "traitlets" },
]
sdist = { url = "https://files.pythonhosted.org/packages/99/1b/72906d554acfeb588332eaaa6f61577705e9ec752ddb486f302dafa292d9/jupyter_core-5.8.1.tar.gz", hash = "sha256:0a5f9706f70e64786b75acba995988915ebd4601c8a52e534a40b51c95f59941", size = 88923 }
wheels = [
    { url = "https://files.pythonhosted.org/packages/2f/57/6bffd4b20b88da3800c5d691e0337761576ee688eb01299eae865689d2df/jupyter_core-5.8.1-py3-none-any.whl", hash = "sha256:c28d268fc90fb53f1338ded2eb410704c5449a358406e8a948b75706e24863d0", size = 28880 },
]

[[package]]
name = "jupyter-events"
version = "0.12.0"
source = { registry = "https://pypi.org/simple" }
dependencies = [
    { name = "jsonschema", extra = ["format-nongpl"] },
    { name = "packaging" },
    { name = "python-json-logger" },
    { name = "pyyaml" },
    { name = "referencing" },
    { name = "rfc3339-validator" },
    { name = "rfc3986-validator" },
    { name = "traitlets" },
]
sdist = { url = "https://files.pythonhosted.org/packages/9d/c3/306d090461e4cf3cd91eceaff84bede12a8e52cd821c2d20c9a4fd728385/jupyter_events-0.12.0.tar.gz", hash = "sha256:fc3fce98865f6784c9cd0a56a20644fc6098f21c8c33834a8d9fe383c17e554b", size = 62196 }
wheels = [
    { url = "https://files.pythonhosted.org/packages/e2/48/577993f1f99c552f18a0428731a755e06171f9902fa118c379eb7c04ea22/jupyter_events-0.12.0-py3-none-any.whl", hash = "sha256:6464b2fa5ad10451c3d35fabc75eab39556ae1e2853ad0c0cc31b656731a97fb", size = 19430 },
]

[[package]]
name = "jupyter-lsp"
version = "2.3.0"
source = { registry = "https://pypi.org/simple" }
dependencies = [
    { name = "jupyter-server" },
]
sdist = { url = "https://files.pythonhosted.org/packages/eb/5a/9066c9f8e94ee517133cd98dba393459a16cd48bba71a82f16a65415206c/jupyter_lsp-2.3.0.tar.gz", hash = "sha256:458aa59339dc868fb784d73364f17dbce8836e906cd75fd471a325cba02e0245", size = 54823 }
wheels = [
    { url = "https://files.pythonhosted.org/packages/1a/60/1f6cee0c46263de1173894f0fafcb3475ded276c472c14d25e0280c18d6d/jupyter_lsp-2.3.0-py3-none-any.whl", hash = "sha256:e914a3cb2addf48b1c7710914771aaf1819d46b2e5a79b0f917b5478ec93f34f", size = 76687 },
]

[[package]]
name = "jupyter-server"
version = "2.17.0"
source = { registry = "https://pypi.org/simple" }
dependencies = [
    { name = "anyio" },
    { name = "argon2-cffi" },
    { name = "jinja2" },
    { name = "jupyter-client" },
    { name = "jupyter-core" },
    { name = "jupyter-events" },
    { name = "jupyter-server-terminals" },
    { name = "nbconvert" },
    { name = "nbformat" },
    { name = "overrides" },
    { name = "packaging" },
    { name = "prometheus-client" },
    { name = "pywinpty", marker = "os_name == 'nt'" },
    { name = "pyzmq" },
    { name = "send2trash" },
    { name = "terminado" },
    { name = "tornado" },
    { name = "traitlets" },
    { name = "websocket-client" },
]
sdist = { url = "https://files.pythonhosted.org/packages/5b/ac/e040ec363d7b6b1f11304cc9f209dac4517ece5d5e01821366b924a64a50/jupyter_server-2.17.0.tar.gz", hash = "sha256:c38ea898566964c888b4772ae1ed58eca84592e88251d2cfc4d171f81f7e99d5", size = 731949 }
wheels = [
    { url = "https://files.pythonhosted.org/packages/92/80/a24767e6ca280f5a49525d987bf3e4d7552bf67c8be07e8ccf20271f8568/jupyter_server-2.17.0-py3-none-any.whl", hash = "sha256:e8cb9c7db4251f51ed307e329b81b72ccf2056ff82d50524debde1ee1870e13f", size = 388221 },
]

[[package]]
name = "jupyter-server-terminals"
version = "0.5.3"
source = { registry = "https://pypi.org/simple" }
dependencies = [
    { name = "pywinpty", marker = "os_name == 'nt'" },
    { name = "terminado" },
]
sdist = { url = "https://files.pythonhosted.org/packages/fc/d5/562469734f476159e99a55426d697cbf8e7eb5efe89fb0e0b4f83a3d3459/jupyter_server_terminals-0.5.3.tar.gz", hash = "sha256:5ae0295167220e9ace0edcfdb212afd2b01ee8d179fe6f23c899590e9b8a5269", size = 31430 }
wheels = [
    { url = "https://files.pythonhosted.org/packages/07/2d/2b32cdbe8d2a602f697a649798554e4f072115438e92249624e532e8aca6/jupyter_server_terminals-0.5.3-py3-none-any.whl", hash = "sha256:41ee0d7dc0ebf2809c668e0fc726dfaf258fcd3e769568996ca731b6194ae9aa", size = 13656 },
]

[[package]]
name = "jupyterlab"
version = "4.4.7"
source = { registry = "https://pypi.org/simple" }
dependencies = [
    { name = "async-lru" },
    { name = "httpx" },
    { name = "ipykernel" },
    { name = "jinja2" },
    { name = "jupyter-core" },
    { name = "jupyter-lsp" },
    { name = "jupyter-server" },
    { name = "jupyterlab-server" },
    { name = "notebook-shim" },
    { name = "packaging" },
    { name = "setuptools" },
    { name = "tornado" },
    { name = "traitlets" },
]
sdist = { url = "https://files.pythonhosted.org/packages/d0/07/b3beaeb5722d4a55e345a38884c67baebd9cec2269c5309ce494485a5858/jupyterlab-4.4.7.tar.gz", hash = "sha256:8c8e225492f4513ebde9bbbc00a05b651ab9a1f5b0013015d96fabf671c37188", size = 22965570 }
wheels = [
    { url = "https://files.pythonhosted.org/packages/7e/01/44f35124896dd5c73b26705c25bb8af2089895b32f057a1e4a3488847333/jupyterlab-4.4.7-py3-none-any.whl", hash = "sha256:808bae6136b507a4d18f04254218bfe71ed8ba399a36ef3280d5f259e69abf80", size = 12291583 },
]

[[package]]
name = "jupyterlab-pygments"
version = "0.3.0"
source = { registry = "https://pypi.org/simple" }
sdist = { url = "https://files.pythonhosted.org/packages/90/51/9187be60d989df97f5f0aba133fa54e7300f17616e065d1ada7d7646b6d6/jupyterlab_pygments-0.3.0.tar.gz", hash = "sha256:721aca4d9029252b11cfa9d185e5b5af4d54772bb8072f9b7036f4170054d35d", size = 512900 }
wheels = [
    { url = "https://files.pythonhosted.org/packages/b1/dd/ead9d8ea85bf202d90cc513b533f9c363121c7792674f78e0d8a854b63b4/jupyterlab_pygments-0.3.0-py3-none-any.whl", hash = "sha256:841a89020971da1d8693f1a99997aefc5dc424bb1b251fd6322462a1b8842780", size = 15884 },
]

[[package]]
name = "jupyterlab-server"
version = "2.27.3"
source = { registry = "https://pypi.org/simple" }
dependencies = [
    { name = "babel" },
    { name = "jinja2" },
    { name = "json5" },
    { name = "jsonschema" },
    { name = "jupyter-server" },
    { name = "packaging" },
    { name = "requests" },
]
sdist = { url = "https://files.pythonhosted.org/packages/0a/c9/a883ce65eb27905ce77ace410d83587c82ea64dc85a48d1f7ed52bcfa68d/jupyterlab_server-2.27.3.tar.gz", hash = "sha256:eb36caca59e74471988f0ae25c77945610b887f777255aa21f8065def9e51ed4", size = 76173 }
wheels = [
    { url = "https://files.pythonhosted.org/packages/54/09/2032e7d15c544a0e3cd831c51d77a8ca57f7555b2e1b2922142eddb02a84/jupyterlab_server-2.27.3-py3-none-any.whl", hash = "sha256:e697488f66c3db49df675158a77b3b017520d772c6e1548c7d9bcc5df7944ee4", size = 59700 },
]

[[package]]
name = "jupyterlab-widgets"
version = "3.0.15"
source = { registry = "https://pypi.org/simple" }
sdist = { url = "https://files.pythonhosted.org/packages/b9/7d/160595ca88ee87ac6ba95d82177d29ec60aaa63821d3077babb22ce031a5/jupyterlab_widgets-3.0.15.tar.gz", hash = "sha256:2920888a0c2922351a9202817957a68c07d99673504d6cd37345299e971bb08b", size = 213149 }
wheels = [
    { url = "https://files.pythonhosted.org/packages/43/6a/ca128561b22b60bd5a0c4ea26649e68c8556b82bc70a0c396eebc977fe86/jupyterlab_widgets-3.0.15-py3-none-any.whl", hash = "sha256:d59023d7d7ef71400d51e6fee9a88867f6e65e10a4201605d2d7f3e8f012a31c", size = 216571 },
]

[[package]]
name = "jwcrypto"
version = "1.5.6"
source = { registry = "https://pypi.org/simple" }
dependencies = [
    { name = "cryptography" },
    { name = "typing-extensions" },
]
sdist = { url = "https://files.pythonhosted.org/packages/e1/db/870e5d5fb311b0bcf049630b5ba3abca2d339fd5e13ba175b4c13b456d08/jwcrypto-1.5.6.tar.gz", hash = "sha256:771a87762a0c081ae6166958a954f80848820b2ab066937dc8b8379d65b1b039", size = 87168 }
wheels = [
    { url = "https://files.pythonhosted.org/packages/cd/58/4a1880ea64032185e9ae9f63940c9327c6952d5584ea544a8f66972f2fda/jwcrypto-1.5.6-py3-none-any.whl", hash = "sha256:150d2b0ebbdb8f40b77f543fb44ffd2baeff48788be71f67f03566692fd55789", size = 92520 },
]

[[package]]
=======
>>>>>>> d3e3f857
name = "knack"
version = "0.12.0"
source = { registry = "https://pypi.org/simple" }
dependencies = [
    { name = "argcomplete" },
    { name = "jmespath" },
    { name = "packaging" },
    { name = "pygments" },
    { name = "pyyaml" },
    { name = "tabulate" },
]
sdist = { url = "https://files.pythonhosted.org/packages/bb/eb/1f26c9112a4ee84cfa4a0a81bdf844207496a476fa026cfc98545bb702db/knack-0.12.0.tar.gz", hash = "sha256:71f2a6b42ae9a302e43243320fa05edb09b19339fcf1f331f5b6d07bf97f5291", size = 72401 }
wheels = [
    { url = "https://files.pythonhosted.org/packages/29/28/dc87d6014ad6dbfeaf0ee79e62d225ae80f537dade0ac690d67b11e2c948/knack-0.12.0-py3-none-any.whl", hash = "sha256:c1c3e8555f5aa974880f580ad7c862502b6ef274b1c9891ae0cc17f8eaa5c8b5", size = 60843 },
]

[[package]]
name = "kombu"
version = "5.5.4"
source = { registry = "https://pypi.org/simple" }
dependencies = [
    { name = "amqp" },
    { name = "packaging" },
    { name = "tzdata" },
    { name = "vine" },
]
sdist = { url = "https://files.pythonhosted.org/packages/0f/d3/5ff936d8319ac86b9c409f1501b07c426e6ad41966fedace9ef1b966e23f/kombu-5.5.4.tar.gz", hash = "sha256:886600168275ebeada93b888e831352fe578168342f0d1d5833d88ba0d847363", size = 461992 }
wheels = [
    { url = "https://files.pythonhosted.org/packages/ef/70/a07dcf4f62598c8ad579df241af55ced65bed76e42e45d3c368a6d82dbc1/kombu-5.5.4-py3-none-any.whl", hash = "sha256:a12ed0557c238897d8e518f1d1fdf84bd1516c5e305af2dacd85c2015115feb8", size = 210034 },
]

[[package]]
name = "kubernetes"
version = "33.1.0"
source = { registry = "https://pypi.org/simple" }
dependencies = [
    { name = "certifi" },
    { name = "durationpy" },
    { name = "google-auth" },
    { name = "oauthlib" },
    { name = "python-dateutil" },
    { name = "pyyaml" },
    { name = "requests" },
    { name = "requests-oauthlib" },
    { name = "six" },
    { name = "urllib3" },
    { name = "websocket-client" },
]
sdist = { url = "https://files.pythonhosted.org/packages/ae/52/19ebe8004c243fdfa78268a96727c71e08f00ff6fe69a301d0b7fcbce3c2/kubernetes-33.1.0.tar.gz", hash = "sha256:f64d829843a54c251061a8e7a14523b521f2dc5c896cf6d65ccf348648a88993", size = 1036779 }
wheels = [
    { url = "https://files.pythonhosted.org/packages/89/43/d9bebfc3db7dea6ec80df5cb2aad8d274dd18ec2edd6c4f21f32c237cbbb/kubernetes-33.1.0-py2.py3-none-any.whl", hash = "sha256:544de42b24b64287f7e0aa9513c93cb503f7f40eea39b20f66810011a86eabc5", size = 1941335 },
]

[[package]]
name = "loguru"
version = "0.7.3"
source = { registry = "https://pypi.org/simple" }
dependencies = [
    { name = "colorama", marker = "sys_platform == 'win32'" },
    { name = "win32-setctime", marker = "sys_platform == 'win32'" },
]
sdist = { url = "https://files.pythonhosted.org/packages/3a/05/a1dae3dffd1116099471c643b8924f5aa6524411dc6c63fdae648c4f1aca/loguru-0.7.3.tar.gz", hash = "sha256:19480589e77d47b8d85b2c827ad95d49bf31b0dcde16593892eb51dd18706eb6", size = 63559 }
wheels = [
    { url = "https://files.pythonhosted.org/packages/0c/29/0348de65b8cc732daa3e33e67806420b2ae89bdce2b04af740289c5c6c8c/loguru-0.7.3-py3-none-any.whl", hash = "sha256:31a33c10c8e1e10422bfd431aeb5d351c7cf7fa671e3c4df004162264b28220c", size = 61595 },
]

[[package]]
name = "lxml"
version = "6.0.1"
source = { registry = "https://pypi.org/simple" }
sdist = { url = "https://files.pythonhosted.org/packages/8f/bd/f9d01fd4132d81c6f43ab01983caea69ec9614b913c290a26738431a015d/lxml-6.0.1.tar.gz", hash = "sha256:2b3a882ebf27dd026df3801a87cf49ff791336e0f94b0fad195db77e01240690", size = 4070214 }
wheels = [
    { url = "https://files.pythonhosted.org/packages/29/c8/262c1d19339ef644cdc9eb5aad2e85bd2d1fa2d7c71cdef3ede1a3eed84d/lxml-6.0.1-cp311-cp311-macosx_10_9_universal2.whl", hash = "sha256:c6acde83f7a3d6399e6d83c1892a06ac9b14ea48332a5fbd55d60b9897b9570a", size = 8422719 },
    { url = "https://files.pythonhosted.org/packages/e5/d4/1b0afbeb801468a310642c3a6f6704e53c38a4a6eb1ca6faea013333e02f/lxml-6.0.1-cp311-cp311-macosx_10_9_x86_64.whl", hash = "sha256:0d21c9cacb6a889cbb8eeb46c77ef2c1dd529cde10443fdeb1de847b3193c541", size = 4575763 },
    { url = "https://files.pythonhosted.org/packages/5b/c1/8db9b5402bf52ceb758618313f7423cd54aea85679fcf607013707d854a8/lxml-6.0.1-cp311-cp311-manylinux2014_aarch64.manylinux_2_17_aarch64.whl", hash = "sha256:847458b7cd0d04004895f1fb2cca8e7c0f8ec923c49c06b7a72ec2d48ea6aca2", size = 4943244 },
    { url = "https://files.pythonhosted.org/packages/e7/78/838e115358dd2369c1c5186080dd874a50a691fb5cd80db6afe5e816e2c6/lxml-6.0.1-cp311-cp311-manylinux2014_x86_64.manylinux_2_17_x86_64.whl", hash = "sha256:1dc13405bf315d008fe02b1472d2a9d65ee1c73c0a06de5f5a45e6e404d9a1c0", size = 5081725 },
    { url = "https://files.pythonhosted.org/packages/c7/b6/bdcb3a3ddd2438c5b1a1915161f34e8c85c96dc574b0ef3be3924f36315c/lxml-6.0.1-cp311-cp311-manylinux_2_26_aarch64.manylinux_2_28_aarch64.whl", hash = "sha256:70f540c229a8c0a770dcaf6d5af56a5295e0fc314fc7ef4399d543328054bcea", size = 5021238 },
    { url = "https://files.pythonhosted.org/packages/73/e5/1bfb96185dc1a64c7c6fbb7369192bda4461952daa2025207715f9968205/lxml-6.0.1-cp311-cp311-manylinux_2_26_i686.manylinux_2_28_i686.whl", hash = "sha256:d2f73aef768c70e8deb8c4742fca4fd729b132fda68458518851c7735b55297e", size = 5343744 },
    { url = "https://files.pythonhosted.org/packages/a2/ae/df3ea9ebc3c493b9c6bdc6bd8c554ac4e147f8d7839993388aab57ec606d/lxml-6.0.1-cp311-cp311-manylinux_2_26_x86_64.manylinux_2_28_x86_64.whl", hash = "sha256:e7f4066b85a4fa25ad31b75444bd578c3ebe6b8ed47237896341308e2ce923c3", size = 5223477 },
    { url = "https://files.pythonhosted.org/packages/37/b3/65e1e33600542c08bc03a4c5c9c306c34696b0966a424a3be6ffec8038ed/lxml-6.0.1-cp311-cp311-manylinux_2_31_armv7l.whl", hash = "sha256:0cce65db0cd8c750a378639900d56f89f7d6af11cd5eda72fde054d27c54b8ce", size = 4676626 },
    { url = "https://files.pythonhosted.org/packages/7a/46/ee3ed8f3a60e9457d7aea46542d419917d81dbfd5700fe64b2a36fb5ef61/lxml-6.0.1-cp311-cp311-musllinux_1_2_aarch64.whl", hash = "sha256:c372d42f3eee5844b69dcab7b8d18b2f449efd54b46ac76970d6e06b8e8d9a66", size = 5066042 },
    { url = "https://files.pythonhosted.org/packages/9c/b9/8394538e7cdbeb3bfa36bc74924be1a4383e0bb5af75f32713c2c4aa0479/lxml-6.0.1-cp311-cp311-musllinux_1_2_armv7l.whl", hash = "sha256:2e2b0e042e1408bbb1c5f3cfcb0f571ff4ac98d8e73f4bf37c5dd179276beedd", size = 4724714 },
    { url = "https://files.pythonhosted.org/packages/b3/21/3ef7da1ea2a73976c1a5a311d7cde5d379234eec0968ee609517714940b4/lxml-6.0.1-cp311-cp311-musllinux_1_2_x86_64.whl", hash = "sha256:cc73bb8640eadd66d25c5a03175de6801f63c535f0f3cf50cac2f06a8211f420", size = 5247376 },
    { url = "https://files.pythonhosted.org/packages/26/7d/0980016f124f00c572cba6f4243e13a8e80650843c66271ee692cddf25f3/lxml-6.0.1-cp311-cp311-win32.whl", hash = "sha256:7c23fd8c839708d368e406282d7953cee5134f4592ef4900026d84566d2b4c88", size = 3609499 },
    { url = "https://files.pythonhosted.org/packages/b1/08/28440437521f265eff4413eb2a65efac269c4c7db5fd8449b586e75d8de2/lxml-6.0.1-cp311-cp311-win_amd64.whl", hash = "sha256:2516acc6947ecd3c41a4a4564242a87c6786376989307284ddb115f6a99d927f", size = 4036003 },
    { url = "https://files.pythonhosted.org/packages/7b/dc/617e67296d98099213a505d781f04804e7b12923ecd15a781a4ab9181992/lxml-6.0.1-cp311-cp311-win_arm64.whl", hash = "sha256:cb46f8cfa1b0334b074f40c0ff94ce4d9a6755d492e6c116adb5f4a57fb6ad96", size = 3679662 },
    { url = "https://files.pythonhosted.org/packages/41/37/41961f53f83ded57b37e65e4f47d1c6c6ef5fd02cb1d6ffe028ba0efa7d4/lxml-6.0.1-pp311-pypy311_pp73-macosx_10_15_x86_64.whl", hash = "sha256:b556aaa6ef393e989dac694b9c95761e32e058d5c4c11ddeef33f790518f7a5e", size = 3903412 },
    { url = "https://files.pythonhosted.org/packages/3d/47/8631ea73f3dc776fb6517ccde4d5bd5072f35f9eacbba8c657caa4037a69/lxml-6.0.1-pp311-pypy311_pp73-manylinux2014_aarch64.manylinux_2_17_aarch64.whl", hash = "sha256:64fac7a05ebb3737b79fd89fe5a5b6c5546aac35cfcfd9208eb6e5d13215771c", size = 4224810 },
    { url = "https://files.pythonhosted.org/packages/3d/b8/39ae30ca3b1516729faeef941ed84bf8f12321625f2644492ed8320cb254/lxml-6.0.1-pp311-pypy311_pp73-manylinux2014_x86_64.manylinux_2_17_x86_64.whl", hash = "sha256:038d3c08babcfce9dc89aaf498e6da205efad5b7106c3b11830a488d4eadf56b", size = 4329221 },
    { url = "https://files.pythonhosted.org/packages/9c/ea/048dea6cdfc7a72d40ae8ed7e7d23cf4a6b6a6547b51b492a3be50af0e80/lxml-6.0.1-pp311-pypy311_pp73-manylinux_2_26_aarch64.manylinux_2_28_aarch64.whl", hash = "sha256:445f2cee71c404ab4259bc21e20339a859f75383ba2d7fb97dfe7c163994287b", size = 4270228 },
    { url = "https://files.pythonhosted.org/packages/6b/d4/c2b46e432377c45d611ae2f669aa47971df1586c1a5240675801d0f02bac/lxml-6.0.1-pp311-pypy311_pp73-manylinux_2_26_x86_64.manylinux_2_28_x86_64.whl", hash = "sha256:e352d8578e83822d70bea88f3d08b9912528e4c338f04ab707207ab12f4b7aac", size = 4416077 },
    { url = "https://files.pythonhosted.org/packages/b6/db/8f620f1ac62cf32554821b00b768dd5957ac8e3fd051593532be5b40b438/lxml-6.0.1-pp311-pypy311_pp73-win_amd64.whl", hash = "sha256:51bd5d1a9796ca253db6045ab45ca882c09c071deafffc22e06975b7ace36300", size = 3518127 },
]

[[package]]
name = "mako"
version = "1.3.10"
source = { registry = "https://pypi.org/simple" }
dependencies = [
    { name = "markupsafe" },
]
sdist = { url = "https://files.pythonhosted.org/packages/9e/38/bd5b78a920a64d708fe6bc8e0a2c075e1389d53bef8413725c63ba041535/mako-1.3.10.tar.gz", hash = "sha256:99579a6f39583fa7e5630a28c3c1f440e4e97a414b80372649c0ce338da2ea28", size = 392474 }
wheels = [
    { url = "https://files.pythonhosted.org/packages/87/fb/99f81ac72ae23375f22b7afdb7642aba97c00a713c217124420147681a2f/mako-1.3.10-py3-none-any.whl", hash = "sha256:baef24a52fc4fc514a0887ac600f9f1cff3d82c61d4d700a1fa84d597b88db59", size = 78509 },
]

[[package]]
name = "markdown-it-py"
version = "4.0.0"
source = { registry = "https://pypi.org/simple" }
dependencies = [
    { name = "mdurl" },
]
sdist = { url = "https://files.pythonhosted.org/packages/5b/f5/4ec618ed16cc4f8fb3b701563655a69816155e79e24a17b651541804721d/markdown_it_py-4.0.0.tar.gz", hash = "sha256:cb0a2b4aa34f932c007117b194e945bd74e0ec24133ceb5bac59009cda1cb9f3", size = 73070 }
wheels = [
    { url = "https://files.pythonhosted.org/packages/94/54/e7d793b573f298e1c9013b8c4dade17d481164aa517d1d7148619c2cedbf/markdown_it_py-4.0.0-py3-none-any.whl", hash = "sha256:87327c59b172c5011896038353a81343b6754500a08cd7a4973bb48c6d578147", size = 87321 },
]

[[package]]
name = "markupsafe"
version = "3.0.2"
source = { registry = "https://pypi.org/simple" }
sdist = { url = "https://files.pythonhosted.org/packages/b2/97/5d42485e71dfc078108a86d6de8fa46db44a1a9295e89c5d6d4a06e23a62/markupsafe-3.0.2.tar.gz", hash = "sha256:ee55d3edf80167e48ea11a923c7386f4669df67d7994554387f84e7d8b0a2bf0", size = 20537 }
wheels = [
    { url = "https://files.pythonhosted.org/packages/6b/28/bbf83e3f76936960b850435576dd5e67034e200469571be53f69174a2dfd/MarkupSafe-3.0.2-cp311-cp311-macosx_10_9_universal2.whl", hash = "sha256:9025b4018f3a1314059769c7bf15441064b2207cb3f065e6ea1e7359cb46db9d", size = 14353 },
    { url = "https://files.pythonhosted.org/packages/6c/30/316d194b093cde57d448a4c3209f22e3046c5bb2fb0820b118292b334be7/MarkupSafe-3.0.2-cp311-cp311-macosx_11_0_arm64.whl", hash = "sha256:93335ca3812df2f366e80509ae119189886b0f3c2b81325d39efdb84a1e2ae93", size = 12392 },
    { url = "https://files.pythonhosted.org/packages/f2/96/9cdafba8445d3a53cae530aaf83c38ec64c4d5427d975c974084af5bc5d2/MarkupSafe-3.0.2-cp311-cp311-manylinux_2_17_aarch64.manylinux2014_aarch64.whl", hash = "sha256:2cb8438c3cbb25e220c2ab33bb226559e7afb3baec11c4f218ffa7308603c832", size = 23984 },
    { url = "https://files.pythonhosted.org/packages/f1/a4/aefb044a2cd8d7334c8a47d3fb2c9f328ac48cb349468cc31c20b539305f/MarkupSafe-3.0.2-cp311-cp311-manylinux_2_17_x86_64.manylinux2014_x86_64.whl", hash = "sha256:a123e330ef0853c6e822384873bef7507557d8e4a082961e1defa947aa59ba84", size = 23120 },
    { url = "https://files.pythonhosted.org/packages/8d/21/5e4851379f88f3fad1de30361db501300d4f07bcad047d3cb0449fc51f8c/MarkupSafe-3.0.2-cp311-cp311-manylinux_2_5_i686.manylinux1_i686.manylinux_2_17_i686.manylinux2014_i686.whl", hash = "sha256:1e084f686b92e5b83186b07e8a17fc09e38fff551f3602b249881fec658d3eca", size = 23032 },
    { url = "https://files.pythonhosted.org/packages/00/7b/e92c64e079b2d0d7ddf69899c98842f3f9a60a1ae72657c89ce2655c999d/MarkupSafe-3.0.2-cp311-cp311-musllinux_1_2_aarch64.whl", hash = "sha256:d8213e09c917a951de9d09ecee036d5c7d36cb6cb7dbaece4c71a60d79fb9798", size = 24057 },
    { url = "https://files.pythonhosted.org/packages/f9/ac/46f960ca323037caa0a10662ef97d0a4728e890334fc156b9f9e52bcc4ca/MarkupSafe-3.0.2-cp311-cp311-musllinux_1_2_i686.whl", hash = "sha256:5b02fb34468b6aaa40dfc198d813a641e3a63b98c2b05a16b9f80b7ec314185e", size = 23359 },
    { url = "https://files.pythonhosted.org/packages/69/84/83439e16197337b8b14b6a5b9c2105fff81d42c2a7c5b58ac7b62ee2c3b1/MarkupSafe-3.0.2-cp311-cp311-musllinux_1_2_x86_64.whl", hash = "sha256:0bff5e0ae4ef2e1ae4fdf2dfd5b76c75e5c2fa4132d05fc1b0dabcd20c7e28c4", size = 23306 },
    { url = "https://files.pythonhosted.org/packages/9a/34/a15aa69f01e2181ed8d2b685c0d2f6655d5cca2c4db0ddea775e631918cd/MarkupSafe-3.0.2-cp311-cp311-win32.whl", hash = "sha256:6c89876f41da747c8d3677a2b540fb32ef5715f97b66eeb0c6b66f5e3ef6f59d", size = 15094 },
    { url = "https://files.pythonhosted.org/packages/da/b8/3a3bd761922d416f3dc5d00bfbed11f66b1ab89a0c2b6e887240a30b0f6b/MarkupSafe-3.0.2-cp311-cp311-win_amd64.whl", hash = "sha256:70a87b411535ccad5ef2f1df5136506a10775d267e197e4cf531ced10537bd6b", size = 15521 },
]

[[package]]
name = "marshmallow"
version = "3.26.1"
source = { registry = "https://pypi.org/simple" }
dependencies = [
    { name = "packaging" },
]
sdist = { url = "https://files.pythonhosted.org/packages/ab/5e/5e53d26b42ab75491cda89b871dab9e97c840bf12c63ec58a1919710cd06/marshmallow-3.26.1.tar.gz", hash = "sha256:e6d8affb6cb61d39d26402096dc0aee12d5a26d490a121f118d2e81dc0719dc6", size = 221825 }
wheels = [
    { url = "https://files.pythonhosted.org/packages/34/75/51952c7b2d3873b44a0028b1bd26a25078c18f92f256608e8d1dc61b39fd/marshmallow-3.26.1-py3-none-any.whl", hash = "sha256:3350409f20a70a7e4e11a27661187b77cdcaeb20abca41c1454fe33636bea09c", size = 50878 },
]

[[package]]
name = "mccabe"
version = "0.7.0"
source = { registry = "https://pypi.org/simple" }
sdist = { url = "https://files.pythonhosted.org/packages/e7/ff/0ffefdcac38932a54d2b5eed4e0ba8a408f215002cd178ad1df0f2806ff8/mccabe-0.7.0.tar.gz", hash = "sha256:348e0240c33b60bbdf4e523192ef919f28cb2c3d7d5c7794f74009290f236325", size = 9658 }
wheels = [
    { url = "https://files.pythonhosted.org/packages/27/1a/1f68f9ba0c207934b35b86a8ca3aad8395a3d6dd7921c0686e23853ff5a9/mccabe-0.7.0-py2.py3-none-any.whl", hash = "sha256:6c2d30ab6be0e4a46919781807b4f0d834ebdd6c6e3dca0bda5a15f863427b6e", size = 7350 },
]

[[package]]
name = "mdurl"
version = "0.1.2"
source = { registry = "https://pypi.org/simple" }
sdist = { url = "https://files.pythonhosted.org/packages/d6/54/cfe61301667036ec958cb99bd3efefba235e65cdeb9c84d24a8293ba1d90/mdurl-0.1.2.tar.gz", hash = "sha256:bb413d29f5eea38f31dd4754dd7377d4465116fb207585f97bf925588687c1ba", size = 8729 }
wheels = [
    { url = "https://files.pythonhosted.org/packages/b3/38/89ba8ad64ae25be8de66a6d463314cf1eb366222074cfda9ee839c56a4b4/mdurl-0.1.2-py3-none-any.whl", hash = "sha256:84008a41e51615a49fc9966191ff91509e3c40b939176e643fd50a5c2196b8f8", size = 9979 },
]

[[package]]
name = "mistune"
version = "3.1.4"
source = { registry = "https://pypi.org/simple" }
sdist = { url = "https://files.pythonhosted.org/packages/d7/02/a7fb8b21d4d55ac93cdcde9d3638da5dd0ebdd3a4fed76c7725e10b81cbe/mistune-3.1.4.tar.gz", hash = "sha256:b5a7f801d389f724ec702840c11d8fc48f2b33519102fc7ee739e8177b672164", size = 94588 }
wheels = [
    { url = "https://files.pythonhosted.org/packages/7a/f0/8282d9641415e9e33df173516226b404d367a0fc55e1a60424a152913abc/mistune-3.1.4-py3-none-any.whl", hash = "sha256:93691da911e5d9d2e23bc54472892aff676df27a75274962ff9edc210364266d", size = 53481 },
]

[[package]]
name = "mlflow"
version = "1.27.0"
source = { registry = "https://pypi.org/simple" }
dependencies = [
    { name = "alembic" },
    { name = "click" },
    { name = "cloudpickle" },
    { name = "databricks-cli" },
    { name = "docker" },
    { name = "entrypoints" },
    { name = "flask" },
    { name = "gitpython" },
    { name = "gunicorn", marker = "sys_platform != 'win32'" },
    { name = "importlib-metadata", version = "8.4.0", source = { registry = "https://pypi.org/simple" }, marker = "sys_platform != 'win32'" },
    { name = "importlib-metadata", version = "8.7.0", source = { registry = "https://pypi.org/simple" }, marker = "sys_platform == 'win32'" },
    { name = "numpy" },
    { name = "packaging" },
    { name = "pandas" },
    { name = "prometheus-flask-exporter" },
    { name = "protobuf" },
    { name = "pytz" },
    { name = "pyyaml" },
    { name = "querystring-parser" },
    { name = "requests" },
    { name = "scipy" },
    { name = "sqlalchemy" },
    { name = "sqlparse" },
    { name = "waitress", marker = "sys_platform == 'win32'" },
]
sdist = { url = "https://files.pythonhosted.org/packages/03/fe/138d0c8ddd389c785266d5f06c4142f16bced7f6602c5a13a3e4d75236a6/mlflow-1.27.0.tar.gz", hash = "sha256:6a1e34d6be266725e41d4547572a8425d86d6623e1c8888cf3f22b90019be0aa", size = 17596027 }
wheels = [
    { url = "https://files.pythonhosted.org/packages/12/49/1c6f1535bb8b9f35463b043c08a902531a367ed42b0fe4afb3882bb28f8a/mlflow-1.27.0-py3-none-any.whl", hash = "sha256:d759f3eefad2ff509a0fbc10507224204c6f6bb8d7f437bbf0bb9961cf74ff95", size = 17945978 },
]

[package.optional-dependencies]
extras = [
    { name = "azureml-core" },
    { name = "boto3" },
    { name = "google-cloud-storage" },
    { name = "kubernetes" },
    { name = "mlserver", version = "1.2.4", source = { registry = "https://pypi.org/simple" }, marker = "sys_platform == 'win32'" },
    { name = "mlserver", version = "1.7.0", source = { registry = "https://pypi.org/simple" }, marker = "sys_platform != 'win32'" },
    { name = "mlserver-mlflow" },
    { name = "pyarrow" },
    { name = "pysftp" },
    { name = "scikit-learn" },
    { name = "virtualenv" },
]

[[package]]
name = "mlserver"
version = "1.2.4"
source = { registry = "https://pypi.org/simple" }
resolution-markers = [
    "sys_platform == 'win32'",
]
dependencies = [
    { name = "aiofiles", marker = "sys_platform == 'win32'" },
    { name = "aiokafka", marker = "sys_platform == 'win32'" },
    { name = "click", marker = "sys_platform == 'win32'" },
    { name = "fastapi", version = "0.1.17", source = { registry = "https://pypi.org/simple" }, marker = "sys_platform == 'win32'" },
    { name = "grpcio", marker = "sys_platform == 'win32'" },
    { name = "numpy", marker = "sys_platform == 'win32'" },
    { name = "orjson", marker = "sys_platform == 'win32'" },
    { name = "pandas", marker = "sys_platform == 'win32'" },
    { name = "protobuf", marker = "sys_platform == 'win32'" },
    { name = "py-grpc-prometheus", marker = "sys_platform == 'win32'" },
    { name = "python-dotenv", marker = "sys_platform == 'win32'" },
    { name = "starlette-exporter", marker = "sys_platform == 'win32'" },
    { name = "tritonclient", extra = ["http"], marker = "sys_platform == 'win32'" },
    { name = "uvicorn", marker = "sys_platform == 'win32'" },
]
sdist = { url = "https://files.pythonhosted.org/packages/71/9d/aff54f53dde8aa78c54e65e7ef6fdbaecb55a26a7d052b8ce31763d5d0d9/mlserver-1.2.4.tar.gz", hash = "sha256:faa6586c09e7342ed4604b79a284393eda71346f66393955cb9670faffd47e8f", size = 74035 }
wheels = [
    { url = "https://files.pythonhosted.org/packages/1e/33/a38297aa269e721d7ca6204bc85217efae7a7096d1a91f751ae4fcc3a9f3/mlserver-1.2.4-py3-none-any.whl", hash = "sha256:16437cddcb1471fe35d9d5de374224cf60a515b4ad555dc06f06a8dea3624565", size = 95996 },
]

[[package]]
name = "mlserver"
version = "1.7.0"
source = { registry = "https://pypi.org/simple" }
resolution-markers = [
    "sys_platform != 'win32'",
]
dependencies = [
    { name = "aiofiles", marker = "sys_platform != 'win32'" },
    { name = "aiokafka", marker = "sys_platform != 'win32'" },
    { name = "click", marker = "sys_platform != 'win32'" },
    { name = "fastapi", version = "0.115.14", source = { registry = "https://pypi.org/simple" }, marker = "sys_platform != 'win32'" },
    { name = "gevent", marker = "sys_platform != 'win32'" },
    { name = "geventhttpclient", marker = "sys_platform != 'win32'" },
    { name = "grpcio", marker = "sys_platform != 'win32'" },
    { name = "importlib-resources", marker = "sys_platform != 'win32'" },
    { name = "numpy", marker = "sys_platform != 'win32'" },
    { name = "opentelemetry-exporter-otlp-proto-grpc", marker = "sys_platform != 'win32'" },
    { name = "opentelemetry-instrumentation-fastapi", marker = "sys_platform != 'win32'" },
    { name = "opentelemetry-instrumentation-grpc", marker = "sys_platform != 'win32'" },
    { name = "opentelemetry-sdk", marker = "sys_platform != 'win32'" },
    { name = "orjson", marker = "sys_platform != 'win32'" },
    { name = "pandas", marker = "sys_platform != 'win32'" },
    { name = "protobuf", marker = "sys_platform != 'win32'" },
    { name = "py-grpc-prometheus", marker = "sys_platform != 'win32'" },
    { name = "pydantic", marker = "sys_platform != 'win32'" },
    { name = "pydantic-settings", marker = "sys_platform != 'win32'" },
    { name = "python-dotenv", marker = "sys_platform != 'win32'" },
    { name = "python-multipart", marker = "sys_platform != 'win32'" },
    { name = "starlette-exporter", marker = "sys_platform != 'win32'" },
    { name = "tritonclient", extra = ["http"], marker = "sys_platform != 'win32'" },
    { name = "uvicorn", marker = "sys_platform != 'win32'" },
    { name = "uvloop", marker = "platform_python_implementation != 'PyPy' and sys_platform != 'cygwin' and sys_platform != 'win32'" },
]
sdist = { url = "https://files.pythonhosted.org/packages/be/8c/850f6f971ed01609fc5fd1fa863b5c8c94794a78e582d1ea01db52252a83/mlserver-1.7.0.tar.gz", hash = "sha256:51c3854813acc4f4010791e14273846ed42a005218127785cdfa576ec1ae2a21", size = 96882 }
wheels = [
    { url = "https://files.pythonhosted.org/packages/ab/80/162a8a4388b562a39587632a14353238b57cedf35b2bb3a2dfdf9d621519/mlserver-1.7.0-py3-none-any.whl", hash = "sha256:3c852da377e158a4affa426a79aaabf3a8b523ad88739be656b24fcc7b6ba742", size = 129381 },
]

[[package]]
name = "mlserver-mlflow"
version = "1.7.0"
source = { registry = "https://pypi.org/simple" }
dependencies = [
    { name = "mlflow" },
    { name = "mlserver", version = "1.2.4", source = { registry = "https://pypi.org/simple" }, marker = "sys_platform == 'win32'" },
    { name = "mlserver", version = "1.7.0", source = { registry = "https://pypi.org/simple" }, marker = "sys_platform != 'win32'" },
]
sdist = { url = "https://files.pythonhosted.org/packages/44/da/3820b08fdf1919bd1b6e34d8eca89c2716797cc8aed9c1cc12c334581ea5/mlserver_mlflow-1.7.0.tar.gz", hash = "sha256:23b1956091f260ce59543db49db5f875a30a264dbc30f2843ff7d71b1d44113e", size = 8453 }
wheels = [
    { url = "https://files.pythonhosted.org/packages/8c/b9/da2904ac57bac1298f8b41325507b3b747946d87280049eacdf4f00a1986/mlserver_mlflow-1.7.0-py3-none-any.whl", hash = "sha256:1e00de1a0173dace379eef86db994750fd9fd2ce0ff025f0e3451d6996a5d278", size = 10201 },
]

[[package]]
name = "mpmath"
version = "1.3.0"
source = { registry = "https://pypi.org/simple" }
sdist = { url = "https://files.pythonhosted.org/packages/e0/47/dd32fa426cc72114383ac549964eecb20ecfd886d1e5ccf5340b55b02f57/mpmath-1.3.0.tar.gz", hash = "sha256:7a28eb2a9774d00c7bc92411c19a89209d5da7c4c9a9e227be8330a23a25b91f", size = 508106 }
wheels = [
    { url = "https://files.pythonhosted.org/packages/43/e3/7d92a15f894aa0c9c4b49b8ee9ac9850d6e63b03c9c32c0367a13ae62209/mpmath-1.3.0-py3-none-any.whl", hash = "sha256:a0b2b9fe80bbcd81a6647ff13108738cfb482d481d826cc0e02f5b35e5c88d2c", size = 536198 },
]

[[package]]
name = "msal"
version = "1.34.0"
source = { registry = "https://pypi.org/simple" }
dependencies = [
    { name = "cryptography" },
    { name = "pyjwt", extra = ["crypto"] },
    { name = "requests" },
]
sdist = { url = "https://files.pythonhosted.org/packages/cf/0e/c857c46d653e104019a84f22d4494f2119b4fe9f896c92b4b864b3b045cc/msal-1.34.0.tar.gz", hash = "sha256:76ba83b716ea5a6d75b0279c0ac353a0e05b820ca1f6682c0eb7f45190c43c2f", size = 153961 }
wheels = [
    { url = "https://files.pythonhosted.org/packages/c2/dc/18d48843499e278538890dc709e9ee3dea8375f8be8e82682851df1b48b5/msal-1.34.0-py3-none-any.whl", hash = "sha256:f669b1644e4950115da7a176441b0e13ec2975c29528d8b9e81316023676d6e1", size = 116987 },
]

[[package]]
name = "msal-extensions"
version = "1.3.1"
source = { registry = "https://pypi.org/simple" }
dependencies = [
    { name = "msal" },
]
sdist = { url = "https://files.pythonhosted.org/packages/01/99/5d239b6156eddf761a636bded1118414d161bd6b7b37a9335549ed159396/msal_extensions-1.3.1.tar.gz", hash = "sha256:c5b0fd10f65ef62b5f1d62f4251d51cbcaf003fcedae8c91b040a488614be1a4", size = 23315 }
wheels = [
    { url = "https://files.pythonhosted.org/packages/5e/75/bd9b7bb966668920f06b200e84454c8f3566b102183bc55c5473d96cb2b9/msal_extensions-1.3.1-py3-none-any.whl", hash = "sha256:96d3de4d034504e969ac5e85bae8106c8373b5c6568e4c8fa7af2eca9dbe6bca", size = 20583 },
]

[[package]]
name = "msrest"
version = "0.7.1"
source = { registry = "https://pypi.org/simple" }
dependencies = [
    { name = "azure-core" },
    { name = "certifi" },
    { name = "isodate" },
    { name = "requests" },
    { name = "requests-oauthlib" },
]
sdist = { url = "https://files.pythonhosted.org/packages/68/77/8397c8fb8fc257d8ea0fa66f8068e073278c65f05acb17dcb22a02bfdc42/msrest-0.7.1.zip", hash = "sha256:6e7661f46f3afd88b75667b7187a92829924446c7ea1d169be8c4bb7eeb788b9", size = 175332 }
wheels = [
    { url = "https://files.pythonhosted.org/packages/15/cf/f2966a2638144491f8696c27320d5219f48a072715075d168b31d3237720/msrest-0.7.1-py3-none-any.whl", hash = "sha256:21120a810e1233e5e6cc7fe40b474eeb4ec6f757a15d7cf86702c369f9567c32", size = 85384 },
]

[[package]]
name = "msrestazure"
version = "0.6.4.post1"
source = { registry = "https://pypi.org/simple" }
dependencies = [
    { name = "adal" },
    { name = "msrest" },
    { name = "six" },
]
sdist = { url = "https://files.pythonhosted.org/packages/5d/86/06a086e4ed3523765a1917665257b1828f1bf882130768445f082a4c3484/msrestazure-0.6.4.post1.tar.gz", hash = "sha256:39842007569e8c77885ace5c46e4bf2a9108fcb09b1e6efdf85b6e2c642b55d4", size = 47728 }
wheels = [
    { url = "https://files.pythonhosted.org/packages/c9/7e/620e883def84ae56b8a9da382d960f7f801e37518fe930085cf72c148dae/msrestazure-0.6.4.post1-py2.py3-none-any.whl", hash = "sha256:2264493b086c2a0a82ddf5fd87b35b3fffc443819127fed992ac5028354c151e", size = 40789 },
]

[[package]]
name = "multidict"
version = "6.6.4"
source = { registry = "https://pypi.org/simple" }
sdist = { url = "https://files.pythonhosted.org/packages/69/7f/0652e6ed47ab288e3756ea9c0df8b14950781184d4bd7883f4d87dd41245/multidict-6.6.4.tar.gz", hash = "sha256:d2d4e4787672911b48350df02ed3fa3fffdc2f2e8ca06dd6afdf34189b76a9dd", size = 101843 }
wheels = [
    { url = "https://files.pythonhosted.org/packages/6b/7f/90a7f01e2d005d6653c689039977f6856718c75c5579445effb7e60923d1/multidict-6.6.4-cp311-cp311-macosx_10_9_universal2.whl", hash = "sha256:c7a0e9b561e6460484318a7612e725df1145d46b0ef57c6b9866441bf6e27e0c", size = 76472 },
    { url = "https://files.pythonhosted.org/packages/54/a3/bed07bc9e2bb302ce752f1dabc69e884cd6a676da44fb0e501b246031fdd/multidict-6.6.4-cp311-cp311-macosx_10_9_x86_64.whl", hash = "sha256:6bf2f10f70acc7a2446965ffbc726e5fc0b272c97a90b485857e5c70022213eb", size = 44634 },
    { url = "https://files.pythonhosted.org/packages/a7/4b/ceeb4f8f33cf81277da464307afeaf164fb0297947642585884f5cad4f28/multidict-6.6.4-cp311-cp311-macosx_11_0_arm64.whl", hash = "sha256:66247d72ed62d5dd29752ffc1d3b88f135c6a8de8b5f63b7c14e973ef5bda19e", size = 44282 },
    { url = "https://files.pythonhosted.org/packages/03/35/436a5da8702b06866189b69f655ffdb8f70796252a8772a77815f1812679/multidict-6.6.4-cp311-cp311-manylinux1_i686.manylinux2014_i686.manylinux_2_17_i686.manylinux_2_5_i686.whl", hash = "sha256:105245cc6b76f51e408451a844a54e6823bbd5a490ebfe5bdfc79798511ceded", size = 229696 },
    { url = "https://files.pythonhosted.org/packages/b6/0e/915160be8fecf1fca35f790c08fb74ca684d752fcba62c11daaf3d92c216/multidict-6.6.4-cp311-cp311-manylinux2014_aarch64.manylinux_2_17_aarch64.manylinux_2_28_aarch64.whl", hash = "sha256:cbbc54e58b34c3bae389ef00046be0961f30fef7cb0dd9c7756aee376a4f7683", size = 246665 },
    { url = "https://files.pythonhosted.org/packages/08/ee/2f464330acd83f77dcc346f0b1a0eaae10230291450887f96b204b8ac4d3/multidict-6.6.4-cp311-cp311-manylinux2014_armv7l.manylinux_2_17_armv7l.manylinux_2_31_armv7l.whl", hash = "sha256:56c6b3652f945c9bc3ac6c8178cd93132b8d82dd581fcbc3a00676c51302bc1a", size = 225485 },
    { url = "https://files.pythonhosted.org/packages/71/cc/9a117f828b4d7fbaec6adeed2204f211e9caf0a012692a1ee32169f846ae/multidict-6.6.4-cp311-cp311-manylinux2014_ppc64le.manylinux_2_17_ppc64le.manylinux_2_28_ppc64le.whl", hash = "sha256:b95494daf857602eccf4c18ca33337dd2be705bccdb6dddbfc9d513e6addb9d9", size = 257318 },
    { url = "https://files.pythonhosted.org/packages/25/77/62752d3dbd70e27fdd68e86626c1ae6bccfebe2bb1f84ae226363e112f5a/multidict-6.6.4-cp311-cp311-manylinux2014_s390x.manylinux_2_17_s390x.manylinux_2_28_s390x.whl", hash = "sha256:e5b1413361cef15340ab9dc61523e653d25723e82d488ef7d60a12878227ed50", size = 254689 },
    { url = "https://files.pythonhosted.org/packages/00/6e/fac58b1072a6fc59af5e7acb245e8754d3e1f97f4f808a6559951f72a0d4/multidict-6.6.4-cp311-cp311-manylinux2014_x86_64.manylinux_2_17_x86_64.manylinux_2_28_x86_64.whl", hash = "sha256:e167bf899c3d724f9662ef00b4f7fef87a19c22b2fead198a6f68b263618df52", size = 246709 },
    { url = "https://files.pythonhosted.org/packages/01/ef/4698d6842ef5e797c6db7744b0081e36fb5de3d00002cc4c58071097fac3/multidict-6.6.4-cp311-cp311-musllinux_1_2_aarch64.whl", hash = "sha256:aaea28ba20a9026dfa77f4b80369e51cb767c61e33a2d4043399c67bd95fb7c6", size = 243185 },
    { url = "https://files.pythonhosted.org/packages/aa/c9/d82e95ae1d6e4ef396934e9b0e942dfc428775f9554acf04393cce66b157/multidict-6.6.4-cp311-cp311-musllinux_1_2_armv7l.whl", hash = "sha256:8c91cdb30809a96d9ecf442ec9bc45e8cfaa0f7f8bdf534e082c2443a196727e", size = 237838 },
    { url = "https://files.pythonhosted.org/packages/57/cf/f94af5c36baaa75d44fab9f02e2a6bcfa0cd90acb44d4976a80960759dbc/multidict-6.6.4-cp311-cp311-musllinux_1_2_i686.whl", hash = "sha256:1a0ccbfe93ca114c5d65a2471d52d8829e56d467c97b0e341cf5ee45410033b3", size = 246368 },
    { url = "https://files.pythonhosted.org/packages/4a/fe/29f23460c3d995f6a4b678cb2e9730e7277231b981f0b234702f0177818a/multidict-6.6.4-cp311-cp311-musllinux_1_2_ppc64le.whl", hash = "sha256:55624b3f321d84c403cb7d8e6e982f41ae233d85f85db54ba6286f7295dc8a9c", size = 253339 },
    { url = "https://files.pythonhosted.org/packages/29/b6/fd59449204426187b82bf8a75f629310f68c6adc9559dc922d5abe34797b/multidict-6.6.4-cp311-cp311-musllinux_1_2_s390x.whl", hash = "sha256:4a1fb393a2c9d202cb766c76208bd7945bc194eba8ac920ce98c6e458f0b524b", size = 246933 },
    { url = "https://files.pythonhosted.org/packages/19/52/d5d6b344f176a5ac3606f7a61fb44dc746e04550e1a13834dff722b8d7d6/multidict-6.6.4-cp311-cp311-musllinux_1_2_x86_64.whl", hash = "sha256:43868297a5759a845fa3a483fb4392973a95fb1de891605a3728130c52b8f40f", size = 242225 },
    { url = "https://files.pythonhosted.org/packages/ec/d3/5b2281ed89ff4d5318d82478a2a2450fcdfc3300da48ff15c1778280ad26/multidict-6.6.4-cp311-cp311-win32.whl", hash = "sha256:ed3b94c5e362a8a84d69642dbeac615452e8af9b8eb825b7bc9f31a53a1051e2", size = 41306 },
    { url = "https://files.pythonhosted.org/packages/74/7d/36b045c23a1ab98507aefd44fd8b264ee1dd5e5010543c6fccf82141ccef/multidict-6.6.4-cp311-cp311-win_amd64.whl", hash = "sha256:d8c112f7a90d8ca5d20213aa41eac690bb50a76da153e3afb3886418e61cb22e", size = 46029 },
    { url = "https://files.pythonhosted.org/packages/0f/5e/553d67d24432c5cd52b49047f2d248821843743ee6d29a704594f656d182/multidict-6.6.4-cp311-cp311-win_arm64.whl", hash = "sha256:3bb0eae408fa1996d87247ca0d6a57b7fc1dcf83e8a5c47ab82c558c250d4adf", size = 43017 },
    { url = "https://files.pythonhosted.org/packages/fd/69/b547032297c7e63ba2af494edba695d781af8a0c6e89e4d06cf848b21d80/multidict-6.6.4-py3-none-any.whl", hash = "sha256:27d8f8e125c07cb954e54d75d04905a9bba8a439c1d84aca94949d4d03d8601c", size = 12313 },
]

[[package]]
name = "multiprocess"
version = "0.70.16"
source = { registry = "https://pypi.org/simple" }
dependencies = [
    { name = "dill" },
]
sdist = { url = "https://files.pythonhosted.org/packages/b5/ae/04f39c5d0d0def03247c2893d6f2b83c136bf3320a2154d7b8858f2ba72d/multiprocess-0.70.16.tar.gz", hash = "sha256:161af703d4652a0e1410be6abccecde4a7ddffd19341be0a7011b94aeb171ac1", size = 1772603 }
wheels = [
    { url = "https://files.pythonhosted.org/packages/bc/f7/7ec7fddc92e50714ea3745631f79bd9c96424cb2702632521028e57d3a36/multiprocess-0.70.16-py310-none-any.whl", hash = "sha256:c4a9944c67bd49f823687463660a2d6daae94c289adff97e0f9d696ba6371d02", size = 134824 },
    { url = "https://files.pythonhosted.org/packages/50/15/b56e50e8debaf439f44befec5b2af11db85f6e0f344c3113ae0be0593a91/multiprocess-0.70.16-py311-none-any.whl", hash = "sha256:af4cabb0dac72abfb1e794fa7855c325fd2b55a10a44628a3c1ad3311c04127a", size = 143519 },
    { url = "https://files.pythonhosted.org/packages/ea/89/38df130f2c799090c978b366cfdf5b96d08de5b29a4a293df7f7429fa50b/multiprocess-0.70.16-py38-none-any.whl", hash = "sha256:a71d82033454891091a226dfc319d0cfa8019a4e888ef9ca910372a446de4435", size = 132628 },
    { url = "https://files.pythonhosted.org/packages/da/d9/f7f9379981e39b8c2511c9e0326d212accacb82f12fbfdc1aa2ce2a7b2b6/multiprocess-0.70.16-py39-none-any.whl", hash = "sha256:a0bafd3ae1b732eac64be2e72038231c1ba97724b60b09400d68f229fcc2fbf3", size = 133351 },
]

[[package]]
name = "mypy-extensions"
version = "1.1.0"
source = { registry = "https://pypi.org/simple" }
sdist = { url = "https://files.pythonhosted.org/packages/a2/6e/371856a3fb9d31ca8dac321cda606860fa4548858c0cc45d9d1d4ca2628b/mypy_extensions-1.1.0.tar.gz", hash = "sha256:52e68efc3284861e772bbcd66823fde5ae21fd2fdb51c62a211403730b916558", size = 6343 }
wheels = [
    { url = "https://files.pythonhosted.org/packages/79/7b/2c79738432f5c924bef5071f933bcc9efd0473bac3b4aa584a6f7c1c8df8/mypy_extensions-1.1.0-py3-none-any.whl", hash = "sha256:1be4cccdb0f2482337c4743e60421de3a356cd97508abadd57d47403e94f5505", size = 4963 },
]

[[package]]
name = "ndg-httpsclient"
version = "0.5.1"
source = { registry = "https://pypi.org/simple" }
dependencies = [
    { name = "pyasn1" },
    { name = "pyopenssl" },
]
sdist = { url = "https://files.pythonhosted.org/packages/b9/f8/8f49278581cb848fb710a362bfc3028262a82044167684fb64ad068dbf92/ndg_httpsclient-0.5.1.tar.gz", hash = "sha256:d72faed0376ab039736c2ba12e30695e2788c4aa569c9c3e3d72131de2592210", size = 26665 }
wheels = [
    { url = "https://files.pythonhosted.org/packages/fb/67/c2f508c00ed2a6911541494504b7cac16fe0b0473912568df65fd1801132/ndg_httpsclient-0.5.1-py3-none-any.whl", hash = "sha256:dd174c11d971b6244a891f7be2b32ca9853d3797a72edb34fa5d7b07d8fff7d4", size = 34042 },
]

[[package]]
name = "networkx"
version = "3.5"
source = { registry = "https://pypi.org/simple" }
sdist = { url = "https://files.pythonhosted.org/packages/6c/4f/ccdb8ad3a38e583f214547fd2f7ff1fc160c43a75af88e6aec213404b96a/networkx-3.5.tar.gz", hash = "sha256:d4c6f9cf81f52d69230866796b82afbccdec3db7ae4fbd1b65ea750feed50037", size = 2471065 }
wheels = [
    { url = "https://files.pythonhosted.org/packages/eb/8d/776adee7bbf76365fdd7f2552710282c79a4ead5d2a46408c9043a2b70ba/networkx-3.5-py3-none-any.whl", hash = "sha256:0030d386a9a06dee3565298b4a734b68589749a544acbb6c412dc9e2489ec6ec", size = 2034406 },
]

[[package]]
name = "numpy"
version = "1.26.4"
source = { registry = "https://pypi.org/simple" }
sdist = { url = "https://files.pythonhosted.org/packages/65/6e/09db70a523a96d25e115e71cc56a6f9031e7b8cd166c1ac8438307c14058/numpy-1.26.4.tar.gz", hash = "sha256:2a02aba9ed12e4ac4eb3ea9421c420301a0c6460d9830d74a9df87efa4912010", size = 15786129 }
wheels = [
    { url = "https://files.pythonhosted.org/packages/11/57/baae43d14fe163fa0e4c47f307b6b2511ab8d7d30177c491960504252053/numpy-1.26.4-cp311-cp311-macosx_10_9_x86_64.whl", hash = "sha256:4c66707fabe114439db9068ee468c26bbdf909cac0fb58686a42a24de1760c71", size = 20630554 },
    { url = "https://files.pythonhosted.org/packages/1a/2e/151484f49fd03944c4a3ad9c418ed193cfd02724e138ac8a9505d056c582/numpy-1.26.4-cp311-cp311-macosx_11_0_arm64.whl", hash = "sha256:edd8b5fe47dab091176d21bb6de568acdd906d1887a4584a15a9a96a1dca06ef", size = 13997127 },
    { url = "https://files.pythonhosted.org/packages/79/ae/7e5b85136806f9dadf4878bf73cf223fe5c2636818ba3ab1c585d0403164/numpy-1.26.4-cp311-cp311-manylinux_2_17_aarch64.manylinux2014_aarch64.whl", hash = "sha256:7ab55401287bfec946ced39700c053796e7cc0e3acbef09993a9ad2adba6ca6e", size = 14222994 },
    { url = "https://files.pythonhosted.org/packages/3a/d0/edc009c27b406c4f9cbc79274d6e46d634d139075492ad055e3d68445925/numpy-1.26.4-cp311-cp311-manylinux_2_17_x86_64.manylinux2014_x86_64.whl", hash = "sha256:666dbfb6ec68962c033a450943ded891bed2d54e6755e35e5835d63f4f6931d5", size = 18252005 },
    { url = "https://files.pythonhosted.org/packages/09/bf/2b1aaf8f525f2923ff6cfcf134ae5e750e279ac65ebf386c75a0cf6da06a/numpy-1.26.4-cp311-cp311-musllinux_1_1_aarch64.whl", hash = "sha256:96ff0b2ad353d8f990b63294c8986f1ec3cb19d749234014f4e7eb0112ceba5a", size = 13885297 },
    { url = "https://files.pythonhosted.org/packages/df/a0/4e0f14d847cfc2a633a1c8621d00724f3206cfeddeb66d35698c4e2cf3d2/numpy-1.26.4-cp311-cp311-musllinux_1_1_x86_64.whl", hash = "sha256:60dedbb91afcbfdc9bc0b1f3f402804070deed7392c23eb7a7f07fa857868e8a", size = 18093567 },
    { url = "https://files.pythonhosted.org/packages/d2/b7/a734c733286e10a7f1a8ad1ae8c90f2d33bf604a96548e0a4a3a6739b468/numpy-1.26.4-cp311-cp311-win32.whl", hash = "sha256:1af303d6b2210eb850fcf03064d364652b7120803a0b872f5211f5234b399f20", size = 5968812 },
    { url = "https://files.pythonhosted.org/packages/3f/6b/5610004206cf7f8e7ad91c5a85a8c71b2f2f8051a0c0c4d5916b76d6cbb2/numpy-1.26.4-cp311-cp311-win_amd64.whl", hash = "sha256:cd25bcecc4974d09257ffcd1f098ee778f7834c3ad767fe5db785be9a4aa9cb2", size = 15811913 },
]

[[package]]
name = "nvidia-cublas-cu12"
version = "12.8.4.1"
source = { registry = "https://pypi.org/simple" }
wheels = [
    { url = "https://files.pythonhosted.org/packages/dc/61/e24b560ab2e2eaeb3c839129175fb330dfcfc29e5203196e5541a4c44682/nvidia_cublas_cu12-12.8.4.1-py3-none-manylinux_2_27_x86_64.whl", hash = "sha256:8ac4e771d5a348c551b2a426eda6193c19aa630236b418086020df5ba9667142", size = 594346921 },
]

[[package]]
name = "nvidia-cuda-cupti-cu12"
version = "12.8.90"
source = { registry = "https://pypi.org/simple" }
wheels = [
    { url = "https://files.pythonhosted.org/packages/f8/02/2adcaa145158bf1a8295d83591d22e4103dbfd821bcaf6f3f53151ca4ffa/nvidia_cuda_cupti_cu12-12.8.90-py3-none-manylinux2014_x86_64.manylinux_2_17_x86_64.whl", hash = "sha256:ea0cb07ebda26bb9b29ba82cda34849e73c166c18162d3913575b0c9db9a6182", size = 10248621 },
]

[[package]]
name = "nvidia-cuda-nvrtc-cu12"
version = "12.8.93"
source = { registry = "https://pypi.org/simple" }
wheels = [
    { url = "https://files.pythonhosted.org/packages/05/6b/32f747947df2da6994e999492ab306a903659555dddc0fbdeb9d71f75e52/nvidia_cuda_nvrtc_cu12-12.8.93-py3-none-manylinux2010_x86_64.manylinux_2_12_x86_64.whl", hash = "sha256:a7756528852ef889772a84c6cd89d41dfa74667e24cca16bb31f8f061e3e9994", size = 88040029 },
]

[[package]]
name = "nvidia-cuda-runtime-cu12"
version = "12.8.90"
source = { registry = "https://pypi.org/simple" }
wheels = [
    { url = "https://files.pythonhosted.org/packages/0d/9b/a997b638fcd068ad6e4d53b8551a7d30fe8b404d6f1804abf1df69838932/nvidia_cuda_runtime_cu12-12.8.90-py3-none-manylinux2014_x86_64.manylinux_2_17_x86_64.whl", hash = "sha256:adade8dcbd0edf427b7204d480d6066d33902cab2a4707dcfc48a2d0fd44ab90", size = 954765 },
]

[[package]]
name = "nvidia-cudnn-cu12"
version = "9.10.2.21"
source = { registry = "https://pypi.org/simple" }
dependencies = [
    { name = "nvidia-cublas-cu12", marker = "sys_platform != 'win32'" },
]
wheels = [
    { url = "https://files.pythonhosted.org/packages/ba/51/e123d997aa098c61d029f76663dedbfb9bc8dcf8c60cbd6adbe42f76d049/nvidia_cudnn_cu12-9.10.2.21-py3-none-manylinux_2_27_x86_64.whl", hash = "sha256:949452be657fa16687d0930933f032835951ef0892b37d2d53824d1a84dc97a8", size = 706758467 },
]

[[package]]
name = "nvidia-cufft-cu12"
version = "11.3.3.83"
source = { registry = "https://pypi.org/simple" }
dependencies = [
    { name = "nvidia-nvjitlink-cu12", marker = "sys_platform != 'win32'" },
]
wheels = [
    { url = "https://files.pythonhosted.org/packages/1f/13/ee4e00f30e676b66ae65b4f08cb5bcbb8392c03f54f2d5413ea99a5d1c80/nvidia_cufft_cu12-11.3.3.83-py3-none-manylinux2014_x86_64.manylinux_2_17_x86_64.whl", hash = "sha256:4d2dd21ec0b88cf61b62e6b43564355e5222e4a3fb394cac0db101f2dd0d4f74", size = 193118695 },
]

[[package]]
name = "nvidia-cufile-cu12"
version = "1.13.1.3"
source = { registry = "https://pypi.org/simple" }
wheels = [
    { url = "https://files.pythonhosted.org/packages/bb/fe/1bcba1dfbfb8d01be8d93f07bfc502c93fa23afa6fd5ab3fc7c1df71038a/nvidia_cufile_cu12-1.13.1.3-py3-none-manylinux2014_x86_64.manylinux_2_17_x86_64.whl", hash = "sha256:1d069003be650e131b21c932ec3d8969c1715379251f8d23a1860554b1cb24fc", size = 1197834 },
]

[[package]]
name = "nvidia-curand-cu12"
version = "10.3.9.90"
source = { registry = "https://pypi.org/simple" }
wheels = [
    { url = "https://files.pythonhosted.org/packages/fb/aa/6584b56dc84ebe9cf93226a5cde4d99080c8e90ab40f0c27bda7a0f29aa1/nvidia_curand_cu12-10.3.9.90-py3-none-manylinux_2_27_x86_64.whl", hash = "sha256:b32331d4f4df5d6eefa0554c565b626c7216f87a06a4f56fab27c3b68a830ec9", size = 63619976 },
]

[[package]]
name = "nvidia-cusolver-cu12"
version = "11.7.3.90"
source = { registry = "https://pypi.org/simple" }
dependencies = [
    { name = "nvidia-cublas-cu12", marker = "sys_platform != 'win32'" },
    { name = "nvidia-cusparse-cu12", marker = "sys_platform != 'win32'" },
    { name = "nvidia-nvjitlink-cu12", marker = "sys_platform != 'win32'" },
]
wheels = [
    { url = "https://files.pythonhosted.org/packages/85/48/9a13d2975803e8cf2777d5ed57b87a0b6ca2cc795f9a4f59796a910bfb80/nvidia_cusolver_cu12-11.7.3.90-py3-none-manylinux_2_27_x86_64.whl", hash = "sha256:4376c11ad263152bd50ea295c05370360776f8c3427b30991df774f9fb26c450", size = 267506905 },
]

[[package]]
name = "nvidia-cusparse-cu12"
version = "12.5.8.93"
source = { registry = "https://pypi.org/simple" }
dependencies = [
    { name = "nvidia-nvjitlink-cu12", marker = "sys_platform != 'win32'" },
]
wheels = [
    { url = "https://files.pythonhosted.org/packages/c2/f5/e1854cb2f2bcd4280c44736c93550cc300ff4b8c95ebe370d0aa7d2b473d/nvidia_cusparse_cu12-12.5.8.93-py3-none-manylinux2014_x86_64.manylinux_2_17_x86_64.whl", hash = "sha256:1ec05d76bbbd8b61b06a80e1eaf8cf4959c3d4ce8e711b65ebd0443bb0ebb13b", size = 288216466 },
]

[[package]]
name = "nvidia-cusparselt-cu12"
version = "0.7.1"
source = { registry = "https://pypi.org/simple" }
wheels = [
    { url = "https://files.pythonhosted.org/packages/56/79/12978b96bd44274fe38b5dde5cfb660b1d114f70a65ef962bcbbed99b549/nvidia_cusparselt_cu12-0.7.1-py3-none-manylinux2014_x86_64.whl", hash = "sha256:f1bb701d6b930d5a7cea44c19ceb973311500847f81b634d802b7b539dc55623", size = 287193691 },
]

[[package]]
name = "nvidia-ml-py"
version = "13.580.82"
source = { registry = "https://pypi.org/simple" }
sdist = { url = "https://files.pythonhosted.org/packages/dd/6c/4a533f2c0185027c465adb6063086bc3728301e95f483665bfa9ebafb2d3/nvidia_ml_py-13.580.82.tar.gz", hash = "sha256:0c028805dc53a0e2a6985ea801888197765ac2ef8f1c9e29a7bf0d3616a5efc7", size = 47999 }
wheels = [
    { url = "https://files.pythonhosted.org/packages/7f/96/d6d25a4c307d6645f4a9b91d620c0151c544ad38b5e371313a87d2761004/nvidia_ml_py-13.580.82-py3-none-any.whl", hash = "sha256:4361db337b0c551e2d101936dae2e9a60f957af26818e8c0c3a1f32b8db8d0a7", size = 49008 },
]

[[package]]
name = "nvidia-nccl-cu12"
version = "2.27.3"
source = { registry = "https://pypi.org/simple" }
wheels = [
    { url = "https://files.pythonhosted.org/packages/5c/5b/4e4fff7bad39adf89f735f2bc87248c81db71205b62bcc0d5ca5b606b3c3/nvidia_nccl_cu12-2.27.3-py3-none-manylinux2014_x86_64.manylinux_2_17_x86_64.whl", hash = "sha256:adf27ccf4238253e0b826bce3ff5fa532d65fc42322c8bfdfaf28024c0fbe039", size = 322364134 },
]

[[package]]
name = "nvidia-nvjitlink-cu12"
version = "12.8.93"
source = { registry = "https://pypi.org/simple" }
wheels = [
    { url = "https://files.pythonhosted.org/packages/f6/74/86a07f1d0f42998ca31312f998bd3b9a7eff7f52378f4f270c8679c77fb9/nvidia_nvjitlink_cu12-12.8.93-py3-none-manylinux2010_x86_64.manylinux_2_12_x86_64.whl", hash = "sha256:81ff63371a7ebd6e6451970684f916be2eab07321b73c9d244dc2b4da7f73b88", size = 39254836 },
]

[[package]]
name = "nvidia-nvtx-cu12"
version = "12.8.90"
source = { registry = "https://pypi.org/simple" }
wheels = [
    { url = "https://files.pythonhosted.org/packages/a2/eb/86626c1bbc2edb86323022371c39aa48df6fd8b0a1647bc274577f72e90b/nvidia_nvtx_cu12-12.8.90-py3-none-manylinux2014_x86_64.manylinux_2_17_x86_64.whl", hash = "sha256:5b17e2001cc0d751a5bc2c6ec6d26ad95913324a4adb86788c944f8ce9ba441f", size = 89954 },
]

[[package]]
name = "oauthlib"
version = "3.3.1"
source = { registry = "https://pypi.org/simple" }
sdist = { url = "https://files.pythonhosted.org/packages/0b/5f/19930f824ffeb0ad4372da4812c50edbd1434f678c90c2733e1188edfc63/oauthlib-3.3.1.tar.gz", hash = "sha256:0f0f8aa759826a193cf66c12ea1af1637f87b9b4622d46e866952bb022e538c9", size = 185918 }
wheels = [
    { url = "https://files.pythonhosted.org/packages/be/9c/92789c596b8df838baa98fa71844d84283302f7604ed565dafe5a6b5041a/oauthlib-3.3.1-py3-none-any.whl", hash = "sha256:88119c938d2b8fb88561af5f6ee0eec8cc8d552b7bb1f712743136eb7523b7a1", size = 160065 },
]

[[package]]
name = "omegaconf"
version = "2.3.0"
source = { registry = "https://pypi.org/simple" }
dependencies = [
    { name = "antlr4-python3-runtime" },
    { name = "pyyaml" },
]
sdist = { url = "https://files.pythonhosted.org/packages/09/48/6388f1bb9da707110532cb70ec4d2822858ddfb44f1cdf1233c20a80ea4b/omegaconf-2.3.0.tar.gz", hash = "sha256:d5d4b6d29955cc50ad50c46dc269bcd92c6e00f5f90d23ab5fee7bfca4ba4cc7", size = 3298120 }
wheels = [
    { url = "https://files.pythonhosted.org/packages/e3/94/1843518e420fa3ed6919835845df698c7e27e183cb997394e4a670973a65/omegaconf-2.3.0-py3-none-any.whl", hash = "sha256:7b4df175cdb08ba400f45cae3bdcae7ba8365db4d165fc65fd04b050ab63b46b", size = 79500 },
]

[[package]]
name = "opentelemetry-api"
version = "1.27.0"
source = { registry = "https://pypi.org/simple" }
dependencies = [
    { name = "deprecated", marker = "sys_platform != 'win32'" },
    { name = "importlib-metadata", version = "8.4.0", source = { registry = "https://pypi.org/simple" }, marker = "sys_platform != 'win32'" },
]
sdist = { url = "https://files.pythonhosted.org/packages/c9/83/93114b6de85a98963aec218a51509a52ed3f8de918fe91eb0f7299805c3f/opentelemetry_api-1.27.0.tar.gz", hash = "sha256:ed673583eaa5f81b5ce5e86ef7cdaf622f88ef65f0b9aab40b843dcae5bef342", size = 62693 }
wheels = [
    { url = "https://files.pythonhosted.org/packages/fb/1f/737dcdbc9fea2fa96c1b392ae47275165a7c641663fbb08a8d252968eed2/opentelemetry_api-1.27.0-py3-none-any.whl", hash = "sha256:953d5871815e7c30c81b56d910c707588000fff7a3ca1c73e6531911d53065e7", size = 63970 },
]

[[package]]
name = "opentelemetry-exporter-otlp-proto-common"
version = "1.27.0"
source = { registry = "https://pypi.org/simple" }
dependencies = [
    { name = "opentelemetry-proto", marker = "sys_platform != 'win32'" },
]
sdist = { url = "https://files.pythonhosted.org/packages/cd/2e/7eaf4ba595fb5213cf639c9158dfb64aacb2e4c7d74bfa664af89fa111f4/opentelemetry_exporter_otlp_proto_common-1.27.0.tar.gz", hash = "sha256:159d27cf49f359e3798c4c3eb8da6ef4020e292571bd8c5604a2a573231dd5c8", size = 17860 }
wheels = [
    { url = "https://files.pythonhosted.org/packages/41/27/4610ab3d9bb3cde4309b6505f98b3aabca04a26aa480aa18cede23149837/opentelemetry_exporter_otlp_proto_common-1.27.0-py3-none-any.whl", hash = "sha256:675db7fffcb60946f3a5c43e17d1168a3307a94a930ecf8d2ea1f286f3d4f79a", size = 17848 },
]

[[package]]
name = "opentelemetry-exporter-otlp-proto-grpc"
version = "1.27.0"
source = { registry = "https://pypi.org/simple" }
dependencies = [
    { name = "deprecated", marker = "sys_platform != 'win32'" },
    { name = "googleapis-common-protos", marker = "sys_platform != 'win32'" },
    { name = "grpcio", marker = "sys_platform != 'win32'" },
    { name = "opentelemetry-api", marker = "sys_platform != 'win32'" },
    { name = "opentelemetry-exporter-otlp-proto-common", marker = "sys_platform != 'win32'" },
    { name = "opentelemetry-proto", marker = "sys_platform != 'win32'" },
    { name = "opentelemetry-sdk", marker = "sys_platform != 'win32'" },
]
sdist = { url = "https://files.pythonhosted.org/packages/a1/d0/c1e375b292df26e0ffebf194e82cd197e4c26cc298582bda626ce3ce74c5/opentelemetry_exporter_otlp_proto_grpc-1.27.0.tar.gz", hash = "sha256:af6f72f76bcf425dfb5ad11c1a6d6eca2863b91e63575f89bb7b4b55099d968f", size = 26244 }
wheels = [
    { url = "https://files.pythonhosted.org/packages/8d/80/32217460c2c64c0568cea38410124ff680a9b65f6732867bbf857c4d8626/opentelemetry_exporter_otlp_proto_grpc-1.27.0-py3-none-any.whl", hash = "sha256:56b5bbd5d61aab05e300d9d62a6b3c134827bbd28d0b12f2649c2da368006c9e", size = 18541 },
]

[[package]]
name = "opentelemetry-instrumentation"
version = "0.48b0"
source = { registry = "https://pypi.org/simple" }
dependencies = [
    { name = "opentelemetry-api", marker = "sys_platform != 'win32'" },
    { name = "setuptools", marker = "sys_platform != 'win32'" },
    { name = "wrapt", marker = "sys_platform != 'win32'" },
]
sdist = { url = "https://files.pythonhosted.org/packages/04/0e/d9394839af5d55c8feb3b22cd11138b953b49739b20678ca96289e30f904/opentelemetry_instrumentation-0.48b0.tar.gz", hash = "sha256:94929685d906380743a71c3970f76b5f07476eea1834abd5dd9d17abfe23cc35", size = 24724 }
wheels = [
    { url = "https://files.pythonhosted.org/packages/0a/7f/405c41d4f359121376c9d5117dcf68149b8122d3f6c718996d037bd4d800/opentelemetry_instrumentation-0.48b0-py3-none-any.whl", hash = "sha256:a69750dc4ba6a5c3eb67986a337185a25b739966d80479befe37b546fc870b44", size = 29449 },
]

[[package]]
name = "opentelemetry-instrumentation-asgi"
version = "0.48b0"
source = { registry = "https://pypi.org/simple" }
dependencies = [
    { name = "asgiref", marker = "sys_platform != 'win32'" },
    { name = "opentelemetry-api", marker = "sys_platform != 'win32'" },
    { name = "opentelemetry-instrumentation", marker = "sys_platform != 'win32'" },
    { name = "opentelemetry-semantic-conventions", marker = "sys_platform != 'win32'" },
    { name = "opentelemetry-util-http", marker = "sys_platform != 'win32'" },
]
sdist = { url = "https://files.pythonhosted.org/packages/44/ac/fd3d40bab3234ec3f5c052a815100676baaae1832fa1067935f11e5c59c6/opentelemetry_instrumentation_asgi-0.48b0.tar.gz", hash = "sha256:04c32174b23c7fa72ddfe192dad874954968a6a924608079af9952964ecdf785", size = 23435 }
wheels = [
    { url = "https://files.pythonhosted.org/packages/db/74/a0e0d38622856597dd8e630f2bd793760485eb165708e11b8be1696bbb5a/opentelemetry_instrumentation_asgi-0.48b0-py3-none-any.whl", hash = "sha256:ddb1b5fc800ae66e85a4e2eca4d9ecd66367a8c7b556169d9e7b57e10676e44d", size = 15958 },
]

[[package]]
name = "opentelemetry-instrumentation-fastapi"
version = "0.48b0"
source = { registry = "https://pypi.org/simple" }
dependencies = [
    { name = "opentelemetry-api", marker = "sys_platform != 'win32'" },
    { name = "opentelemetry-instrumentation", marker = "sys_platform != 'win32'" },
    { name = "opentelemetry-instrumentation-asgi", marker = "sys_platform != 'win32'" },
    { name = "opentelemetry-semantic-conventions", marker = "sys_platform != 'win32'" },
    { name = "opentelemetry-util-http", marker = "sys_platform != 'win32'" },
]
sdist = { url = "https://files.pythonhosted.org/packages/58/20/43477da5850ef2cd3792715d442aecd051e885e0603b6ee5783b2104ba8f/opentelemetry_instrumentation_fastapi-0.48b0.tar.gz", hash = "sha256:21a72563ea412c0b535815aeed75fc580240f1f02ebc72381cfab672648637a2", size = 18497 }
wheels = [
    { url = "https://files.pythonhosted.org/packages/ee/50/745ab075a3041b7a5f29a579d2c28eaad54f64b4589d8f9fd364c62cf0f3/opentelemetry_instrumentation_fastapi-0.48b0-py3-none-any.whl", hash = "sha256:afeb820a59e139d3e5d96619600f11ce0187658b8ae9e3480857dd790bc024f2", size = 11777 },
]

[[package]]
name = "opentelemetry-instrumentation-grpc"
version = "0.48b0"
source = { registry = "https://pypi.org/simple" }
dependencies = [
    { name = "opentelemetry-api", marker = "sys_platform != 'win32'" },
    { name = "opentelemetry-instrumentation", marker = "sys_platform != 'win32'" },
    { name = "opentelemetry-semantic-conventions", marker = "sys_platform != 'win32'" },
    { name = "wrapt", marker = "sys_platform != 'win32'" },
]
sdist = { url = "https://files.pythonhosted.org/packages/1a/15/e7f8c1023dff7143ffbab017434d7f1f7014986fa76b9badbc1a3bd3ed3a/opentelemetry_instrumentation_grpc-0.48b0.tar.gz", hash = "sha256:b95c11056dc384a926c2a16b994d7caa2fcf73abe0fe8b4db3007d5c9cf0be81", size = 30759 }
wheels = [
    { url = "https://files.pythonhosted.org/packages/69/41/e01925e976b68ad1e640f3a0a66f16b0f5d6b0a56b56096c076b030f7e7e/opentelemetry_instrumentation_grpc-0.48b0-py3-none-any.whl", hash = "sha256:50eb68fec49ceb1bbb0a06e5a2456bf6a5d7d56c7cecd152199f566f02030995", size = 27085 },
]

[[package]]
name = "opentelemetry-proto"
version = "1.27.0"
source = { registry = "https://pypi.org/simple" }
dependencies = [
    { name = "protobuf", marker = "sys_platform != 'win32'" },
]
sdist = { url = "https://files.pythonhosted.org/packages/9a/59/959f0beea798ae0ee9c979b90f220736fbec924eedbefc60ca581232e659/opentelemetry_proto-1.27.0.tar.gz", hash = "sha256:33c9345d91dafd8a74fc3d7576c5a38f18b7fdf8d02983ac67485386132aedd6", size = 34749 }
wheels = [
    { url = "https://files.pythonhosted.org/packages/94/56/3d2d826834209b19a5141eed717f7922150224d1a982385d19a9444cbf8d/opentelemetry_proto-1.27.0-py3-none-any.whl", hash = "sha256:b133873de5581a50063e1e4b29cdcf0c5e253a8c2d8dc1229add20a4c3830ace", size = 52464 },
]

[[package]]
name = "opentelemetry-sdk"
version = "1.27.0"
source = { registry = "https://pypi.org/simple" }
dependencies = [
    { name = "opentelemetry-api", marker = "sys_platform != 'win32'" },
    { name = "opentelemetry-semantic-conventions", marker = "sys_platform != 'win32'" },
    { name = "typing-extensions", marker = "sys_platform != 'win32'" },
]
sdist = { url = "https://files.pythonhosted.org/packages/0d/9a/82a6ac0f06590f3d72241a587cb8b0b751bd98728e896cc4cbd4847248e6/opentelemetry_sdk-1.27.0.tar.gz", hash = "sha256:d525017dea0ccce9ba4e0245100ec46ecdc043f2d7b8315d56b19aff0904fa6f", size = 145019 }
wheels = [
    { url = "https://files.pythonhosted.org/packages/c1/bd/a6602e71e315055d63b2ff07172bd2d012b4cba2d4e00735d74ba42fc4d6/opentelemetry_sdk-1.27.0-py3-none-any.whl", hash = "sha256:365f5e32f920faf0fd9e14fdfd92c086e317eaa5f860edba9cdc17a380d9197d", size = 110505 },
]

[[package]]
name = "opentelemetry-semantic-conventions"
version = "0.48b0"
source = { registry = "https://pypi.org/simple" }
dependencies = [
    { name = "deprecated", marker = "sys_platform != 'win32'" },
    { name = "opentelemetry-api", marker = "sys_platform != 'win32'" },
]
sdist = { url = "https://files.pythonhosted.org/packages/0a/89/1724ad69f7411772446067cdfa73b598694c8c91f7f8c922e344d96d81f9/opentelemetry_semantic_conventions-0.48b0.tar.gz", hash = "sha256:12d74983783b6878162208be57c9effcb89dc88691c64992d70bb89dc00daa1a", size = 89445 }
wheels = [
    { url = "https://files.pythonhosted.org/packages/b7/7a/4f0063dbb0b6c971568291a8bc19a4ca70d3c185db2d956230dd67429dfc/opentelemetry_semantic_conventions-0.48b0-py3-none-any.whl", hash = "sha256:a0de9f45c413a8669788a38569c7e0a11ce6ce97861a628cca785deecdc32a1f", size = 149685 },
]

[[package]]
name = "opentelemetry-util-http"
version = "0.48b0"
source = { registry = "https://pypi.org/simple" }
sdist = { url = "https://files.pythonhosted.org/packages/d6/d7/185c494754340e0a3928fd39fde2616ee78f2c9d66253affaad62d5b7935/opentelemetry_util_http-0.48b0.tar.gz", hash = "sha256:60312015153580cc20f322e5cdc3d3ecad80a71743235bdb77716e742814623c", size = 7863 }
wheels = [
    { url = "https://files.pythonhosted.org/packages/ad/2e/36097c0a4d0115b8c7e377c90bab7783ac183bc5cb4071308f8959454311/opentelemetry_util_http-0.48b0-py3-none-any.whl", hash = "sha256:76f598af93aab50328d2a69c786beaedc8b6a7770f7a818cc307eb353debfffb", size = 6946 },
]

[[package]]
name = "orjson"
version = "3.11.3"
source = { registry = "https://pypi.org/simple" }
sdist = { url = "https://files.pythonhosted.org/packages/be/4d/8df5f83256a809c22c4d6792ce8d43bb503be0fb7a8e4da9025754b09658/orjson-3.11.3.tar.gz", hash = "sha256:1c0603b1d2ffcd43a411d64797a19556ef76958aef1c182f22dc30860152a98a", size = 5482394 }
wheels = [
    { url = "https://files.pythonhosted.org/packages/cd/8b/360674cd817faef32e49276187922a946468579fcaf37afdfb6c07046e92/orjson-3.11.3-cp311-cp311-macosx_10_15_x86_64.macosx_11_0_arm64.macosx_10_15_universal2.whl", hash = "sha256:9d2ae0cc6aeb669633e0124531f342a17d8e97ea999e42f12a5ad4adaa304c5f", size = 238238 },
    { url = "https://files.pythonhosted.org/packages/05/3d/5fa9ea4b34c1a13be7d9046ba98d06e6feb1d8853718992954ab59d16625/orjson-3.11.3-cp311-cp311-macosx_15_0_arm64.whl", hash = "sha256:ba21dbb2493e9c653eaffdc38819b004b7b1b246fb77bfc93dc016fe664eac91", size = 127713 },
    { url = "https://files.pythonhosted.org/packages/e5/5f/e18367823925e00b1feec867ff5f040055892fc474bf5f7875649ecfa586/orjson-3.11.3-cp311-cp311-manylinux_2_17_aarch64.manylinux2014_aarch64.whl", hash = "sha256:00f1a271e56d511d1569937c0447d7dce5a99a33ea0dec76673706360a051904", size = 123241 },
    { url = "https://files.pythonhosted.org/packages/0f/bd/3c66b91c4564759cf9f473251ac1650e446c7ba92a7c0f9f56ed54f9f0e6/orjson-3.11.3-cp311-cp311-manylinux_2_17_armv7l.manylinux2014_armv7l.whl", hash = "sha256:b67e71e47caa6680d1b6f075a396d04fa6ca8ca09aafb428731da9b3ea32a5a6", size = 127895 },
    { url = "https://files.pythonhosted.org/packages/82/b5/dc8dcd609db4766e2967a85f63296c59d4722b39503e5b0bf7fd340d387f/orjson-3.11.3-cp311-cp311-manylinux_2_17_i686.manylinux2014_i686.whl", hash = "sha256:d7d012ebddffcce8c85734a6d9e5f08180cd3857c5f5a3ac70185b43775d043d", size = 130303 },
    { url = "https://files.pythonhosted.org/packages/48/c2/d58ec5fd1270b2aa44c862171891adc2e1241bd7dab26c8f46eb97c6c6f1/orjson-3.11.3-cp311-cp311-manylinux_2_17_ppc64le.manylinux2014_ppc64le.whl", hash = "sha256:dd759f75d6b8d1b62012b7f5ef9461d03c804f94d539a5515b454ba3a6588038", size = 132366 },
    { url = "https://files.pythonhosted.org/packages/73/87/0ef7e22eb8dd1ef940bfe3b9e441db519e692d62ed1aae365406a16d23d0/orjson-3.11.3-cp311-cp311-manylinux_2_17_s390x.manylinux2014_s390x.whl", hash = "sha256:6890ace0809627b0dff19cfad92d69d0fa3f089d3e359a2a532507bb6ba34efb", size = 135180 },
    { url = "https://files.pythonhosted.org/packages/bb/6a/e5bf7b70883f374710ad74faf99bacfc4b5b5a7797c1d5e130350e0e28a3/orjson-3.11.3-cp311-cp311-manylinux_2_17_x86_64.manylinux2014_x86_64.whl", hash = "sha256:f9d4a5e041ae435b815e568537755773d05dac031fee6a57b4ba70897a44d9d2", size = 132741 },
    { url = "https://files.pythonhosted.org/packages/bd/0c/4577fd860b6386ffaa56440e792af01c7882b56d2766f55384b5b0e9d39b/orjson-3.11.3-cp311-cp311-musllinux_1_2_aarch64.whl", hash = "sha256:2d68bf97a771836687107abfca089743885fb664b90138d8761cce61d5625d55", size = 131104 },
    { url = "https://files.pythonhosted.org/packages/66/4b/83e92b2d67e86d1c33f2ea9411742a714a26de63641b082bdbf3d8e481af/orjson-3.11.3-cp311-cp311-musllinux_1_2_armv7l.whl", hash = "sha256:bfc27516ec46f4520b18ef645864cee168d2a027dbf32c5537cb1f3e3c22dac1", size = 403887 },
    { url = "https://files.pythonhosted.org/packages/6d/e5/9eea6a14e9b5ceb4a271a1fd2e1dec5f2f686755c0fab6673dc6ff3433f4/orjson-3.11.3-cp311-cp311-musllinux_1_2_i686.whl", hash = "sha256:f66b001332a017d7945e177e282a40b6997056394e3ed7ddb41fb1813b83e824", size = 145855 },
    { url = "https://files.pythonhosted.org/packages/45/78/8d4f5ad0c80ba9bf8ac4d0fc71f93a7d0dc0844989e645e2074af376c307/orjson-3.11.3-cp311-cp311-musllinux_1_2_x86_64.whl", hash = "sha256:212e67806525d2561efbfe9e799633b17eb668b8964abed6b5319b2f1cfbae1f", size = 135361 },
    { url = "https://files.pythonhosted.org/packages/0b/5f/16386970370178d7a9b438517ea3d704efcf163d286422bae3b37b88dbb5/orjson-3.11.3-cp311-cp311-win32.whl", hash = "sha256:6e8e0c3b85575a32f2ffa59de455f85ce002b8bdc0662d6b9c2ed6d80ab5d204", size = 136190 },
    { url = "https://files.pythonhosted.org/packages/09/60/db16c6f7a41dd8ac9fb651f66701ff2aeb499ad9ebc15853a26c7c152448/orjson-3.11.3-cp311-cp311-win_amd64.whl", hash = "sha256:6be2f1b5d3dc99a5ce5ce162fc741c22ba9f3443d3dd586e6a1211b7bc87bc7b", size = 131389 },
    { url = "https://files.pythonhosted.org/packages/3e/2a/bb811ad336667041dea9b8565c7c9faf2f59b47eb5ab680315eea612ef2e/orjson-3.11.3-cp311-cp311-win_arm64.whl", hash = "sha256:fafb1a99d740523d964b15c8db4eabbfc86ff29f84898262bf6e3e4c9e97e43e", size = 126120 },
]

[[package]]
name = "packaging"
version = "25.0"
source = { registry = "https://pypi.org/simple" }
sdist = { url = "https://files.pythonhosted.org/packages/a1/d4/1fc4078c65507b51b96ca8f8c3ba19e6a61c8253c72794544580a7b6c24d/packaging-25.0.tar.gz", hash = "sha256:d443872c98d677bf60f6a1f2f8c1cb748e8fe762d2bf9d3148b5599295b0fc4f", size = 165727 }
wheels = [
    { url = "https://files.pythonhosted.org/packages/20/12/38679034af332785aac8774540895e234f4d07f7545804097de4b666afd8/packaging-25.0-py3-none-any.whl", hash = "sha256:29572ef2b1f17581046b3a2227d5c611fb25ec70ca1ba8554b24b0e69331a484", size = 66469 },
]

[[package]]
name = "pandas"
version = "2.1.4"
source = { registry = "https://pypi.org/simple" }
dependencies = [
    { name = "numpy" },
    { name = "python-dateutil" },
    { name = "pytz" },
    { name = "tzdata" },
]
sdist = { url = "https://files.pythonhosted.org/packages/6f/41/eb562668eaf93790762f600536b28c97b45803cba9253cd8e436cda96aef/pandas-2.1.4.tar.gz", hash = "sha256:fcb68203c833cc735321512e13861358079a96c174a61f5116a1de89c58c0ef7", size = 4274800 }
wheels = [
    { url = "https://files.pythonhosted.org/packages/6e/48/892f8835774dd5a84fff3e890f31d1da3dfba2ee1571ac739589b14af66d/pandas-2.1.4-cp311-cp311-macosx_10_9_x86_64.whl", hash = "sha256:b7d852d16c270e4331f6f59b3e9aa23f935f5c4b0ed2d0bc77637a8890a5d092", size = 11621200 },
    { url = "https://files.pythonhosted.org/packages/3e/89/cbca600319463a91ae6a46e537d548900ddf2114df66c902344c4fe6bb4c/pandas-2.1.4-cp311-cp311-macosx_11_0_arm64.whl", hash = "sha256:bd7d5f2f54f78164b3d7a40f33bf79a74cdee72c31affec86bfcabe7e0789821", size = 10780136 },
    { url = "https://files.pythonhosted.org/packages/12/3c/f21ca75cc511c606b8b4de2a03927f7c181ac70aa3eb8d563a93a54b1563/pandas-2.1.4-cp311-cp311-manylinux_2_17_aarch64.manylinux2014_aarch64.whl", hash = "sha256:0aa6e92e639da0d6e2017d9ccff563222f4eb31e4b2c3cf32a2a392fc3103c0d", size = 14822123 },
    { url = "https://files.pythonhosted.org/packages/f8/8c/9ad173c5cd2c7178c84075c02ec37b5d1d53fb1d015f51ea3e623ea9c31c/pandas-2.1.4-cp311-cp311-manylinux_2_17_x86_64.manylinux2014_x86_64.whl", hash = "sha256:d797591b6846b9db79e65dc2d0d48e61f7db8d10b2a9480b4e3faaddc421a171", size = 12234407 },
    { url = "https://files.pythonhosted.org/packages/ff/e9/4950bc4502c187df621c0a48f7d10bd61ae41663ce97bc489b5d94cc02c6/pandas-2.1.4-cp311-cp311-musllinux_1_1_x86_64.whl", hash = "sha256:d2d3e7b00f703aea3945995ee63375c61b2e6aa5aa7871c5d622870e5e137623", size = 13067655 },
    { url = "https://files.pythonhosted.org/packages/11/17/fb1a34f3e73debbc2fd15a01ea17eaab3717943d08463ff4979a4f024b3f/pandas-2.1.4-cp311-cp311-win_amd64.whl", hash = "sha256:dc9bf7ade01143cddc0074aa6995edd05323974e6e40d9dbde081021ded8510e", size = 10614628 },
]

[[package]]
name = "paramiko"
version = "3.5.1"
source = { registry = "https://pypi.org/simple" }
dependencies = [
    { name = "bcrypt" },
    { name = "cryptography" },
    { name = "pynacl" },
]
sdist = { url = "https://files.pythonhosted.org/packages/7d/15/ad6ce226e8138315f2451c2aeea985bf35ee910afb477bae7477dc3a8f3b/paramiko-3.5.1.tar.gz", hash = "sha256:b2c665bc45b2b215bd7d7f039901b14b067da00f3a11e6640995fd58f2664822", size = 1566110 }
wheels = [
    { url = "https://files.pythonhosted.org/packages/15/f8/c7bd0ef12954a81a1d3cea60a13946bd9a49a0036a5927770c461eade7ae/paramiko-3.5.1-py3-none-any.whl", hash = "sha256:43b9a0501fc2b5e70680388d9346cf252cfb7d00b0667c39e80eb43a408b8f61", size = 227298 },
]

[[package]]
name = "pathspec"
version = "0.12.1"
source = { registry = "https://pypi.org/simple" }
sdist = { url = "https://files.pythonhosted.org/packages/ca/bc/f35b8446f4531a7cb215605d100cd88b7ac6f44ab3fc94870c120ab3adbf/pathspec-0.12.1.tar.gz", hash = "sha256:a482d51503a1ab33b1c67a6c3813a26953dbdc71c31dacaef9a838c4e29f5712", size = 51043 }
wheels = [
    { url = "https://files.pythonhosted.org/packages/cc/20/ff623b09d963f88bfde16306a54e12ee5ea43e9b597108672ff3a408aad6/pathspec-0.12.1-py3-none-any.whl", hash = "sha256:a0d503e138a4c123b27490a4f7beda6a01c6f288df0e4a8b79c7eb0dc7b4cc08", size = 31191 },
]

[[package]]
name = "pathvalidate"
version = "3.3.1"
source = { registry = "https://pypi.org/simple" }
sdist = { url = "https://files.pythonhosted.org/packages/fa/2a/52a8da6fe965dea6192eb716b357558e103aea0a1e9a8352ad575a8406ca/pathvalidate-3.3.1.tar.gz", hash = "sha256:b18c07212bfead624345bb8e1d6141cdcf15a39736994ea0b94035ad2b1ba177", size = 63262 }
wheels = [
    { url = "https://files.pythonhosted.org/packages/9a/70/875f4a23bfc4731703a5835487d0d2fb999031bd415e7d17c0ae615c18b7/pathvalidate-3.3.1-py3-none-any.whl", hash = "sha256:5263baab691f8e1af96092fa5137ee17df5bdfbd6cff1fcac4d6ef4bc2e1735f", size = 24305 },
]

[[package]]
name = "pillow"
version = "11.3.0"
source = { registry = "https://pypi.org/simple" }
sdist = { url = "https://files.pythonhosted.org/packages/f3/0d/d0d6dea55cd152ce3d6767bb38a8fc10e33796ba4ba210cbab9354b6d238/pillow-11.3.0.tar.gz", hash = "sha256:3828ee7586cd0b2091b6209e5ad53e20d0649bbe87164a459d0676e035e8f523", size = 47113069 }
wheels = [
    { url = "https://files.pythonhosted.org/packages/db/26/77f8ed17ca4ffd60e1dcd220a6ec6d71210ba398cfa33a13a1cd614c5613/pillow-11.3.0-cp311-cp311-macosx_10_10_x86_64.whl", hash = "sha256:1cd110edf822773368b396281a2293aeb91c90a2db00d78ea43e7e861631b722", size = 5316531 },
    { url = "https://files.pythonhosted.org/packages/cb/39/ee475903197ce709322a17a866892efb560f57900d9af2e55f86db51b0a5/pillow-11.3.0-cp311-cp311-macosx_11_0_arm64.whl", hash = "sha256:9c412fddd1b77a75aa904615ebaa6001f169b26fd467b4be93aded278266b288", size = 4686560 },
    { url = "https://files.pythonhosted.org/packages/d5/90/442068a160fd179938ba55ec8c97050a612426fae5ec0a764e345839f76d/pillow-11.3.0-cp311-cp311-manylinux2014_aarch64.manylinux_2_17_aarch64.whl", hash = "sha256:7d1aa4de119a0ecac0a34a9c8bde33f34022e2e8f99104e47a3ca392fd60e37d", size = 5870978 },
    { url = "https://files.pythonhosted.org/packages/13/92/dcdd147ab02daf405387f0218dcf792dc6dd5b14d2573d40b4caeef01059/pillow-11.3.0-cp311-cp311-manylinux2014_x86_64.manylinux_2_17_x86_64.whl", hash = "sha256:91da1d88226663594e3f6b4b8c3c8d85bd504117d043740a8e0ec449087cc494", size = 7641168 },
    { url = "https://files.pythonhosted.org/packages/6e/db/839d6ba7fd38b51af641aa904e2960e7a5644d60ec754c046b7d2aee00e5/pillow-11.3.0-cp311-cp311-manylinux_2_27_aarch64.manylinux_2_28_aarch64.whl", hash = "sha256:643f189248837533073c405ec2f0bb250ba54598cf80e8c1e043381a60632f58", size = 5973053 },
    { url = "https://files.pythonhosted.org/packages/f2/2f/d7675ecae6c43e9f12aa8d58b6012683b20b6edfbdac7abcb4e6af7a3784/pillow-11.3.0-cp311-cp311-manylinux_2_27_x86_64.manylinux_2_28_x86_64.whl", hash = "sha256:106064daa23a745510dabce1d84f29137a37224831d88eb4ce94bb187b1d7e5f", size = 6640273 },
    { url = "https://files.pythonhosted.org/packages/45/ad/931694675ede172e15b2ff03c8144a0ddaea1d87adb72bb07655eaffb654/pillow-11.3.0-cp311-cp311-musllinux_1_2_aarch64.whl", hash = "sha256:cd8ff254faf15591e724dc7c4ddb6bf4793efcbe13802a4ae3e863cd300b493e", size = 6082043 },
    { url = "https://files.pythonhosted.org/packages/3a/04/ba8f2b11fc80d2dd462d7abec16351b45ec99cbbaea4387648a44190351a/pillow-11.3.0-cp311-cp311-musllinux_1_2_x86_64.whl", hash = "sha256:932c754c2d51ad2b2271fd01c3d121daaa35e27efae2a616f77bf164bc0b3e94", size = 6715516 },
    { url = "https://files.pythonhosted.org/packages/48/59/8cd06d7f3944cc7d892e8533c56b0acb68399f640786313275faec1e3b6f/pillow-11.3.0-cp311-cp311-win32.whl", hash = "sha256:b4b8f3efc8d530a1544e5962bd6b403d5f7fe8b9e08227c6b255f98ad82b4ba0", size = 6274768 },
    { url = "https://files.pythonhosted.org/packages/f1/cc/29c0f5d64ab8eae20f3232da8f8571660aa0ab4b8f1331da5c2f5f9a938e/pillow-11.3.0-cp311-cp311-win_amd64.whl", hash = "sha256:1a992e86b0dd7aeb1f053cd506508c0999d710a8f07b4c791c63843fc6a807ac", size = 6986055 },
    { url = "https://files.pythonhosted.org/packages/c6/df/90bd886fabd544c25addd63e5ca6932c86f2b701d5da6c7839387a076b4a/pillow-11.3.0-cp311-cp311-win_arm64.whl", hash = "sha256:30807c931ff7c095620fe04448e2c2fc673fcbb1ffe2a7da3fb39613489b1ddd", size = 2423079 },
    { url = "https://files.pythonhosted.org/packages/9e/e3/6fa84033758276fb31da12e5fb66ad747ae83b93c67af17f8c6ff4cc8f34/pillow-11.3.0-pp311-pypy311_pp73-macosx_10_15_x86_64.whl", hash = "sha256:7c8ec7a017ad1bd562f93dbd8505763e688d388cde6e4a010ae1486916e713e6", size = 5270566 },
    { url = "https://files.pythonhosted.org/packages/5b/ee/e8d2e1ab4892970b561e1ba96cbd59c0d28cf66737fc44abb2aec3795a4e/pillow-11.3.0-pp311-pypy311_pp73-macosx_11_0_arm64.whl", hash = "sha256:9ab6ae226de48019caa8074894544af5b53a117ccb9d3b3dcb2871464c829438", size = 4654618 },
    { url = "https://files.pythonhosted.org/packages/f2/6d/17f80f4e1f0761f02160fc433abd4109fa1548dcfdca46cfdadaf9efa565/pillow-11.3.0-pp311-pypy311_pp73-manylinux2014_aarch64.manylinux_2_17_aarch64.whl", hash = "sha256:fe27fb049cdcca11f11a7bfda64043c37b30e6b91f10cb5bab275806c32f6ab3", size = 4874248 },
    { url = "https://files.pythonhosted.org/packages/de/5f/c22340acd61cef960130585bbe2120e2fd8434c214802f07e8c03596b17e/pillow-11.3.0-pp311-pypy311_pp73-manylinux2014_x86_64.manylinux_2_17_x86_64.whl", hash = "sha256:465b9e8844e3c3519a983d58b80be3f668e2a7a5db97f2784e7079fbc9f9822c", size = 6583963 },
    { url = "https://files.pythonhosted.org/packages/31/5e/03966aedfbfcbb4d5f8aa042452d3361f325b963ebbadddac05b122e47dd/pillow-11.3.0-pp311-pypy311_pp73-manylinux_2_27_aarch64.manylinux_2_28_aarch64.whl", hash = "sha256:5418b53c0d59b3824d05e029669efa023bbef0f3e92e75ec8428f3799487f361", size = 4957170 },
    { url = "https://files.pythonhosted.org/packages/cc/2d/e082982aacc927fc2cab48e1e731bdb1643a1406acace8bed0900a61464e/pillow-11.3.0-pp311-pypy311_pp73-manylinux_2_27_x86_64.manylinux_2_28_x86_64.whl", hash = "sha256:504b6f59505f08ae014f724b6207ff6222662aab5cc9542577fb084ed0676ac7", size = 5581505 },
    { url = "https://files.pythonhosted.org/packages/34/e7/ae39f538fd6844e982063c3a5e4598b8ced43b9633baa3a85ef33af8c05c/pillow-11.3.0-pp311-pypy311_pp73-win_amd64.whl", hash = "sha256:c84d689db21a1c397d001aa08241044aa2069e7587b398c8cc63020390b1c1b8", size = 6984598 },
]

[[package]]
name = "pip"
version = "25.2"
source = { registry = "https://pypi.org/simple" }
sdist = { url = "https://files.pythonhosted.org/packages/20/16/650289cd3f43d5a2fadfd98c68bd1e1e7f2550a1a5326768cddfbcedb2c5/pip-25.2.tar.gz", hash = "sha256:578283f006390f85bb6282dffb876454593d637f5d1be494b5202ce4877e71f2", size = 1840021 }
wheels = [
    { url = "https://files.pythonhosted.org/packages/b7/3f/945ef7ab14dc4f9d7f40288d2df998d1837ee0888ec3659c813487572faa/pip-25.2-py3-none-any.whl", hash = "sha256:6d67a2b4e7f14d8b31b8b52648866fa717f45a1eb70e83002f4331d07e953717", size = 1752557 },
]

[[package]]
name = "pkginfo"
version = "1.12.1.2"
source = { registry = "https://pypi.org/simple" }
sdist = { url = "https://files.pythonhosted.org/packages/24/03/e26bf3d6453b7fda5bd2b84029a426553bb373d6277ef6b5ac8863421f87/pkginfo-1.12.1.2.tar.gz", hash = "sha256:5cd957824ac36f140260964eba3c6be6442a8359b8c48f4adf90210f33a04b7b", size = 451828 }
wheels = [
    { url = "https://files.pythonhosted.org/packages/fa/3d/f4f2ba829efb54b6cd2d91349c7463316a9cc55a43fc980447416c88540f/pkginfo-1.12.1.2-py3-none-any.whl", hash = "sha256:c783ac885519cab2c34927ccfa6bf64b5a704d7c69afaea583dd9b7afe969343", size = 32717 },
]

[[package]]
name = "platformdirs"
version = "4.4.0"
source = { registry = "https://pypi.org/simple" }
sdist = { url = "https://files.pythonhosted.org/packages/23/e8/21db9c9987b0e728855bd57bff6984f67952bea55d6f75e055c46b5383e8/platformdirs-4.4.0.tar.gz", hash = "sha256:ca753cf4d81dc309bc67b0ea38fd15dc97bc30ce419a7f58d13eb3bf14c4febf", size = 21634 }
wheels = [
    { url = "https://files.pythonhosted.org/packages/40/4b/2028861e724d3bd36227adfa20d3fd24c3fc6d52032f4a93c133be5d17ce/platformdirs-4.4.0-py3-none-any.whl", hash = "sha256:abd01743f24e5287cd7a5db3752faf1a2d65353f38ec26d98e25a6db65958c85", size = 18654 },
]

[[package]]
name = "pluggy"
version = "1.6.0"
source = { registry = "https://pypi.org/simple" }
sdist = { url = "https://files.pythonhosted.org/packages/f9/e2/3e91f31a7d2b083fe6ef3fa267035b518369d9511ffab804f839851d2779/pluggy-1.6.0.tar.gz", hash = "sha256:7dcc130b76258d33b90f61b658791dede3486c3e6bfb003ee5c9bfb396dd22f3", size = 69412 }
wheels = [
    { url = "https://files.pythonhosted.org/packages/54/20/4d324d65cc6d9205fabedc306948156824eb9f0ee1633355a8f7ec5c66bf/pluggy-1.6.0-py3-none-any.whl", hash = "sha256:e920276dd6813095e9377c0bc5566d94c932c33b27a3e3945d8389c374dd4746", size = 20538 },
]

[[package]]
name = "posthog"
version = "6.7.6"
source = { registry = "https://pypi.org/simple" }
dependencies = [
    { name = "backoff" },
    { name = "distro" },
    { name = "python-dateutil" },
    { name = "requests" },
    { name = "six" },
    { name = "typing-extensions" },
]
sdist = { url = "https://files.pythonhosted.org/packages/e2/ce/11d6fa30ab517018796e1d675498992da585479e7079770ec8fa99a61561/posthog-6.7.6.tar.gz", hash = "sha256:ee5c5ad04b857d96d9b7a4f715e23916a2f206bfcf25e5a9d328a3d27664b0d3", size = 119129 }
wheels = [
    { url = "https://files.pythonhosted.org/packages/de/84/586422d8861b5391c8414360b10f603c0b7859bb09ad688e64430ed0df7b/posthog-6.7.6-py3-none-any.whl", hash = "sha256:b09a7e65a042ec416c28874b397d3accae412a80a8b0ef3fa686fbffc99e4d4b", size = 137348 },
]

[[package]]
name = "prometheus-client"
version = "0.23.1"
source = { registry = "https://pypi.org/simple" }
sdist = { url = "https://files.pythonhosted.org/packages/23/53/3edb5d68ecf6b38fcbcc1ad28391117d2a322d9a1a3eff04bfdb184d8c3b/prometheus_client-0.23.1.tar.gz", hash = "sha256:6ae8f9081eaaaf153a2e959d2e6c4f4fb57b12ef76c8c7980202f1e57b48b2ce", size = 80481 }
wheels = [
    { url = "https://files.pythonhosted.org/packages/b8/db/14bafcb4af2139e046d03fd00dea7873e48eafe18b7d2797e73d6681f210/prometheus_client-0.23.1-py3-none-any.whl", hash = "sha256:dd1913e6e76b59cfe44e7a4b83e01afc9873c1bdfd2ed8739f1e76aeca115f99", size = 61145 },
]

[[package]]
name = "prometheus-flask-exporter"
version = "0.23.2"
source = { registry = "https://pypi.org/simple" }
dependencies = [
    { name = "flask" },
    { name = "prometheus-client" },
]
sdist = { url = "https://files.pythonhosted.org/packages/8f/40/736bd2cb19b065cea395deb57b5b520a2df105dab92af3fb200ee560ad92/prometheus_flask_exporter-0.23.2.tar.gz", hash = "sha256:41fc9bbd7d48cc958ed8384aacf60c3621d9e903768be61c4e7f0c63872eaf1a", size = 31801 }
wheels = [
    { url = "https://files.pythonhosted.org/packages/96/04/486040e241708a723ee7673d98733c35f2cf081f63ced0091124b8572177/prometheus_flask_exporter-0.23.2-py3-none-any.whl", hash = "sha256:94922a636d4c1d8b68e1ee605c30a23e9bbb0b21756df8222aa919634871784c", size = 19002 },
]

[[package]]
name = "prompt-toolkit"
version = "3.0.52"
source = { registry = "https://pypi.org/simple" }
dependencies = [
    { name = "wcwidth" },
]
sdist = { url = "https://files.pythonhosted.org/packages/a1/96/06e01a7b38dce6fe1db213e061a4602dd6032a8a97ef6c1a862537732421/prompt_toolkit-3.0.52.tar.gz", hash = "sha256:28cde192929c8e7321de85de1ddbe736f1375148b02f2e17edd840042b1be855", size = 434198 }
wheels = [
    { url = "https://files.pythonhosted.org/packages/84/03/0d3ce49e2505ae70cf43bc5bb3033955d2fc9f932163e84dc0779cc47f48/prompt_toolkit-3.0.52-py3-none-any.whl", hash = "sha256:9aac639a3bbd33284347de5ad8d68ecc044b91a762dc39b7c21095fcd6a19955", size = 391431 },
]

[[package]]
name = "propcache"
version = "0.3.2"
source = { registry = "https://pypi.org/simple" }
sdist = { url = "https://files.pythonhosted.org/packages/a6/16/43264e4a779dd8588c21a70f0709665ee8f611211bdd2c87d952cfa7c776/propcache-0.3.2.tar.gz", hash = "sha256:20d7d62e4e7ef05f221e0db2856b979540686342e7dd9973b815599c7057e168", size = 44139 }
wheels = [
    { url = "https://files.pythonhosted.org/packages/80/8d/e8b436717ab9c2cfc23b116d2c297305aa4cd8339172a456d61ebf5669b8/propcache-0.3.2-cp311-cp311-macosx_10_9_universal2.whl", hash = "sha256:0b8d2f607bd8f80ddc04088bc2a037fdd17884a6fcadc47a96e334d72f3717be", size = 74207 },
    { url = "https://files.pythonhosted.org/packages/d6/29/1e34000e9766d112171764b9fa3226fa0153ab565d0c242c70e9945318a7/propcache-0.3.2-cp311-cp311-macosx_10_9_x86_64.whl", hash = "sha256:06766d8f34733416e2e34f46fea488ad5d60726bb9481d3cddf89a6fa2d9603f", size = 43648 },
    { url = "https://files.pythonhosted.org/packages/46/92/1ad5af0df781e76988897da39b5f086c2bf0f028b7f9bd1f409bb05b6874/propcache-0.3.2-cp311-cp311-macosx_11_0_arm64.whl", hash = "sha256:a2dc1f4a1df4fecf4e6f68013575ff4af84ef6f478fe5344317a65d38a8e6dc9", size = 43496 },
    { url = "https://files.pythonhosted.org/packages/b3/ce/e96392460f9fb68461fabab3e095cb00c8ddf901205be4eae5ce246e5b7e/propcache-0.3.2-cp311-cp311-manylinux_2_17_aarch64.manylinux2014_aarch64.whl", hash = "sha256:be29c4f4810c5789cf10ddf6af80b041c724e629fa51e308a7a0fb19ed1ef7bf", size = 217288 },
    { url = "https://files.pythonhosted.org/packages/c5/2a/866726ea345299f7ceefc861a5e782b045545ae6940851930a6adaf1fca6/propcache-0.3.2-cp311-cp311-manylinux_2_17_ppc64le.manylinux2014_ppc64le.whl", hash = "sha256:59d61f6970ecbd8ff2e9360304d5c8876a6abd4530cb752c06586849ac8a9dc9", size = 227456 },
    { url = "https://files.pythonhosted.org/packages/de/03/07d992ccb6d930398689187e1b3c718339a1c06b8b145a8d9650e4726166/propcache-0.3.2-cp311-cp311-manylinux_2_17_s390x.manylinux2014_s390x.whl", hash = "sha256:62180e0b8dbb6b004baec00a7983e4cc52f5ada9cd11f48c3528d8cfa7b96a66", size = 225429 },
    { url = "https://files.pythonhosted.org/packages/5d/e6/116ba39448753b1330f48ab8ba927dcd6cf0baea8a0ccbc512dfb49ba670/propcache-0.3.2-cp311-cp311-manylinux_2_17_x86_64.manylinux2014_x86_64.whl", hash = "sha256:c144ca294a204c470f18cf4c9d78887810d04a3e2fbb30eea903575a779159df", size = 213472 },
    { url = "https://files.pythonhosted.org/packages/a6/85/f01f5d97e54e428885a5497ccf7f54404cbb4f906688a1690cd51bf597dc/propcache-0.3.2-cp311-cp311-manylinux_2_5_i686.manylinux1_i686.manylinux_2_17_i686.manylinux2014_i686.whl", hash = "sha256:c5c2a784234c28854878d68978265617aa6dc0780e53d44b4d67f3651a17a9a2", size = 204480 },
    { url = "https://files.pythonhosted.org/packages/e3/79/7bf5ab9033b8b8194cc3f7cf1aaa0e9c3256320726f64a3e1f113a812dce/propcache-0.3.2-cp311-cp311-musllinux_1_2_aarch64.whl", hash = "sha256:5745bc7acdafa978ca1642891b82c19238eadc78ba2aaa293c6863b304e552d7", size = 214530 },
    { url = "https://files.pythonhosted.org/packages/31/0b/bd3e0c00509b609317df4a18e6b05a450ef2d9a963e1d8bc9c9415d86f30/propcache-0.3.2-cp311-cp311-musllinux_1_2_armv7l.whl", hash = "sha256:c0075bf773d66fa8c9d41f66cc132ecc75e5bb9dd7cce3cfd14adc5ca184cb95", size = 205230 },
    { url = "https://files.pythonhosted.org/packages/7a/23/fae0ff9b54b0de4e819bbe559508da132d5683c32d84d0dc2ccce3563ed4/propcache-0.3.2-cp311-cp311-musllinux_1_2_i686.whl", hash = "sha256:5f57aa0847730daceff0497f417c9de353c575d8da3579162cc74ac294c5369e", size = 206754 },
    { url = "https://files.pythonhosted.org/packages/b7/7f/ad6a3c22630aaa5f618b4dc3c3598974a72abb4c18e45a50b3cdd091eb2f/propcache-0.3.2-cp311-cp311-musllinux_1_2_ppc64le.whl", hash = "sha256:eef914c014bf72d18efb55619447e0aecd5fb7c2e3fa7441e2e5d6099bddff7e", size = 218430 },
    { url = "https://files.pythonhosted.org/packages/5b/2c/ba4f1c0e8a4b4c75910742f0d333759d441f65a1c7f34683b4a74c0ee015/propcache-0.3.2-cp311-cp311-musllinux_1_2_s390x.whl", hash = "sha256:2a4092e8549031e82facf3decdbc0883755d5bbcc62d3aea9d9e185549936dcf", size = 223884 },
    { url = "https://files.pythonhosted.org/packages/88/e4/ebe30fc399e98572019eee82ad0caf512401661985cbd3da5e3140ffa1b0/propcache-0.3.2-cp311-cp311-musllinux_1_2_x86_64.whl", hash = "sha256:85871b050f174bc0bfb437efbdb68aaf860611953ed12418e4361bc9c392749e", size = 211480 },
    { url = "https://files.pythonhosted.org/packages/96/0a/7d5260b914e01d1d0906f7f38af101f8d8ed0dc47426219eeaf05e8ea7c2/propcache-0.3.2-cp311-cp311-win32.whl", hash = "sha256:36c8d9b673ec57900c3554264e630d45980fd302458e4ac801802a7fd2ef7897", size = 37757 },
    { url = "https://files.pythonhosted.org/packages/e1/2d/89fe4489a884bc0da0c3278c552bd4ffe06a1ace559db5ef02ef24ab446b/propcache-0.3.2-cp311-cp311-win_amd64.whl", hash = "sha256:e53af8cb6a781b02d2ea079b5b853ba9430fcbe18a8e3ce647d5982a3ff69f39", size = 41500 },
    { url = "https://files.pythonhosted.org/packages/cc/35/cc0aaecf278bb4575b8555f2b137de5ab821595ddae9da9d3cd1da4072c7/propcache-0.3.2-py3-none-any.whl", hash = "sha256:98f1ec44fb675f5052cccc8e609c46ed23a35a1cfd18545ad4e29002d858a43f", size = 12663 },
]

[[package]]
name = "proto-plus"
version = "1.26.1"
source = { registry = "https://pypi.org/simple" }
dependencies = [
    { name = "protobuf" },
]
sdist = { url = "https://files.pythonhosted.org/packages/f4/ac/87285f15f7cce6d4a008f33f1757fb5a13611ea8914eb58c3d0d26243468/proto_plus-1.26.1.tar.gz", hash = "sha256:21a515a4c4c0088a773899e23c7bbade3d18f9c66c73edd4c7ee3816bc96a012", size = 56142 }
wheels = [
    { url = "https://files.pythonhosted.org/packages/4e/6d/280c4c2ce28b1593a19ad5239c8b826871fc6ec275c21afc8e1820108039/proto_plus-1.26.1-py3-none-any.whl", hash = "sha256:13285478c2dcf2abb829db158e1047e2f1e8d63a077d94263c2b88b043c75a66", size = 50163 },
]

[[package]]
name = "protobuf"
version = "3.20.3"
source = { registry = "https://pypi.org/simple" }
sdist = { url = "https://files.pythonhosted.org/packages/55/5b/e3d951e34f8356e5feecacd12a8e3b258a1da6d9a03ad1770f28925f29bc/protobuf-3.20.3.tar.gz", hash = "sha256:2e3427429c9cffebf259491be0af70189607f365c2f41c7c3764af6f337105f2", size = 216768 }
wheels = [
    { url = "https://files.pythonhosted.org/packages/8d/14/619e24a4c70df2901e1f4dbc50a6291eb63a759172558df326347dce1f0d/protobuf-3.20.3-py2.py3-none-any.whl", hash = "sha256:a7ca6d488aa8ff7f329d4c545b2dbad8ac31464f1d8b1c87ad1346717731e4db", size = 162128 },
]

[[package]]
name = "psutil"
version = "7.1.0"
source = { registry = "https://pypi.org/simple" }
sdist = { url = "https://files.pythonhosted.org/packages/b3/31/4723d756b59344b643542936e37a31d1d3204bcdc42a7daa8ee9eb06fb50/psutil-7.1.0.tar.gz", hash = "sha256:655708b3c069387c8b77b072fc429a57d0e214221d01c0a772df7dfedcb3bcd2", size = 497660 }
wheels = [
    { url = "https://files.pythonhosted.org/packages/46/62/ce4051019ee20ce0ed74432dd73a5bb087a6704284a470bb8adff69a0932/psutil-7.1.0-cp36-abi3-macosx_10_9_x86_64.whl", hash = "sha256:76168cef4397494250e9f4e73eb3752b146de1dd950040b29186d0cce1d5ca13", size = 245242 },
    { url = "https://files.pythonhosted.org/packages/38/61/f76959fba841bf5b61123fbf4b650886dc4094c6858008b5bf73d9057216/psutil-7.1.0-cp36-abi3-macosx_11_0_arm64.whl", hash = "sha256:5d007560c8c372efdff9e4579c2846d71de737e4605f611437255e81efcca2c5", size = 246682 },
    { url = "https://files.pythonhosted.org/packages/88/7a/37c99d2e77ec30d63398ffa6a660450b8a62517cabe44b3e9bae97696e8d/psutil-7.1.0-cp36-abi3-manylinux_2_12_i686.manylinux2010_i686.manylinux_2_17_i686.manylinux2014_i686.whl", hash = "sha256:22e4454970b32472ce7deaa45d045b34d3648ce478e26a04c7e858a0a6e75ff3", size = 287994 },
    { url = "https://files.pythonhosted.org/packages/9d/de/04c8c61232f7244aa0a4b9a9fbd63a89d5aeaf94b2fc9d1d16e2faa5cbb0/psutil-7.1.0-cp36-abi3-manylinux_2_12_x86_64.manylinux2010_x86_64.manylinux_2_17_x86_64.manylinux2014_x86_64.whl", hash = "sha256:8c70e113920d51e89f212dd7be06219a9b88014e63a4cec69b684c327bc474e3", size = 291163 },
    { url = "https://files.pythonhosted.org/packages/f4/58/c4f976234bf6d4737bc8c02a81192f045c307b72cf39c9e5c5a2d78927f6/psutil-7.1.0-cp36-abi3-manylinux_2_17_aarch64.manylinux2014_aarch64.whl", hash = "sha256:7d4a113425c037300de3ac8b331637293da9be9713855c4fc9d2d97436d7259d", size = 293625 },
    { url = "https://files.pythonhosted.org/packages/79/87/157c8e7959ec39ced1b11cc93c730c4fb7f9d408569a6c59dbd92ceb35db/psutil-7.1.0-cp37-abi3-win32.whl", hash = "sha256:09ad740870c8d219ed8daae0ad3b726d3bf9a028a198e7f3080f6a1888b99bca", size = 244812 },
    { url = "https://files.pythonhosted.org/packages/bf/e9/b44c4f697276a7a95b8e94d0e320a7bf7f3318521b23de69035540b39838/psutil-7.1.0-cp37-abi3-win_amd64.whl", hash = "sha256:57f5e987c36d3146c0dd2528cd42151cf96cd359b9d67cfff836995cc5df9a3d", size = 247965 },
    { url = "https://files.pythonhosted.org/packages/26/65/1070a6e3c036f39142c2820c4b52e9243246fcfc3f96239ac84472ba361e/psutil-7.1.0-cp37-abi3-win_arm64.whl", hash = "sha256:6937cb68133e7c97b6cc9649a570c9a18ba0efebed46d8c5dae4c07fa1b67a07", size = 244971 },
]

[[package]]
<<<<<<< HEAD
name = "ptyprocess"
version = "0.7.0"
source = { registry = "https://pypi.org/simple" }
sdist = { url = "https://files.pythonhosted.org/packages/20/e5/16ff212c1e452235a90aeb09066144d0c5a6a8c0834397e03f5224495c4e/ptyprocess-0.7.0.tar.gz", hash = "sha256:5c5d0a3b48ceee0b48485e0c26037c0acd7d29765ca3fbb5cb3831d347423220", size = 70762 }
wheels = [
    { url = "https://files.pythonhosted.org/packages/22/a6/858897256d0deac81a172289110f31629fc4cee19b6f01283303e18c8db3/ptyprocess-0.7.0-py2.py3-none-any.whl", hash = "sha256:4b41f3967fce3af57cc7e94b888626c18bf37a083e3651ca8feeb66d492fef35", size = 13993 },
]

[[package]]
name = "pure-eval"
version = "0.2.3"
source = { registry = "https://pypi.org/simple" }
sdist = { url = "https://files.pythonhosted.org/packages/cd/05/0a34433a064256a578f1783a10da6df098ceaa4a57bbeaa96a6c0352786b/pure_eval-0.2.3.tar.gz", hash = "sha256:5f4e983f40564c576c7c8635ae88db5956bb2229d7e9237d03b3c0b0190eaf42", size = 19752 }
wheels = [
    { url = "https://files.pythonhosted.org/packages/8e/37/efad0257dc6e593a18957422533ff0f87ede7c9c6ea010a2177d738fb82f/pure_eval-0.2.3-py3-none-any.whl", hash = "sha256:1db8e35b67b3d218d818ae653e27f06c3aa420901fa7b081ca98cbedc874e0d0", size = 11842 },
]

[[package]]
name = "py-cpuinfo"
version = "9.0.0"
source = { registry = "https://pypi.org/simple" }
sdist = { url = "https://files.pythonhosted.org/packages/37/a8/d832f7293ebb21690860d2e01d8115e5ff6f2ae8bbdc953f0eb0fa4bd2c7/py-cpuinfo-9.0.0.tar.gz", hash = "sha256:3cdbbf3fac90dc6f118bfd64384f309edeadd902d7c8fb17f02ffa1fc3f49690", size = 104716 }
wheels = [
    { url = "https://files.pythonhosted.org/packages/e0/a9/023730ba63db1e494a271cb018dcd361bd2c917ba7004c3e49d5daf795a2/py_cpuinfo-9.0.0-py3-none-any.whl", hash = "sha256:859625bc251f64e21f077d099d4162689c762b5d6a4c3c97553d56241c9674d5", size = 22335 },
]

[[package]]
=======
>>>>>>> d3e3f857
name = "py-grpc-prometheus"
version = "0.8.0"
source = { registry = "https://pypi.org/simple" }
dependencies = [
    { name = "grpcio" },
    { name = "prometheus-client" },
    { name = "setuptools" },
]
sdist = { url = "https://files.pythonhosted.org/packages/33/d8/038f4774d761380663c6755dcd01ae983d93944bd4916af27bd009a2aadc/py_grpc_prometheus-0.8.0.tar.gz", hash = "sha256:364311dc88aaf4e74f8664e7f2bb8471f1822fd082e0aac174f72d35213bba6a", size = 11468 }
wheels = [
    { url = "https://files.pythonhosted.org/packages/7e/e6/73d00f9553db1447c95a5b589b73e8efde891ef4c314536dcca4c4c747eb/py_grpc_prometheus-0.8.0-py3-none-any.whl", hash = "sha256:358d3418e85a1967cccca51090ef6c204bc3fcc0ace7bf7704cbc0d9a2b4edc7", size = 12229 },
]

[[package]]
name = "pyarrow"
version = "21.0.0"
source = { registry = "https://pypi.org/simple" }
sdist = { url = "https://files.pythonhosted.org/packages/ef/c2/ea068b8f00905c06329a3dfcd40d0fcc2b7d0f2e355bdb25b65e0a0e4cd4/pyarrow-21.0.0.tar.gz", hash = "sha256:5051f2dccf0e283ff56335760cbc8622cf52264d67e359d5569541ac11b6d5bc", size = 1133487 }
wheels = [
    { url = "https://files.pythonhosted.org/packages/94/dc/80564a3071a57c20b7c32575e4a0120e8a330ef487c319b122942d665960/pyarrow-21.0.0-cp311-cp311-macosx_12_0_arm64.whl", hash = "sha256:c077f48aab61738c237802836fc3844f85409a46015635198761b0d6a688f87b", size = 31243234 },
    { url = "https://files.pythonhosted.org/packages/ea/cc/3b51cb2db26fe535d14f74cab4c79b191ed9a8cd4cbba45e2379b5ca2746/pyarrow-21.0.0-cp311-cp311-macosx_12_0_x86_64.whl", hash = "sha256:689f448066781856237eca8d1975b98cace19b8dd2ab6145bf49475478bcaa10", size = 32714370 },
    { url = "https://files.pythonhosted.org/packages/24/11/a4431f36d5ad7d83b87146f515c063e4d07ef0b7240876ddb885e6b44f2e/pyarrow-21.0.0-cp311-cp311-manylinux_2_28_aarch64.whl", hash = "sha256:479ee41399fcddc46159a551705b89c05f11e8b8cb8e968f7fec64f62d91985e", size = 41135424 },
    { url = "https://files.pythonhosted.org/packages/74/dc/035d54638fc5d2971cbf1e987ccd45f1091c83bcf747281cf6cc25e72c88/pyarrow-21.0.0-cp311-cp311-manylinux_2_28_x86_64.whl", hash = "sha256:40ebfcb54a4f11bcde86bc586cbd0272bac0d516cfa539c799c2453768477569", size = 42823810 },
    { url = "https://files.pythonhosted.org/packages/2e/3b/89fced102448a9e3e0d4dded1f37fa3ce4700f02cdb8665457fcc8015f5b/pyarrow-21.0.0-cp311-cp311-musllinux_1_2_aarch64.whl", hash = "sha256:8d58d8497814274d3d20214fbb24abcad2f7e351474357d552a8d53bce70c70e", size = 43391538 },
    { url = "https://files.pythonhosted.org/packages/fb/bb/ea7f1bd08978d39debd3b23611c293f64a642557e8141c80635d501e6d53/pyarrow-21.0.0-cp311-cp311-musllinux_1_2_x86_64.whl", hash = "sha256:585e7224f21124dd57836b1530ac8f2df2afc43c861d7bf3d58a4870c42ae36c", size = 45120056 },
    { url = "https://files.pythonhosted.org/packages/6e/0b/77ea0600009842b30ceebc3337639a7380cd946061b620ac1a2f3cb541e2/pyarrow-21.0.0-cp311-cp311-win_amd64.whl", hash = "sha256:555ca6935b2cbca2c0e932bedd853e9bc523098c39636de9ad4693b5b1df86d6", size = 26220568 },
]

[[package]]
name = "pyasn1"
version = "0.6.1"
source = { registry = "https://pypi.org/simple" }
sdist = { url = "https://files.pythonhosted.org/packages/ba/e9/01f1a64245b89f039897cb0130016d79f77d52669aae6ee7b159a6c4c018/pyasn1-0.6.1.tar.gz", hash = "sha256:6f580d2bdd84365380830acf45550f2511469f673cb4a5ae3857a3170128b034", size = 145322 }
wheels = [
    { url = "https://files.pythonhosted.org/packages/c8/f1/d6a797abb14f6283c0ddff96bbdd46937f64122b8c925cab503dd37f8214/pyasn1-0.6.1-py3-none-any.whl", hash = "sha256:0d632f46f2ba09143da3a8afe9e33fb6f92fa2320ab7e886e2d0f7672af84629", size = 83135 },
]

[[package]]
name = "pyasn1-modules"
version = "0.4.2"
source = { registry = "https://pypi.org/simple" }
dependencies = [
    { name = "pyasn1" },
]
sdist = { url = "https://files.pythonhosted.org/packages/e9/e6/78ebbb10a8c8e4b61a59249394a4a594c1a7af95593dc933a349c8d00964/pyasn1_modules-0.4.2.tar.gz", hash = "sha256:677091de870a80aae844b1ca6134f54652fa2c8c5a52aa396440ac3106e941e6", size = 307892 }
wheels = [
    { url = "https://files.pythonhosted.org/packages/47/8d/d529b5d697919ba8c11ad626e835d4039be708a35b0d22de83a269a6682c/pyasn1_modules-0.4.2-py3-none-any.whl", hash = "sha256:29253a9207ce32b64c3ac6600edc75368f98473906e8fd1043bd6b5b1de2c14a", size = 181259 },
]

[[package]]
name = "pycparser"
version = "2.23"
source = { registry = "https://pypi.org/simple" }
sdist = { url = "https://files.pythonhosted.org/packages/fe/cf/d2d3b9f5699fb1e4615c8e32ff220203e43b248e1dfcc6736ad9057731ca/pycparser-2.23.tar.gz", hash = "sha256:78816d4f24add8f10a06d6f05b4d424ad9e96cfebf68a4ddc99c65c0720d00c2", size = 173734 }
wheels = [
    { url = "https://files.pythonhosted.org/packages/a0/e3/59cd50310fc9b59512193629e1984c1f95e5c8ae6e5d8c69532ccc65a7fe/pycparser-2.23-py3-none-any.whl", hash = "sha256:e5c6e8d3fbad53479cab09ac03729e0a9faf2bee3db8208a550daf5af81a5934", size = 118140 },
]

[[package]]
name = "pydantic"
version = "2.11.9"
source = { registry = "https://pypi.org/simple" }
dependencies = [
    { name = "annotated-types" },
    { name = "pydantic-core" },
    { name = "typing-extensions" },
    { name = "typing-inspection" },
]
sdist = { url = "https://files.pythonhosted.org/packages/ff/5d/09a551ba512d7ca404d785072700d3f6727a02f6f3c24ecfd081c7cf0aa8/pydantic-2.11.9.tar.gz", hash = "sha256:6b8ffda597a14812a7975c90b82a8a2e777d9257aba3453f973acd3c032a18e2", size = 788495 }
wheels = [
    { url = "https://files.pythonhosted.org/packages/3e/d3/108f2006987c58e76691d5ae5d200dd3e0f532cb4e5fa3560751c3a1feba/pydantic-2.11.9-py3-none-any.whl", hash = "sha256:c42dd626f5cfc1c6950ce6205ea58c93efa406da65f479dcb4029d5934857da2", size = 444855 },
]

[[package]]
name = "pydantic-core"
version = "2.33.2"
source = { registry = "https://pypi.org/simple" }
dependencies = [
    { name = "typing-extensions" },
]
sdist = { url = "https://files.pythonhosted.org/packages/ad/88/5f2260bdfae97aabf98f1778d43f69574390ad787afb646292a638c923d4/pydantic_core-2.33.2.tar.gz", hash = "sha256:7cb8bc3605c29176e1b105350d2e6474142d7c1bd1d9327c4a9bdb46bf827acc", size = 435195 }
wheels = [
    { url = "https://files.pythonhosted.org/packages/3f/8d/71db63483d518cbbf290261a1fc2839d17ff89fce7089e08cad07ccfce67/pydantic_core-2.33.2-cp311-cp311-macosx_10_12_x86_64.whl", hash = "sha256:4c5b0a576fb381edd6d27f0a85915c6daf2f8138dc5c267a57c08a62900758c7", size = 2028584 },
    { url = "https://files.pythonhosted.org/packages/24/2f/3cfa7244ae292dd850989f328722d2aef313f74ffc471184dc509e1e4e5a/pydantic_core-2.33.2-cp311-cp311-macosx_11_0_arm64.whl", hash = "sha256:e799c050df38a639db758c617ec771fd8fb7a5f8eaaa4b27b101f266b216a246", size = 1855071 },
    { url = "https://files.pythonhosted.org/packages/b3/d3/4ae42d33f5e3f50dd467761304be2fa0a9417fbf09735bc2cce003480f2a/pydantic_core-2.33.2-cp311-cp311-manylinux_2_17_aarch64.manylinux2014_aarch64.whl", hash = "sha256:dc46a01bf8d62f227d5ecee74178ffc448ff4e5197c756331f71efcc66dc980f", size = 1897823 },
    { url = "https://files.pythonhosted.org/packages/f4/f3/aa5976e8352b7695ff808599794b1fba2a9ae2ee954a3426855935799488/pydantic_core-2.33.2-cp311-cp311-manylinux_2_17_armv7l.manylinux2014_armv7l.whl", hash = "sha256:a144d4f717285c6d9234a66778059f33a89096dfb9b39117663fd8413d582dcc", size = 1983792 },
    { url = "https://files.pythonhosted.org/packages/d5/7a/cda9b5a23c552037717f2b2a5257e9b2bfe45e687386df9591eff7b46d28/pydantic_core-2.33.2-cp311-cp311-manylinux_2_17_ppc64le.manylinux2014_ppc64le.whl", hash = "sha256:73cf6373c21bc80b2e0dc88444f41ae60b2f070ed02095754eb5a01df12256de", size = 2136338 },
    { url = "https://files.pythonhosted.org/packages/2b/9f/b8f9ec8dd1417eb9da784e91e1667d58a2a4a7b7b34cf4af765ef663a7e5/pydantic_core-2.33.2-cp311-cp311-manylinux_2_17_s390x.manylinux2014_s390x.whl", hash = "sha256:3dc625f4aa79713512d1976fe9f0bc99f706a9dee21dfd1810b4bbbf228d0e8a", size = 2730998 },
    { url = "https://files.pythonhosted.org/packages/47/bc/cd720e078576bdb8255d5032c5d63ee5c0bf4b7173dd955185a1d658c456/pydantic_core-2.33.2-cp311-cp311-manylinux_2_17_x86_64.manylinux2014_x86_64.whl", hash = "sha256:881b21b5549499972441da4758d662aeea93f1923f953e9cbaff14b8b9565aef", size = 2003200 },
    { url = "https://files.pythonhosted.org/packages/ca/22/3602b895ee2cd29d11a2b349372446ae9727c32e78a94b3d588a40fdf187/pydantic_core-2.33.2-cp311-cp311-manylinux_2_5_i686.manylinux1_i686.whl", hash = "sha256:bdc25f3681f7b78572699569514036afe3c243bc3059d3942624e936ec93450e", size = 2113890 },
    { url = "https://files.pythonhosted.org/packages/ff/e6/e3c5908c03cf00d629eb38393a98fccc38ee0ce8ecce32f69fc7d7b558a7/pydantic_core-2.33.2-cp311-cp311-musllinux_1_1_aarch64.whl", hash = "sha256:fe5b32187cbc0c862ee201ad66c30cf218e5ed468ec8dc1cf49dec66e160cc4d", size = 2073359 },
    { url = "https://files.pythonhosted.org/packages/12/e7/6a36a07c59ebefc8777d1ffdaf5ae71b06b21952582e4b07eba88a421c79/pydantic_core-2.33.2-cp311-cp311-musllinux_1_1_armv7l.whl", hash = "sha256:bc7aee6f634a6f4a95676fcb5d6559a2c2a390330098dba5e5a5f28a2e4ada30", size = 2245883 },
    { url = "https://files.pythonhosted.org/packages/16/3f/59b3187aaa6cc0c1e6616e8045b284de2b6a87b027cce2ffcea073adf1d2/pydantic_core-2.33.2-cp311-cp311-musllinux_1_1_x86_64.whl", hash = "sha256:235f45e5dbcccf6bd99f9f472858849f73d11120d76ea8707115415f8e5ebebf", size = 2241074 },
    { url = "https://files.pythonhosted.org/packages/e0/ed/55532bb88f674d5d8f67ab121a2a13c385df382de2a1677f30ad385f7438/pydantic_core-2.33.2-cp311-cp311-win32.whl", hash = "sha256:6368900c2d3ef09b69cb0b913f9f8263b03786e5b2a387706c5afb66800efd51", size = 1910538 },
    { url = "https://files.pythonhosted.org/packages/fe/1b/25b7cccd4519c0b23c2dd636ad39d381abf113085ce4f7bec2b0dc755eb1/pydantic_core-2.33.2-cp311-cp311-win_amd64.whl", hash = "sha256:1e063337ef9e9820c77acc768546325ebe04ee38b08703244c1309cccc4f1bab", size = 1952909 },
    { url = "https://files.pythonhosted.org/packages/49/a9/d809358e49126438055884c4366a1f6227f0f84f635a9014e2deb9b9de54/pydantic_core-2.33.2-cp311-cp311-win_arm64.whl", hash = "sha256:6b99022f1d19bc32a4c2a0d544fc9a76e3be90f0b3f4af413f87d38749300e65", size = 1897786 },
    { url = "https://files.pythonhosted.org/packages/7b/27/d4ae6487d73948d6f20dddcd94be4ea43e74349b56eba82e9bdee2d7494c/pydantic_core-2.33.2-pp311-pypy311_pp73-macosx_10_12_x86_64.whl", hash = "sha256:dd14041875d09cc0f9308e37a6f8b65f5585cf2598a53aa0123df8b129d481f8", size = 2025200 },
    { url = "https://files.pythonhosted.org/packages/f1/b8/b3cb95375f05d33801024079b9392a5ab45267a63400bf1866e7ce0f0de4/pydantic_core-2.33.2-pp311-pypy311_pp73-macosx_11_0_arm64.whl", hash = "sha256:d87c561733f66531dced0da6e864f44ebf89a8fba55f31407b00c2f7f9449593", size = 1859123 },
    { url = "https://files.pythonhosted.org/packages/05/bc/0d0b5adeda59a261cd30a1235a445bf55c7e46ae44aea28f7bd6ed46e091/pydantic_core-2.33.2-pp311-pypy311_pp73-manylinux_2_17_aarch64.manylinux2014_aarch64.whl", hash = "sha256:2f82865531efd18d6e07a04a17331af02cb7a651583c418df8266f17a63c6612", size = 1892852 },
    { url = "https://files.pythonhosted.org/packages/3e/11/d37bdebbda2e449cb3f519f6ce950927b56d62f0b84fd9cb9e372a26a3d5/pydantic_core-2.33.2-pp311-pypy311_pp73-manylinux_2_17_x86_64.manylinux2014_x86_64.whl", hash = "sha256:2bfb5112df54209d820d7bf9317c7a6c9025ea52e49f46b6a2060104bba37de7", size = 2067484 },
    { url = "https://files.pythonhosted.org/packages/8c/55/1f95f0a05ce72ecb02a8a8a1c3be0579bbc29b1d5ab68f1378b7bebc5057/pydantic_core-2.33.2-pp311-pypy311_pp73-manylinux_2_5_i686.manylinux1_i686.whl", hash = "sha256:64632ff9d614e5eecfb495796ad51b0ed98c453e447a76bcbeeb69615079fc7e", size = 2108896 },
    { url = "https://files.pythonhosted.org/packages/53/89/2b2de6c81fa131f423246a9109d7b2a375e83968ad0800d6e57d0574629b/pydantic_core-2.33.2-pp311-pypy311_pp73-musllinux_1_1_aarch64.whl", hash = "sha256:f889f7a40498cc077332c7ab6b4608d296d852182211787d4f3ee377aaae66e8", size = 2069475 },
    { url = "https://files.pythonhosted.org/packages/b8/e9/1f7efbe20d0b2b10f6718944b5d8ece9152390904f29a78e68d4e7961159/pydantic_core-2.33.2-pp311-pypy311_pp73-musllinux_1_1_armv7l.whl", hash = "sha256:de4b83bb311557e439b9e186f733f6c645b9417c84e2eb8203f3f820a4b988bf", size = 2239013 },
    { url = "https://files.pythonhosted.org/packages/3c/b2/5309c905a93811524a49b4e031e9851a6b00ff0fb668794472ea7746b448/pydantic_core-2.33.2-pp311-pypy311_pp73-musllinux_1_1_x86_64.whl", hash = "sha256:82f68293f055f51b51ea42fafc74b6aad03e70e191799430b90c13d643059ebb", size = 2238715 },
    { url = "https://files.pythonhosted.org/packages/32/56/8a7ca5d2cd2cda1d245d34b1c9a942920a718082ae8e54e5f3e5a58b7add/pydantic_core-2.33.2-pp311-pypy311_pp73-win_amd64.whl", hash = "sha256:329467cecfb529c925cf2bbd4d60d2c509bc2fb52a20c1045bf09bb70971a9c1", size = 2066757 },
]

[[package]]
name = "pydantic-settings"
version = "2.11.0"
source = { registry = "https://pypi.org/simple" }
dependencies = [
    { name = "pydantic", marker = "sys_platform != 'win32'" },
    { name = "python-dotenv", marker = "sys_platform != 'win32'" },
    { name = "typing-inspection", marker = "sys_platform != 'win32'" },
]
sdist = { url = "https://files.pythonhosted.org/packages/20/c5/dbbc27b814c71676593d1c3f718e6cd7d4f00652cefa24b75f7aa3efb25e/pydantic_settings-2.11.0.tar.gz", hash = "sha256:d0e87a1c7d33593beb7194adb8470fc426e95ba02af83a0f23474a04c9a08180", size = 188394 }
wheels = [
    { url = "https://files.pythonhosted.org/packages/83/d6/887a1ff844e64aa823fb4905978d882a633cfe295c32eacad582b78a7d8b/pydantic_settings-2.11.0-py3-none-any.whl", hash = "sha256:fe2cea3413b9530d10f3a5875adffb17ada5c1e1bab0b2885546d7310415207c", size = 48608 },
]

[[package]]
name = "pydot"
version = "4.0.1"
source = { registry = "https://pypi.org/simple" }
dependencies = [
    { name = "pyparsing" },
]
sdist = { url = "https://files.pythonhosted.org/packages/50/35/b17cb89ff865484c6a20ef46bf9d95a5f07328292578de0b295f4a6beec2/pydot-4.0.1.tar.gz", hash = "sha256:c2148f681c4a33e08bf0e26a9e5f8e4099a82e0e2a068098f32ce86577364ad5", size = 162594 }
wheels = [
    { url = "https://files.pythonhosted.org/packages/7e/32/a7125fb28c4261a627f999d5fb4afff25b523800faed2c30979949d6facd/pydot-4.0.1-py3-none-any.whl", hash = "sha256:869c0efadd2708c0be1f916eb669f3d664ca684bc57ffb7ecc08e70d5e93fee6", size = 37087 },
]

[[package]]
name = "pygit2"
version = "1.18.2"
source = { registry = "https://pypi.org/simple" }
dependencies = [
    { name = "cffi" },
]
sdist = { url = "https://files.pythonhosted.org/packages/2e/ea/762d00f6f518423cd889e39b12028844cc95f91a6413cf7136e184864821/pygit2-1.18.2.tar.gz", hash = "sha256:eca87e0662c965715b7f13491d5e858df2c0908341dee9bde2bc03268e460f55", size = 797200 }
wheels = [
    { url = "https://files.pythonhosted.org/packages/3e/c5/d3bd32443f4d7275928f7e07beb87b907401570e4a0b2d6b671909373d23/pygit2-1.18.2-cp311-cp311-macosx_10_9_universal2.whl", hash = "sha256:3fc89da1426793227e06f2dec5f2df98a0c6806fb4024eec6a125fb7a5042bbf", size = 5509503 },
    { url = "https://files.pythonhosted.org/packages/71/e4/b26e970a493f65f646ec33ab77c462c6cb6b5527a11aa51b0b18bfe47642/pygit2-1.18.2-cp311-cp311-manylinux_2_26_aarch64.manylinux_2_28_aarch64.whl", hash = "sha256:da6ab37a87b58032c596c37bcd0e3926cc6071748230f6f0911b7fe398e021ae", size = 5768944 },
    { url = "https://files.pythonhosted.org/packages/86/32/09d5ef009dd28529afcf377f4a767156fd105b58496405a815e4b66c1944/pygit2-1.18.2-cp311-cp311-manylinux_2_26_ppc64le.manylinux_2_28_ppc64le.whl", hash = "sha256:d9642f57943703de3651906f81b9535cb257b3cbe45ecca8f97cf475f1cb6b5f", size = 4606504 },
    { url = "https://files.pythonhosted.org/packages/6c/2f/13fddef74a8dd6080e24a0bbd19c253e13e293f52c282596b9e3d0dc9148/pygit2-1.18.2-cp311-cp311-manylinux_2_26_x86_64.manylinux_2_28_x86_64.whl", hash = "sha256:1aa3efba6459e10608900fe26679e3b52ea566761f3e7ef9c0805d69a5548631", size = 5500249 },
    { url = "https://files.pythonhosted.org/packages/80/c5/235376a6908a4b7cf25f92e3090e4f3f9828af49d021299a89eae66ecf9e/pygit2-1.18.2-cp311-cp311-musllinux_1_2_aarch64.whl", hash = "sha256:25957ccf70e37f3e8020748724a14faf4731ceac69ed00ccbb422f99de0a80cc", size = 5767739 },
    { url = "https://files.pythonhosted.org/packages/a2/1e/e2f914bfa0e8ca0b7c518c32d1b2183254c21d7d1eca3e21d6aeb7ccf066/pygit2-1.18.2-cp311-cp311-musllinux_1_2_x86_64.whl", hash = "sha256:6c9cdbad0888d664b80f30efda055c4c5b8fdae22c709bd57b1060daf8bde055", size = 5467750 },
    { url = "https://files.pythonhosted.org/packages/d0/96/ac263bc9ce48a4f9cc31437dcaa812cc893382a8837c32cfe4764b03127e/pygit2-1.18.2-cp311-cp311-win32.whl", hash = "sha256:91bde9503ad35be55c95251c9a90cfe33cd608042dcc08d3991ed188f41ebec2", size = 1238394 },
    { url = "https://files.pythonhosted.org/packages/fd/98/7fae3f7779469f2f4514e20d887d4011953c0a996af4b7f6b8bb73de4c0f/pygit2-1.18.2-cp311-cp311-win_amd64.whl", hash = "sha256:840d01574e164d9d2428d36d9d32d377091ac592a4b1a3aa3452a5342a3f6175", size = 1324157 },
    { url = "https://files.pythonhosted.org/packages/57/91/f6655a5d171c0a080a7507b8d6855067f4365b326c0d946c6af12a633a80/pygit2-1.18.2-pp311-pypy311_pp73-manylinux_2_26_aarch64.manylinux_2_28_aarch64.whl", hash = "sha256:d801d272f6331e067bd0d560671311d1ce4bb8f81536675706681ed44cc0d7dc", size = 5317765 },
    { url = "https://files.pythonhosted.org/packages/5c/c8/288d1a56092b3e01524d03eeff24a85efc4eaa3861c6813e3098cde9ee02/pygit2-1.18.2-pp311-pypy311_pp73-manylinux_2_26_x86_64.manylinux_2_28_x86_64.whl", hash = "sha256:2e1ff2d60420c98e6e25fd188069cddf8fa7b0417db7405ce7677a2f546e6b03", size = 5042134 },
]

[[package]]
name = "pygments"
version = "2.19.2"
source = { registry = "https://pypi.org/simple" }
sdist = { url = "https://files.pythonhosted.org/packages/b0/77/a5b8c569bf593b0140bde72ea885a803b82086995367bf2037de0159d924/pygments-2.19.2.tar.gz", hash = "sha256:636cb2477cec7f8952536970bc533bc43743542f70392ae026374600add5b887", size = 4968631 }
wheels = [
    { url = "https://files.pythonhosted.org/packages/c7/21/705964c7812476f378728bdf590ca4b771ec72385c533964653c68e86bdc/pygments-2.19.2-py3-none-any.whl", hash = "sha256:86540386c03d588bb81d44bc3928634ff26449851e99741617ecb9037ee5ec0b", size = 1225217 },
]

[[package]]
name = "pygtrie"
version = "2.5.0"
source = { registry = "https://pypi.org/simple" }
sdist = { url = "https://files.pythonhosted.org/packages/b9/13/55deec25bf09383216fa7f1dfcdbfca40a04aa00b6d15a5cbf25af8fce5f/pygtrie-2.5.0.tar.gz", hash = "sha256:203514ad826eb403dab1d2e2ddd034e0d1534bbe4dbe0213bb0593f66beba4e2", size = 39266 }
wheels = [
    { url = "https://files.pythonhosted.org/packages/ec/cd/bd196b2cf014afb1009de8b0f05ecd54011d881944e62763f3c1b1e8ef37/pygtrie-2.5.0-py3-none-any.whl", hash = "sha256:8795cda8105493d5ae159a5bef313ff13156c5d4d72feddefacaad59f8c8ce16", size = 25099 },
]

[[package]]
name = "pyjwt"
version = "2.10.1"
source = { registry = "https://pypi.org/simple" }
sdist = { url = "https://files.pythonhosted.org/packages/e7/46/bd74733ff231675599650d3e47f361794b22ef3e3770998dda30d3b63726/pyjwt-2.10.1.tar.gz", hash = "sha256:3cc5772eb20009233caf06e9d8a0577824723b44e6648ee0a2aedb6cf9381953", size = 87785 }
wheels = [
    { url = "https://files.pythonhosted.org/packages/61/ad/689f02752eeec26aed679477e80e632ef1b682313be70793d798c1d5fc8f/PyJWT-2.10.1-py3-none-any.whl", hash = "sha256:dcdd193e30abefd5debf142f9adfcdd2b58004e644f25406ffaebd50bd98dacb", size = 22997 },
]

[package.optional-dependencies]
crypto = [
    { name = "cryptography" },
]

[[package]]
name = "pylint"
version = "3.3.8"
source = { registry = "https://pypi.org/simple" }
dependencies = [
    { name = "astroid" },
    { name = "colorama", marker = "sys_platform == 'win32'" },
    { name = "dill" },
    { name = "isort" },
    { name = "mccabe" },
    { name = "platformdirs" },
    { name = "tomlkit" },
]
sdist = { url = "https://files.pythonhosted.org/packages/9d/58/1f614a84d3295c542e9f6e2c764533eea3f318f4592dc1ea06c797114767/pylint-3.3.8.tar.gz", hash = "sha256:26698de19941363037e2937d3db9ed94fb3303fdadf7d98847875345a8bb6b05", size = 1523947 }
wheels = [
    { url = "https://files.pythonhosted.org/packages/2d/1a/711e93a7ab6c392e349428ea56e794a3902bb4e0284c1997cff2d7efdbc1/pylint-3.3.8-py3-none-any.whl", hash = "sha256:7ef94aa692a600e82fabdd17102b73fc226758218c97473c7ad67bd4cb905d83", size = 523153 },
]

[[package]]
name = "pynacl"
version = "1.6.0"
source = { registry = "https://pypi.org/simple" }
dependencies = [
    { name = "cffi", marker = "platform_python_implementation != 'PyPy'" },
]
sdist = { url = "https://files.pythonhosted.org/packages/06/c6/a3124dee667a423f2c637cfd262a54d67d8ccf3e160f3c50f622a85b7723/pynacl-1.6.0.tar.gz", hash = "sha256:cb36deafe6e2bce3b286e5d1f3e1c246e0ccdb8808ddb4550bb2792f2df298f2", size = 3505641 }
wheels = [
    { url = "https://files.pythonhosted.org/packages/63/37/87c72df19857c5b3b47ace6f211a26eb862ada495cc96daa372d96048fca/pynacl-1.6.0-cp38-abi3-macosx_10_10_universal2.whl", hash = "sha256:f4b3824920e206b4f52abd7de621ea7a44fd3cb5c8daceb7c3612345dfc54f2e", size = 382610 },
    { url = "https://files.pythonhosted.org/packages/0c/64/3ce958a5817fd3cc6df4ec14441c43fd9854405668d73babccf77f9597a3/pynacl-1.6.0-cp38-abi3-manylinux2014_aarch64.manylinux_2_17_aarch64.whl", hash = "sha256:16dd347cdc8ae0b0f6187a2608c0af1c8b7ecbbe6b4a06bff8253c192f696990", size = 798744 },
    { url = "https://files.pythonhosted.org/packages/e4/8a/3f0dd297a0a33fa3739c255feebd0206bb1df0b44c52fbe2caf8e8bc4425/pynacl-1.6.0-cp38-abi3-manylinux2014_x86_64.manylinux_2_17_x86_64.whl", hash = "sha256:16c60daceee88d04f8d41d0a4004a7ed8d9a5126b997efd2933e08e93a3bd850", size = 1397879 },
    { url = "https://files.pythonhosted.org/packages/41/94/028ff0434a69448f61348d50d2c147dda51aabdd4fbc93ec61343332174d/pynacl-1.6.0-cp38-abi3-manylinux_2_26_aarch64.manylinux_2_28_aarch64.whl", hash = "sha256:25720bad35dfac34a2bcdd61d9e08d6bfc6041bebc7751d9c9f2446cf1e77d64", size = 833907 },
    { url = "https://files.pythonhosted.org/packages/52/bc/a5cff7f8c30d5f4c26a07dfb0bcda1176ab8b2de86dda3106c00a02ad787/pynacl-1.6.0-cp38-abi3-manylinux_2_26_x86_64.manylinux_2_28_x86_64.whl", hash = "sha256:8bfaa0a28a1ab718bad6239979a5a57a8d1506d0caf2fba17e524dbb409441cf", size = 1436649 },
    { url = "https://files.pythonhosted.org/packages/7a/20/c397be374fd5d84295046e398de4ba5f0722dc14450f65db76a43c121471/pynacl-1.6.0-cp38-abi3-manylinux_2_34_aarch64.whl", hash = "sha256:ef214b90556bb46a485b7da8258e59204c244b1b5b576fb71848819b468c44a7", size = 817142 },
    { url = "https://files.pythonhosted.org/packages/12/30/5efcef3406940cda75296c6d884090b8a9aad2dcc0c304daebb5ae99fb4a/pynacl-1.6.0-cp38-abi3-manylinux_2_34_x86_64.whl", hash = "sha256:49c336dd80ea54780bcff6a03ee1a476be1612423010472e60af83452aa0f442", size = 1401794 },
    { url = "https://files.pythonhosted.org/packages/be/e1/a8fe1248cc17ccb03b676d80fa90763760a6d1247da434844ea388d0816c/pynacl-1.6.0-cp38-abi3-musllinux_1_1_aarch64.whl", hash = "sha256:f3482abf0f9815e7246d461fab597aa179b7524628a4bc36f86a7dc418d2608d", size = 772161 },
    { url = "https://files.pythonhosted.org/packages/a3/76/8a62702fb657d6d9104ce13449db221a345665d05e6a3fdefb5a7cafd2ad/pynacl-1.6.0-cp38-abi3-musllinux_1_1_x86_64.whl", hash = "sha256:140373378e34a1f6977e573033d1dd1de88d2a5d90ec6958c9485b2fd9f3eb90", size = 1370720 },
    { url = "https://files.pythonhosted.org/packages/6d/38/9e9e9b777a1c4c8204053733e1a0269672c0bd40852908c9ad6b6eaba82c/pynacl-1.6.0-cp38-abi3-musllinux_1_2_aarch64.whl", hash = "sha256:6b393bc5e5a0eb86bb85b533deb2d2c815666665f840a09e0aa3362bb6088736", size = 791252 },
    { url = "https://files.pythonhosted.org/packages/63/ef/d972ce3d92ae05c9091363cf185e8646933f91c376e97b8be79ea6e96c22/pynacl-1.6.0-cp38-abi3-musllinux_1_2_x86_64.whl", hash = "sha256:4a25cfede801f01e54179b8ff9514bd7b5944da560b7040939732d1804d25419", size = 1362910 },
    { url = "https://files.pythonhosted.org/packages/35/2c/ee0b373a1861f66a7ca8bdb999331525615061320dd628527a50ba8e8a60/pynacl-1.6.0-cp38-abi3-win32.whl", hash = "sha256:dcdeb41c22ff3c66eef5e63049abf7639e0db4edee57ba70531fc1b6b133185d", size = 226461 },
    { url = "https://files.pythonhosted.org/packages/75/f7/41b6c0b9dd9970173b6acc026bab7b4c187e4e5beef2756d419ad65482da/pynacl-1.6.0-cp38-abi3-win_amd64.whl", hash = "sha256:cf831615cc16ba324240de79d925eacae8265b7691412ac6b24221db157f6bd1", size = 238802 },
    { url = "https://files.pythonhosted.org/packages/8e/0f/462326910c6172fa2c6ed07922b22ffc8e77432b3affffd9e18f444dbfbb/pynacl-1.6.0-cp38-abi3-win_arm64.whl", hash = "sha256:84709cea8f888e618c21ed9a0efdb1a59cc63141c403db8bf56c469b71ad56f2", size = 183846 },
]

[[package]]
name = "pynvml"
version = "13.0.1"
source = { registry = "https://pypi.org/simple" }
dependencies = [
    { name = "nvidia-ml-py" },
]
sdist = { url = "https://files.pythonhosted.org/packages/5c/57/da7dc63a79f59e082e26a66ac02d87d69ea316b35b35b7a00d82f3ce3d2f/pynvml-13.0.1.tar.gz", hash = "sha256:1245991d9db786b4d2f277ce66869bd58f38ac654e38c9397d18f243c8f6e48f", size = 35226 }
wheels = [
    { url = "https://files.pythonhosted.org/packages/d7/4a/cac76c174bb439a0c46c9a4413fcbea5c6cabfb01879f7bbdb9fdfaed76c/pynvml-13.0.1-py3-none-any.whl", hash = "sha256:e2b20e0a501eeec951e2455b7ab444759cf048e0e13a57b08049fa2775266aa8", size = 28810 },
]

[[package]]
name = "pyopenssl"
version = "25.3.0"
source = { registry = "https://pypi.org/simple" }
dependencies = [
    { name = "cryptography" },
    { name = "typing-extensions" },
]
sdist = { url = "https://files.pythonhosted.org/packages/80/be/97b83a464498a79103036bc74d1038df4a7ef0e402cfaf4d5e113fb14759/pyopenssl-25.3.0.tar.gz", hash = "sha256:c981cb0a3fd84e8602d7afc209522773b94c1c2446a3c710a75b06fe1beae329", size = 184073 }
wheels = [
    { url = "https://files.pythonhosted.org/packages/d1/81/ef2b1dfd1862567d573a4fdbc9f969067621764fbb74338496840a1d2977/pyopenssl-25.3.0-py3-none-any.whl", hash = "sha256:1fda6fc034d5e3d179d39e59c1895c9faeaf40a79de5fc4cbbfbe0d36f4a77b6", size = 57268 },
]

[[package]]
name = "pyparsing"
version = "3.2.5"
source = { registry = "https://pypi.org/simple" }
sdist = { url = "https://files.pythonhosted.org/packages/f2/a5/181488fc2b9d093e3972d2a472855aae8a03f000592dbfce716a512b3359/pyparsing-3.2.5.tar.gz", hash = "sha256:2df8d5b7b2802ef88e8d016a2eb9c7aeaa923529cd251ed0fe4608275d4105b6", size = 1099274 }
wheels = [
    { url = "https://files.pythonhosted.org/packages/10/5e/1aa9a93198c6b64513c9d7752de7422c06402de6600a8767da1524f9570b/pyparsing-3.2.5-py3-none-any.whl", hash = "sha256:e38a4f02064cf41fe6593d328d0512495ad1f3d8a91c4f73fc401b3079a59a5e", size = 113890 },
]

[[package]]
name = "pyreadline3"
version = "3.5.4"
source = { registry = "https://pypi.org/simple" }
sdist = { url = "https://files.pythonhosted.org/packages/0f/49/4cea918a08f02817aabae639e3d0ac046fef9f9180518a3ad394e22da148/pyreadline3-3.5.4.tar.gz", hash = "sha256:8d57d53039a1c75adba8e50dd3d992b28143480816187ea5efbd5c78e6c885b7", size = 99839 }
wheels = [
    { url = "https://files.pythonhosted.org/packages/5a/dc/491b7661614ab97483abf2056be1deee4dc2490ecbf7bff9ab5cdbac86e1/pyreadline3-3.5.4-py3-none-any.whl", hash = "sha256:eaf8e6cc3c49bcccf145fc6067ba8643d1df34d604a1ec0eccbf7a18e6d3fae6", size = 83178 },
]

[[package]]
name = "pysftp"
version = "0.2.9"
source = { registry = "https://pypi.org/simple" }
dependencies = [
    { name = "paramiko" },
]
sdist = { url = "https://files.pythonhosted.org/packages/36/60/45f30390a38b1f92e0a8cf4de178cd7c2bc3f874c85430e40ccf99df8fe7/pysftp-0.2.9.tar.gz", hash = "sha256:fbf55a802e74d663673400acd92d5373c1c7ee94d765b428d9f977567ac4854a", size = 25949 }

[[package]]
name = "pysocks"
version = "1.7.1"
source = { registry = "https://pypi.org/simple" }
sdist = { url = "https://files.pythonhosted.org/packages/bd/11/293dd436aea955d45fc4e8a35b6ae7270f5b8e00b53cf6c024c83b657a11/PySocks-1.7.1.tar.gz", hash = "sha256:3f8804571ebe159c380ac6de37643bb4685970655d3bba243530d6558b799aa0", size = 284429 }
wheels = [
    { url = "https://files.pythonhosted.org/packages/8d/59/b4572118e098ac8e46e399a1dd0f2d85403ce8bbaad9ec79373ed6badaf9/PySocks-1.7.1-py3-none-any.whl", hash = "sha256:2725bd0a9925919b9b51739eea5f9e2bae91e83288108a9ad338b2e3a4435ee5", size = 16725 },
]

[[package]]
name = "pytest"
version = "8.4.2"
source = { registry = "https://pypi.org/simple" }
dependencies = [
    { name = "colorama", marker = "sys_platform == 'win32'" },
    { name = "iniconfig" },
    { name = "packaging" },
    { name = "pluggy" },
    { name = "pygments" },
]
sdist = { url = "https://files.pythonhosted.org/packages/a3/5c/00a0e072241553e1a7496d638deababa67c5058571567b92a7eaa258397c/pytest-8.4.2.tar.gz", hash = "sha256:86c0d0b93306b961d58d62a4db4879f27fe25513d4b969df351abdddb3c30e01", size = 1519618 }
wheels = [
    { url = "https://files.pythonhosted.org/packages/a8/a4/20da314d277121d6534b3a980b29035dcd51e6744bd79075a6ce8fa4eb8d/pytest-8.4.2-py3-none-any.whl", hash = "sha256:872f880de3fc3a5bdc88a11b39c9710c3497a547cfa9320bc3c5e62fbf272e79", size = 365750 },
]

[[package]]
name = "python-dateutil"
version = "2.9.0.post0"
source = { registry = "https://pypi.org/simple" }
dependencies = [
    { name = "six" },
]
sdist = { url = "https://files.pythonhosted.org/packages/66/c0/0c8b6ad9f17a802ee498c46e004a0eb49bc148f2fd230864601a86dcf6db/python-dateutil-2.9.0.post0.tar.gz", hash = "sha256:37dd54208da7e1cd875388217d5e00ebd4179249f90fb72437e91a35459a0ad3", size = 342432 }
wheels = [
    { url = "https://files.pythonhosted.org/packages/ec/57/56b9bcc3c9c6a792fcbaf139543cee77261f3651ca9da0c93f5c1221264b/python_dateutil-2.9.0.post0-py2.py3-none-any.whl", hash = "sha256:a8b2bc7bffae282281c8140a97d3aa9c14da0b136dfe83f850eea9a5f7470427", size = 229892 },
]

[[package]]
name = "python-dotenv"
version = "1.1.1"
source = { registry = "https://pypi.org/simple" }
sdist = { url = "https://files.pythonhosted.org/packages/f6/b0/4bc07ccd3572a2f9df7e6782f52b0c6c90dcbb803ac4a167702d7d0dfe1e/python_dotenv-1.1.1.tar.gz", hash = "sha256:a8a6399716257f45be6a007360200409fce5cda2661e3dec71d23dc15f6189ab", size = 41978 }
wheels = [
    { url = "https://files.pythonhosted.org/packages/5f/ed/539768cf28c661b5b068d66d96a2f155c4971a5d55684a514c1a0e0dec2f/python_dotenv-1.1.1-py3-none-any.whl", hash = "sha256:31f23644fe2602f88ff55e1f5c79ba497e01224ee7737937930c448e4d0e24dc", size = 20556 },
]

[[package]]
name = "python-multipart"
version = "0.0.20"
source = { registry = "https://pypi.org/simple" }
sdist = { url = "https://files.pythonhosted.org/packages/f3/87/f44d7c9f274c7ee665a29b885ec97089ec5dc034c7f3fafa03da9e39a09e/python_multipart-0.0.20.tar.gz", hash = "sha256:8dd0cab45b8e23064ae09147625994d090fa46f5b0d1e13af944c331a7fa9d13", size = 37158 }
wheels = [
    { url = "https://files.pythonhosted.org/packages/45/58/38b5afbc1a800eeea951b9285d3912613f2603bdf897a4ab0f4bd7f405fc/python_multipart-0.0.20-py3-none-any.whl", hash = "sha256:8a62d3a8335e06589fe01f2a3e178cdcc632f3fbe0d492ad9ee0ec35aab1f104", size = 24546 },
]

[[package]]
name = "python-rapidjson"
version = "1.21"
source = { registry = "https://pypi.org/simple" }
sdist = { url = "https://files.pythonhosted.org/packages/cf/da/f041c85e7852ddb87dd59e34fdbfebf27defc6e4dfecbc0486ab30553dfd/python_rapidjson-1.21.tar.gz", hash = "sha256:4d0dd9cf1fcb6f4bf79ee606e6e9be4cfa598f273b91338a6974b6a99309a1e6", size = 238903 }
wheels = [
    { url = "https://files.pythonhosted.org/packages/0a/10/1f241f947eace6a904512dc0dd3bb727716f45eb01258e744abeeb663380/python_rapidjson-1.21-cp311-cp311-macosx_10_9_x86_64.whl", hash = "sha256:78103db8a58fbcff54ee475426fc9d3aab5257f6c2eb3ffe1c769b9ad9e0878f", size = 220106 },
    { url = "https://files.pythonhosted.org/packages/90/eb/529d07149945b77b6276deb0f657599d699ef78dc325ee4dd00db2f5b099/python_rapidjson-1.21-cp311-cp311-macosx_11_0_arm64.whl", hash = "sha256:7eafd20dfb972d16f7284e1f0a02fc7603b657f847dab3308c129fb41f214030", size = 209481 },
    { url = "https://files.pythonhosted.org/packages/89/98/68fe673cb975fa085e0c47603e7d012f790fc44c0cebce9b8f707066c4a2/python_rapidjson-1.21-cp311-cp311-manylinux_2_24_aarch64.manylinux_2_28_aarch64.whl", hash = "sha256:08433801ddd96f2f2a03d17aeab8121adecb4e8cc119ae5dc05a1c441fb1ef58", size = 1664976 },
    { url = "https://files.pythonhosted.org/packages/c6/50/3b4849aebdf2254a5dca08dd12188038727444968012886f480b0ac87a71/python_rapidjson-1.21-cp311-cp311-manylinux_2_24_ppc64le.manylinux_2_28_ppc64le.whl", hash = "sha256:54ab944647aaf1d0c3fd26a0756edc87904b640a635fd40980b85faa80bdba70", size = 1712813 },
    { url = "https://files.pythonhosted.org/packages/73/4a/1947410485d22d6f40232b6cf713a52afce9e77ccc4c2922258e26d91eef/python_rapidjson-1.21-cp311-cp311-manylinux_2_24_x86_64.manylinux_2_28_x86_64.whl", hash = "sha256:9f47e5e126a2052fbb8a2f3e6c40b7ab52334e57ed8665733c277027f6caa6fa", size = 1702270 },
    { url = "https://files.pythonhosted.org/packages/aa/00/b78698177ee1e5ef1398eec42517500fc73145a5d005ac4307fe918bdaf6/python_rapidjson-1.21-cp311-cp311-musllinux_1_2_aarch64.whl", hash = "sha256:06fc84a13300be41dc075eded0d7bab7d024e8feb0685f43e958892ad4f6e5ad", size = 2513376 },
    { url = "https://files.pythonhosted.org/packages/fa/87/627aa48ec3a34faad70998c808e0bd5d4d722e97f3606326ac9c4b2ee4d2/python_rapidjson-1.21-cp311-cp311-musllinux_1_2_ppc64le.whl", hash = "sha256:a8be8d08c33e9e8a6b83a4b34777b900f85ce5e6a951c562cb8c6e0966f2f604", size = 2626072 },
    { url = "https://files.pythonhosted.org/packages/6e/48/a32b7f4ac4957110708e4a4cdab710ff221dde3bead72f3ad0af992dfaf5/python_rapidjson-1.21-cp311-cp311-musllinux_1_2_x86_64.whl", hash = "sha256:925cc765c2a4ab9aec92a163eca1d0572a4bf5ef7ef2e3d44e3808424454c5ec", size = 2622501 },
    { url = "https://files.pythonhosted.org/packages/36/58/33628c8859ba905357bae15bcedaf044433ec83c02c33a1f7608352eb251/python_rapidjson-1.21-cp311-cp311-win32.whl", hash = "sha256:47a9fc6b1c76946f9af875cfcceb32f08c5a6b1677500174397f042a9bbd5d1e", size = 127823 },
    { url = "https://files.pythonhosted.org/packages/ff/ff/db82a628ae4a5fa25b9baa1e4bc88e8021760f503e1f5b81dbe47c4ea3be/python_rapidjson-1.21-cp311-cp311-win_amd64.whl", hash = "sha256:a12c6b412f0b77589912159eea1a3385710ed1dc0d01259f2f467d5ec6b2413b", size = 147959 },
]

[[package]]
name = "pytz"
version = "2025.2"
source = { registry = "https://pypi.org/simple" }
sdist = { url = "https://files.pythonhosted.org/packages/f8/bf/abbd3cdfb8fbc7fb3d4d38d320f2441b1e7cbe29be4f23797b4a2b5d8aac/pytz-2025.2.tar.gz", hash = "sha256:360b9e3dbb49a209c21ad61809c7fb453643e048b38924c765813546746e81c3", size = 320884 }
wheels = [
    { url = "https://files.pythonhosted.org/packages/81/c4/34e93fe5f5429d7570ec1fa436f1986fb1f00c3e0f43a589fe2bbcd22c3f/pytz-2025.2-py2.py3-none-any.whl", hash = "sha256:5ddf76296dd8c44c26eb8f4b6f35488f3ccbf6fbbd7adee0b7262d43f0ec2f00", size = 509225 },
]

[[package]]
name = "pywin32"
version = "311"
source = { registry = "https://pypi.org/simple" }
wheels = [
    { url = "https://files.pythonhosted.org/packages/7c/af/449a6a91e5d6db51420875c54f6aff7c97a86a3b13a0b4f1a5c13b988de3/pywin32-311-cp311-cp311-win32.whl", hash = "sha256:184eb5e436dea364dcd3d2316d577d625c0351bf237c4e9a5fabbcfa5a58b151", size = 8697031 },
    { url = "https://files.pythonhosted.org/packages/51/8f/9bb81dd5bb77d22243d33c8397f09377056d5c687aa6d4042bea7fbf8364/pywin32-311-cp311-cp311-win_amd64.whl", hash = "sha256:3ce80b34b22b17ccbd937a6e78e7225d80c52f5ab9940fe0506a1a16f3dab503", size = 9508308 },
    { url = "https://files.pythonhosted.org/packages/44/7b/9c2ab54f74a138c491aba1b1cd0795ba61f144c711daea84a88b63dc0f6c/pywin32-311-cp311-cp311-win_arm64.whl", hash = "sha256:a733f1388e1a842abb67ffa8e7aad0e70ac519e09b0f6a784e65a136ec7cefd2", size = 8703930 },
]

[[package]]
name = "pyyaml"
version = "6.0.2"
source = { registry = "https://pypi.org/simple" }
sdist = { url = "https://files.pythonhosted.org/packages/54/ed/79a089b6be93607fa5cdaedf301d7dfb23af5f25c398d5ead2525b063e17/pyyaml-6.0.2.tar.gz", hash = "sha256:d584d9ec91ad65861cc08d42e834324ef890a082e591037abe114850ff7bbc3e", size = 130631 }
wheels = [
    { url = "https://files.pythonhosted.org/packages/f8/aa/7af4e81f7acba21a4c6be026da38fd2b872ca46226673c89a758ebdc4fd2/PyYAML-6.0.2-cp311-cp311-macosx_10_9_x86_64.whl", hash = "sha256:cc1c1159b3d456576af7a3e4d1ba7e6924cb39de8f67111c735f6fc832082774", size = 184612 },
    { url = "https://files.pythonhosted.org/packages/8b/62/b9faa998fd185f65c1371643678e4d58254add437edb764a08c5a98fb986/PyYAML-6.0.2-cp311-cp311-macosx_11_0_arm64.whl", hash = "sha256:1e2120ef853f59c7419231f3bf4e7021f1b936f6ebd222406c3b60212205d2ee", size = 172040 },
    { url = "https://files.pythonhosted.org/packages/ad/0c/c804f5f922a9a6563bab712d8dcc70251e8af811fce4524d57c2c0fd49a4/PyYAML-6.0.2-cp311-cp311-manylinux_2_17_aarch64.manylinux2014_aarch64.whl", hash = "sha256:5d225db5a45f21e78dd9358e58a98702a0302f2659a3c6cd320564b75b86f47c", size = 736829 },
    { url = "https://files.pythonhosted.org/packages/51/16/6af8d6a6b210c8e54f1406a6b9481febf9c64a3109c541567e35a49aa2e7/PyYAML-6.0.2-cp311-cp311-manylinux_2_17_s390x.manylinux2014_s390x.whl", hash = "sha256:5ac9328ec4831237bec75defaf839f7d4564be1e6b25ac710bd1a96321cc8317", size = 764167 },
    { url = "https://files.pythonhosted.org/packages/75/e4/2c27590dfc9992f73aabbeb9241ae20220bd9452df27483b6e56d3975cc5/PyYAML-6.0.2-cp311-cp311-manylinux_2_17_x86_64.manylinux2014_x86_64.whl", hash = "sha256:3ad2a3decf9aaba3d29c8f537ac4b243e36bef957511b4766cb0057d32b0be85", size = 762952 },
    { url = "https://files.pythonhosted.org/packages/9b/97/ecc1abf4a823f5ac61941a9c00fe501b02ac3ab0e373c3857f7d4b83e2b6/PyYAML-6.0.2-cp311-cp311-musllinux_1_1_aarch64.whl", hash = "sha256:ff3824dc5261f50c9b0dfb3be22b4567a6f938ccce4587b38952d85fd9e9afe4", size = 735301 },
    { url = "https://files.pythonhosted.org/packages/45/73/0f49dacd6e82c9430e46f4a027baa4ca205e8b0a9dce1397f44edc23559d/PyYAML-6.0.2-cp311-cp311-musllinux_1_1_x86_64.whl", hash = "sha256:797b4f722ffa07cc8d62053e4cff1486fa6dc094105d13fea7b1de7d8bf71c9e", size = 756638 },
    { url = "https://files.pythonhosted.org/packages/22/5f/956f0f9fc65223a58fbc14459bf34b4cc48dec52e00535c79b8db361aabd/PyYAML-6.0.2-cp311-cp311-win32.whl", hash = "sha256:11d8f3dd2b9c1207dcaf2ee0bbbfd5991f571186ec9cc78427ba5bd32afae4b5", size = 143850 },
    { url = "https://files.pythonhosted.org/packages/ed/23/8da0bbe2ab9dcdd11f4f4557ccaf95c10b9811b13ecced089d43ce59c3c8/PyYAML-6.0.2-cp311-cp311-win_amd64.whl", hash = "sha256:e10ce637b18caea04431ce14fabcf5c64a1c61ec9c56b071a4b7ca131ca52d44", size = 161980 },
]

[[package]]
name = "querystring-parser"
version = "1.2.4"
source = { registry = "https://pypi.org/simple" }
dependencies = [
    { name = "six" },
]
sdist = { url = "https://files.pythonhosted.org/packages/4a/fa/f54f5662e0eababf0c49e92fd94bf178888562c0e7b677c8941bbbcd1bd6/querystring_parser-1.2.4.tar.gz", hash = "sha256:644fce1cffe0530453b43a83a38094dbe422ccba8c9b2f2a1c00280e14ca8a62", size = 5454 }
wheels = [
    { url = "https://files.pythonhosted.org/packages/88/6b/572b2590fd55114118bf08bde63c0a421dcc82d593700f3e2ad89908a8a9/querystring_parser-1.2.4-py2.py3-none-any.whl", hash = "sha256:d2fa90765eaf0de96c8b087872991a10238e89ba015ae59fedfed6bd61c242a0", size = 7908 },
]

[[package]]
name = "questionary"
version = "2.1.1"
source = { registry = "https://pypi.org/simple" }
dependencies = [
    { name = "prompt-toolkit" },
]
sdist = { url = "https://files.pythonhosted.org/packages/f6/45/eafb0bba0f9988f6a2520f9ca2df2c82ddfa8d67c95d6625452e97b204a5/questionary-2.1.1.tar.gz", hash = "sha256:3d7e980292bb0107abaa79c68dd3eee3c561b83a0f89ae482860b181c8bd412d", size = 25845 }
wheels = [
    { url = "https://files.pythonhosted.org/packages/3c/26/1062c7ec1b053db9e499b4d2d5bc231743201b74051c973dadeac80a8f43/questionary-2.1.1-py3-none-any.whl", hash = "sha256:a51af13f345f1cdea62347589fbb6df3b290306ab8930713bfae4d475a7d4a59", size = 36753 },
]

[[package]]
name = "rapidfuzz"
version = "3.14.1"
source = { registry = "https://pypi.org/simple" }
sdist = { url = "https://files.pythonhosted.org/packages/ed/fc/a98b616db9a42dcdda7c78c76bdfdf6fe290ac4c5ffbb186f73ec981ad5b/rapidfuzz-3.14.1.tar.gz", hash = "sha256:b02850e7f7152bd1edff27e9d584505b84968cacedee7a734ec4050c655a803c", size = 57869570 }
wheels = [
    { url = "https://files.pythonhosted.org/packages/5c/c7/c3c860d512606225c11c8ee455b4dc0b0214dbcfac90a2c22dddf55320f3/rapidfuzz-3.14.1-cp311-cp311-macosx_10_9_x86_64.whl", hash = "sha256:4d976701060886a791c8a9260b1d4139d14c1f1e9a6ab6116b45a1acf3baff67", size = 1938398 },
    { url = "https://files.pythonhosted.org/packages/c0/f3/67f5c5cd4d728993c48c1dcb5da54338d77c03c34b4903cc7839a3b89faf/rapidfuzz-3.14.1-cp311-cp311-macosx_11_0_arm64.whl", hash = "sha256:5e6ba7e6eb2ab03870dcab441d707513db0b4264c12fba7b703e90e8b4296df2", size = 1392819 },
    { url = "https://files.pythonhosted.org/packages/d5/06/400d44842f4603ce1bebeaeabe776f510e329e7dbf6c71b6f2805e377889/rapidfuzz-3.14.1-cp311-cp311-manylinux_2_26_aarch64.manylinux_2_28_aarch64.whl", hash = "sha256:1e532bf46de5fd3a1efde73a16a4d231d011bce401c72abe3c6ecf9de681003f", size = 1391798 },
    { url = "https://files.pythonhosted.org/packages/90/97/a6944955713b47d88e8ca4305ca7484940d808c4e6c4e28b6fa0fcbff97e/rapidfuzz-3.14.1-cp311-cp311-manylinux_2_26_ppc64le.manylinux_2_28_ppc64le.whl", hash = "sha256:f9b6a6fb8ed9b951e5f3b82c1ce6b1665308ec1a0da87f799b16e24fc59e4662", size = 1699136 },
    { url = "https://files.pythonhosted.org/packages/a8/1e/f311a5c95ddf922db6dd8666efeceb9ac69e1319ed098ac80068a4041732/rapidfuzz-3.14.1-cp311-cp311-manylinux_2_26_s390x.manylinux_2_28_s390x.whl", hash = "sha256:5b6ac3f9810949caef0e63380b11a3c32a92f26bacb9ced5e32c33560fcdf8d1", size = 2236238 },
    { url = "https://files.pythonhosted.org/packages/85/27/e14e9830255db8a99200f7111b158ddef04372cf6332a415d053fe57cc9c/rapidfuzz-3.14.1-cp311-cp311-manylinux_2_27_x86_64.manylinux_2_28_x86_64.whl", hash = "sha256:e52e4c34fd567f77513e886b66029c1ae02f094380d10eba18ba1c68a46d8b90", size = 3183685 },
    { url = "https://files.pythonhosted.org/packages/61/b2/42850c9616ddd2887904e5dd5377912cbabe2776fdc9fd4b25e6e12fba32/rapidfuzz-3.14.1-cp311-cp311-manylinux_2_31_armv7l.whl", hash = "sha256:2ef72e41b1a110149f25b14637f1cedea6df192462120bea3433980fe9d8ac05", size = 1231523 },
    { url = "https://files.pythonhosted.org/packages/de/b5/6b90ed7127a1732efef39db46dd0afc911f979f215b371c325a2eca9cb15/rapidfuzz-3.14.1-cp311-cp311-musllinux_1_2_aarch64.whl", hash = "sha256:fb654a35b373d712a6b0aa2a496b2b5cdd9d32410cfbaecc402d7424a90ba72a", size = 2415209 },
    { url = "https://files.pythonhosted.org/packages/70/60/af51c50d238c82f2179edc4b9f799cc5a50c2c0ebebdcfaa97ded7d02978/rapidfuzz-3.14.1-cp311-cp311-musllinux_1_2_armv7l.whl", hash = "sha256:2b2c12e5b9eb8fe9a51b92fe69e9ca362c0970e960268188a6d295e1dec91e6d", size = 2532957 },
    { url = "https://files.pythonhosted.org/packages/50/92/29811d2ba7c984251a342c4f9ccc7cc4aa09d43d800af71510cd51c36453/rapidfuzz-3.14.1-cp311-cp311-musllinux_1_2_ppc64le.whl", hash = "sha256:4f069dec5c450bd987481e752f0a9979e8fdf8e21e5307f5058f5c4bb162fa56", size = 2815720 },
    { url = "https://files.pythonhosted.org/packages/78/69/cedcdee16a49e49d4985eab73b59447f211736c5953a58f1b91b6c53a73f/rapidfuzz-3.14.1-cp311-cp311-musllinux_1_2_s390x.whl", hash = "sha256:4d0d9163725b7ad37a8c46988cae9ebab255984db95ad01bf1987ceb9e3058dd", size = 3323704 },
    { url = "https://files.pythonhosted.org/packages/76/3e/5a3f9a5540f18e0126e36f86ecf600145344acb202d94b63ee45211a18b8/rapidfuzz-3.14.1-cp311-cp311-musllinux_1_2_x86_64.whl", hash = "sha256:db656884b20b213d846f6bc990c053d1f4a60e6d4357f7211775b02092784ca1", size = 4287341 },
    { url = "https://files.pythonhosted.org/packages/46/26/45db59195929dde5832852c9de8533b2ac97dcc0d852d1f18aca33828122/rapidfuzz-3.14.1-cp311-cp311-win32.whl", hash = "sha256:4b42f7b9c58cbcfbfaddc5a6278b4ca3b6cd8983e7fd6af70ca791dff7105fb9", size = 1726574 },
    { url = "https://files.pythonhosted.org/packages/01/5c/a4caf76535f35fceab25b2aaaed0baecf15b3d1fd40746f71985d20f8c4b/rapidfuzz-3.14.1-cp311-cp311-win_amd64.whl", hash = "sha256:e5847f30d7d4edefe0cb37294d956d3495dd127c1c56e9128af3c2258a520bb4", size = 1547124 },
    { url = "https://files.pythonhosted.org/packages/c6/66/aa93b52f95a314584d71fa0b76df00bdd4158aafffa76a350f1ae416396c/rapidfuzz-3.14.1-cp311-cp311-win_arm64.whl", hash = "sha256:5087d8ad453092d80c042a08919b1cb20c8ad6047d772dc9312acd834da00f75", size = 816958 },
    { url = "https://files.pythonhosted.org/packages/05/c7/1b17347e30f2b50dd976c54641aa12003569acb1bdaabf45a5cc6f471c58/rapidfuzz-3.14.1-pp311-pypy311_pp73-macosx_10_15_x86_64.whl", hash = "sha256:4a21ccdf1bd7d57a1009030527ba8fae1c74bf832d0a08f6b67de8f5c506c96f", size = 1862602 },
    { url = "https://files.pythonhosted.org/packages/09/cf/95d0dacac77eda22499991bd5f304c77c5965fb27348019a48ec3fe4a3f6/rapidfuzz-3.14.1-pp311-pypy311_pp73-macosx_11_0_arm64.whl", hash = "sha256:589fb0af91d3aff318750539c832ea1100dbac2c842fde24e42261df443845f6", size = 1339548 },
    { url = "https://files.pythonhosted.org/packages/b6/58/f515c44ba8c6fa5daa35134b94b99661ced852628c5505ead07b905c3fc7/rapidfuzz-3.14.1-pp311-pypy311_pp73-win_amd64.whl", hash = "sha256:a4f18092db4825f2517d135445015b40033ed809a41754918a03ef062abe88a0", size = 1513859 },
]

[[package]]
name = "referencing"
version = "0.36.2"
source = { registry = "https://pypi.org/simple" }
dependencies = [
    { name = "attrs" },
    { name = "rpds-py" },
    { name = "typing-extensions" },
]
sdist = { url = "https://files.pythonhosted.org/packages/2f/db/98b5c277be99dd18bfd91dd04e1b759cad18d1a338188c936e92f921c7e2/referencing-0.36.2.tar.gz", hash = "sha256:df2e89862cd09deabbdba16944cc3f10feb6b3e6f18e902f7cc25609a34775aa", size = 74744 }
wheels = [
    { url = "https://files.pythonhosted.org/packages/c1/b1/3baf80dc6d2b7bc27a95a67752d0208e410351e3feb4eb78de5f77454d8d/referencing-0.36.2-py3-none-any.whl", hash = "sha256:e8699adbbf8b5c7de96d8ffa0eb5c158b3beafce084968e2ea8bb08c6794dcd0", size = 26775 },
]

[[package]]
name = "regex"
version = "2025.9.18"
source = { registry = "https://pypi.org/simple" }
sdist = { url = "https://files.pythonhosted.org/packages/49/d3/eaa0d28aba6ad1827ad1e716d9a93e1ba963ada61887498297d3da715133/regex-2025.9.18.tar.gz", hash = "sha256:c5ba23274c61c6fef447ba6a39333297d0c247f53059dba0bca415cac511edc4", size = 400917 }
wheels = [
    { url = "https://files.pythonhosted.org/packages/58/61/80eda662fc4eb32bfedc331f42390974c9e89c7eac1b79cd9eea4d7c458c/regex-2025.9.18-cp311-cp311-macosx_10_9_universal2.whl", hash = "sha256:51076980cd08cd13c88eb7365427ae27f0d94e7cebe9ceb2bb9ffdae8fc4d82a", size = 484832 },
    { url = "https://files.pythonhosted.org/packages/a6/d9/33833d9abddf3f07ad48504ddb53fe3b22f353214bbb878a72eee1e3ddbf/regex-2025.9.18-cp311-cp311-macosx_10_9_x86_64.whl", hash = "sha256:828446870bd7dee4e0cbeed767f07961aa07f0ea3129f38b3ccecebc9742e0b8", size = 288994 },
    { url = "https://files.pythonhosted.org/packages/2a/b3/526ee96b0d70ea81980cbc20c3496fa582f775a52e001e2743cc33b2fa75/regex-2025.9.18-cp311-cp311-macosx_11_0_arm64.whl", hash = "sha256:c28821d5637866479ec4cc23b8c990f5bc6dd24e5e4384ba4a11d38a526e1414", size = 286619 },
    { url = "https://files.pythonhosted.org/packages/65/4f/c2c096b02a351b33442aed5895cdd8bf87d372498d2100927c5a053d7ba3/regex-2025.9.18-cp311-cp311-manylinux2014_aarch64.manylinux_2_17_aarch64.manylinux_2_28_aarch64.whl", hash = "sha256:726177ade8e481db669e76bf99de0b278783be8acd11cef71165327abd1f170a", size = 792454 },
    { url = "https://files.pythonhosted.org/packages/24/15/b562c9d6e47c403c4b5deb744f8b4bf6e40684cf866c7b077960a925bdff/regex-2025.9.18-cp311-cp311-manylinux2014_ppc64le.manylinux_2_17_ppc64le.manylinux_2_28_ppc64le.whl", hash = "sha256:f5cca697da89b9f8ea44115ce3130f6c54c22f541943ac8e9900461edc2b8bd4", size = 858723 },
    { url = "https://files.pythonhosted.org/packages/f2/01/dba305409849e85b8a1a681eac4c03ed327d8de37895ddf9dc137f59c140/regex-2025.9.18-cp311-cp311-manylinux2014_s390x.manylinux_2_17_s390x.manylinux_2_28_s390x.whl", hash = "sha256:dfbde38f38004703c35666a1e1c088b778e35d55348da2b7b278914491698d6a", size = 905899 },
    { url = "https://files.pythonhosted.org/packages/fe/d0/c51d1e6a80eab11ef96a4cbad17fc0310cf68994fb01a7283276b7e5bbd6/regex-2025.9.18-cp311-cp311-manylinux2014_x86_64.manylinux_2_17_x86_64.manylinux_2_28_x86_64.whl", hash = "sha256:f2f422214a03fab16bfa495cfec72bee4aaa5731843b771860a471282f1bf74f", size = 798981 },
    { url = "https://files.pythonhosted.org/packages/c4/5e/72db90970887bbe02296612bd61b0fa31e6d88aa24f6a4853db3e96c575e/regex-2025.9.18-cp311-cp311-musllinux_1_2_aarch64.whl", hash = "sha256:a295916890f4df0902e4286bc7223ee7f9e925daa6dcdec4192364255b70561a", size = 781900 },
    { url = "https://files.pythonhosted.org/packages/50/ff/596be45eea8e9bc31677fde243fa2904d00aad1b32c31bce26c3dbba0b9e/regex-2025.9.18-cp311-cp311-musllinux_1_2_ppc64le.whl", hash = "sha256:5db95ff632dbabc8c38c4e82bf545ab78d902e81160e6e455598014f0abe66b9", size = 852952 },
    { url = "https://files.pythonhosted.org/packages/e5/1b/2dfa348fa551e900ed3f5f63f74185b6a08e8a76bc62bc9c106f4f92668b/regex-2025.9.18-cp311-cp311-musllinux_1_2_s390x.whl", hash = "sha256:fb967eb441b0f15ae610b7069bdb760b929f267efbf522e814bbbfffdf125ce2", size = 844355 },
    { url = "https://files.pythonhosted.org/packages/f4/bf/aefb1def27fe33b8cbbb19c75c13aefccfbef1c6686f8e7f7095705969c7/regex-2025.9.18-cp311-cp311-musllinux_1_2_x86_64.whl", hash = "sha256:f04d2f20da4053d96c08f7fde6e1419b7ec9dbcee89c96e3d731fca77f411b95", size = 787254 },
    { url = "https://files.pythonhosted.org/packages/e3/4e/8ef042e7cf0dbbb401e784e896acfc1b367b95dfbfc9ada94c2ed55a081f/regex-2025.9.18-cp311-cp311-win32.whl", hash = "sha256:895197241fccf18c0cea7550c80e75f185b8bd55b6924fcae269a1a92c614a07", size = 264129 },
    { url = "https://files.pythonhosted.org/packages/b4/7d/c4fcabf80dcdd6821c0578ad9b451f8640b9110fb3dcb74793dd077069ff/regex-2025.9.18-cp311-cp311-win_amd64.whl", hash = "sha256:7e2b414deae99166e22c005e154a5513ac31493db178d8aec92b3269c9cce8c9", size = 276160 },
    { url = "https://files.pythonhosted.org/packages/64/f8/0e13c8ae4d6df9d128afaba138342d532283d53a4c1e7a8c93d6756c8f4a/regex-2025.9.18-cp311-cp311-win_arm64.whl", hash = "sha256:fb137ec7c5c54f34a25ff9b31f6b7b0c2757be80176435bf367111e3f71d72df", size = 268471 },
]

[[package]]
name = "requests"
version = "2.32.5"
source = { registry = "https://pypi.org/simple" }
dependencies = [
    { name = "certifi" },
    { name = "charset-normalizer" },
    { name = "idna" },
    { name = "urllib3" },
]
sdist = { url = "https://files.pythonhosted.org/packages/c9/74/b3ff8e6c8446842c3f5c837e9c3dfcfe2018ea6ecef224c710c85ef728f4/requests-2.32.5.tar.gz", hash = "sha256:dbba0bac56e100853db0ea71b82b4dfd5fe2bf6d3754a8893c3af500cec7d7cf", size = 134517 }
wheels = [
    { url = "https://files.pythonhosted.org/packages/1e/db/4254e3eabe8020b458f1a747140d32277ec7a271daf1d235b70dc0b4e6e3/requests-2.32.5-py3-none-any.whl", hash = "sha256:2462f94637a34fd532264295e186976db0f5d453d1cdd31473c85a6a161affb6", size = 64738 },
]

[package.optional-dependencies]
socks = [
    { name = "pysocks" },
]

[[package]]
name = "requests-oauthlib"
version = "2.0.0"
source = { registry = "https://pypi.org/simple" }
dependencies = [
    { name = "oauthlib" },
    { name = "requests" },
]
sdist = { url = "https://files.pythonhosted.org/packages/42/f2/05f29bc3913aea15eb670be136045bf5c5bbf4b99ecb839da9b422bb2c85/requests-oauthlib-2.0.0.tar.gz", hash = "sha256:b3dffaebd884d8cd778494369603a9e7b58d29111bf6b41bdc2dcd87203af4e9", size = 55650 }
wheels = [
    { url = "https://files.pythonhosted.org/packages/3b/5d/63d4ae3b9daea098d5d6f5da83984853c1bbacd5dc826764b249fe119d24/requests_oauthlib-2.0.0-py2.py3-none-any.whl", hash = "sha256:7dd8a5c40426b779b0868c404bdef9768deccf22749cde15852df527e6269b36", size = 24179 },
]

[[package]]
name = "requests-toolbelt"
version = "1.0.0"
source = { registry = "https://pypi.org/simple" }
dependencies = [
    { name = "requests" },
]
sdist = { url = "https://files.pythonhosted.org/packages/f3/61/d7545dafb7ac2230c70d38d31cbfe4cc64f7144dc41f6e4e4b78ecd9f5bb/requests-toolbelt-1.0.0.tar.gz", hash = "sha256:7681a0a3d047012b5bdc0ee37d7f8f07ebe76ab08caeccfc3921ce23c88d5bc6", size = 206888 }
wheels = [
    { url = "https://files.pythonhosted.org/packages/3f/51/d4db610ef29373b879047326cbf6fa98b6c1969d6f6dc423279de2b1be2c/requests_toolbelt-1.0.0-py2.py3-none-any.whl", hash = "sha256:cccfdd665f0a24fcf4726e690f65639d272bb0637b9b92dfd91a5568ccf6bd06", size = 54481 },
]

[[package]]
name = "rich"
version = "14.1.0"
source = { registry = "https://pypi.org/simple" }
dependencies = [
    { name = "markdown-it-py" },
    { name = "pygments" },
]
sdist = { url = "https://files.pythonhosted.org/packages/fe/75/af448d8e52bf1d8fa6a9d089ca6c07ff4453d86c65c145d0a300bb073b9b/rich-14.1.0.tar.gz", hash = "sha256:e497a48b844b0320d45007cdebfeaeed8db2a4f4bcf49f15e455cfc4af11eaa8", size = 224441 }
wheels = [
    { url = "https://files.pythonhosted.org/packages/e3/30/3c4d035596d3cf444529e0b2953ad0466f6049528a879d27534700580395/rich-14.1.0-py3-none-any.whl", hash = "sha256:536f5f1785986d6dbdea3c75205c473f970777b4a0d6c6dd1b696aa05a3fa04f", size = 243368 },
]

[[package]]
name = "rpds-py"
version = "0.27.1"
source = { registry = "https://pypi.org/simple" }
sdist = { url = "https://files.pythonhosted.org/packages/e9/dd/2c0cbe774744272b0ae725f44032c77bdcab6e8bcf544bffa3b6e70c8dba/rpds_py-0.27.1.tar.gz", hash = "sha256:26a1c73171d10b7acccbded82bf6a586ab8203601e565badc74bbbf8bc5a10f8", size = 27479 }
wheels = [
    { url = "https://files.pythonhosted.org/packages/b5/c1/7907329fbef97cbd49db6f7303893bd1dd5a4a3eae415839ffdfb0762cae/rpds_py-0.27.1-cp311-cp311-macosx_10_12_x86_64.whl", hash = "sha256:be898f271f851f68b318872ce6ebebbc62f303b654e43bf72683dbdc25b7c881", size = 371063 },
    { url = "https://files.pythonhosted.org/packages/11/94/2aab4bc86228bcf7c48760990273653a4900de89c7537ffe1b0d6097ed39/rpds_py-0.27.1-cp311-cp311-macosx_11_0_arm64.whl", hash = "sha256:62ac3d4e3e07b58ee0ddecd71d6ce3b1637de2d373501412df395a0ec5f9beb5", size = 353210 },
    { url = "https://files.pythonhosted.org/packages/3a/57/f5eb3ecf434342f4f1a46009530e93fd201a0b5b83379034ebdb1d7c1a58/rpds_py-0.27.1-cp311-cp311-manylinux_2_17_aarch64.manylinux2014_aarch64.whl", hash = "sha256:4708c5c0ceb2d034f9991623631d3d23cb16e65c83736ea020cdbe28d57c0a0e", size = 381636 },
    { url = "https://files.pythonhosted.org/packages/ae/f4/ef95c5945e2ceb5119571b184dd5a1cc4b8541bbdf67461998cfeac9cb1e/rpds_py-0.27.1-cp311-cp311-manylinux_2_17_armv7l.manylinux2014_armv7l.whl", hash = "sha256:abfa1171a9952d2e0002aba2ad3780820b00cc3d9c98c6630f2e93271501f66c", size = 394341 },
    { url = "https://files.pythonhosted.org/packages/5a/7e/4bd610754bf492d398b61725eb9598ddd5eb86b07d7d9483dbcd810e20bc/rpds_py-0.27.1-cp311-cp311-manylinux_2_17_ppc64le.manylinux2014_ppc64le.whl", hash = "sha256:4b507d19f817ebaca79574b16eb2ae412e5c0835542c93fe9983f1e432aca195", size = 523428 },
    { url = "https://files.pythonhosted.org/packages/9f/e5/059b9f65a8c9149361a8b75094864ab83b94718344db511fd6117936ed2a/rpds_py-0.27.1-cp311-cp311-manylinux_2_17_s390x.manylinux2014_s390x.whl", hash = "sha256:168b025f8fd8d8d10957405f3fdcef3dc20f5982d398f90851f4abc58c566c52", size = 402923 },
    { url = "https://files.pythonhosted.org/packages/f5/48/64cabb7daced2968dd08e8a1b7988bf358d7bd5bcd5dc89a652f4668543c/rpds_py-0.27.1-cp311-cp311-manylinux_2_17_x86_64.manylinux2014_x86_64.whl", hash = "sha256:cb56c6210ef77caa58e16e8c17d35c63fe3f5b60fd9ba9d424470c3400bcf9ed", size = 384094 },
    { url = "https://files.pythonhosted.org/packages/ae/e1/dc9094d6ff566bff87add8a510c89b9e158ad2ecd97ee26e677da29a9e1b/rpds_py-0.27.1-cp311-cp311-manylinux_2_31_riscv64.whl", hash = "sha256:d252f2d8ca0195faa707f8eb9368955760880b2b42a8ee16d382bf5dd807f89a", size = 401093 },
    { url = "https://files.pythonhosted.org/packages/37/8e/ac8577e3ecdd5593e283d46907d7011618994e1d7ab992711ae0f78b9937/rpds_py-0.27.1-cp311-cp311-manylinux_2_5_i686.manylinux1_i686.whl", hash = "sha256:6e5e54da1e74b91dbc7996b56640f79b195d5925c2b78efaa8c5d53e1d88edde", size = 417969 },
    { url = "https://files.pythonhosted.org/packages/66/6d/87507430a8f74a93556fe55c6485ba9c259949a853ce407b1e23fea5ba31/rpds_py-0.27.1-cp311-cp311-musllinux_1_2_aarch64.whl", hash = "sha256:ffce0481cc6e95e5b3f0a47ee17ffbd234399e6d532f394c8dce320c3b089c21", size = 558302 },
    { url = "https://files.pythonhosted.org/packages/3a/bb/1db4781ce1dda3eecc735e3152659a27b90a02ca62bfeea17aee45cc0fbc/rpds_py-0.27.1-cp311-cp311-musllinux_1_2_i686.whl", hash = "sha256:a205fdfe55c90c2cd8e540ca9ceba65cbe6629b443bc05db1f590a3db8189ff9", size = 589259 },
    { url = "https://files.pythonhosted.org/packages/7b/0e/ae1c8943d11a814d01b482e1f8da903f88047a962dff9bbdadf3bd6e6fd1/rpds_py-0.27.1-cp311-cp311-musllinux_1_2_x86_64.whl", hash = "sha256:689fb5200a749db0415b092972e8eba85847c23885c8543a8b0f5c009b1a5948", size = 554983 },
    { url = "https://files.pythonhosted.org/packages/b2/d5/0b2a55415931db4f112bdab072443ff76131b5ac4f4dc98d10d2d357eb03/rpds_py-0.27.1-cp311-cp311-win32.whl", hash = "sha256:3182af66048c00a075010bc7f4860f33913528a4b6fc09094a6e7598e462fe39", size = 217154 },
    { url = "https://files.pythonhosted.org/packages/24/75/3b7ffe0d50dc86a6a964af0d1cc3a4a2cdf437cb7b099a4747bbb96d1819/rpds_py-0.27.1-cp311-cp311-win_amd64.whl", hash = "sha256:b4938466c6b257b2f5c4ff98acd8128ec36b5059e5c8f8372d79316b1c36bb15", size = 228627 },
    { url = "https://files.pythonhosted.org/packages/8d/3f/4fd04c32abc02c710f09a72a30c9a55ea3cc154ef8099078fd50a0596f8e/rpds_py-0.27.1-cp311-cp311-win_arm64.whl", hash = "sha256:2f57af9b4d0793e53266ee4325535a31ba48e2f875da81a9177c9926dfa60746", size = 220998 },
    { url = "https://files.pythonhosted.org/packages/0c/ed/e1fba02de17f4f76318b834425257c8ea297e415e12c68b4361f63e8ae92/rpds_py-0.27.1-pp311-pypy311_pp73-macosx_10_12_x86_64.whl", hash = "sha256:cdfe4bb2f9fe7458b7453ad3c33e726d6d1c7c0a72960bcc23800d77384e42df", size = 371402 },
    { url = "https://files.pythonhosted.org/packages/af/7c/e16b959b316048b55585a697e94add55a4ae0d984434d279ea83442e460d/rpds_py-0.27.1-pp311-pypy311_pp73-macosx_11_0_arm64.whl", hash = "sha256:8fabb8fd848a5f75a2324e4a84501ee3a5e3c78d8603f83475441866e60b94a3", size = 354084 },
    { url = "https://files.pythonhosted.org/packages/de/c1/ade645f55de76799fdd08682d51ae6724cb46f318573f18be49b1e040428/rpds_py-0.27.1-pp311-pypy311_pp73-manylinux_2_17_aarch64.manylinux2014_aarch64.whl", hash = "sha256:eda8719d598f2f7f3e0f885cba8646644b55a187762bec091fa14a2b819746a9", size = 383090 },
    { url = "https://files.pythonhosted.org/packages/1f/27/89070ca9b856e52960da1472efcb6c20ba27cfe902f4f23ed095b9cfc61d/rpds_py-0.27.1-pp311-pypy311_pp73-manylinux_2_17_armv7l.manylinux2014_armv7l.whl", hash = "sha256:3c64d07e95606ec402a0a1c511fe003873fa6af630bda59bac77fac8b4318ebc", size = 394519 },
    { url = "https://files.pythonhosted.org/packages/b3/28/be120586874ef906aa5aeeae95ae8df4184bc757e5b6bd1c729ccff45ed5/rpds_py-0.27.1-pp311-pypy311_pp73-manylinux_2_17_ppc64le.manylinux2014_ppc64le.whl", hash = "sha256:93a2ed40de81bcff59aabebb626562d48332f3d028ca2036f1d23cbb52750be4", size = 523817 },
    { url = "https://files.pythonhosted.org/packages/a8/ef/70cc197bc11cfcde02a86f36ac1eed15c56667c2ebddbdb76a47e90306da/rpds_py-0.27.1-pp311-pypy311_pp73-manylinux_2_17_s390x.manylinux2014_s390x.whl", hash = "sha256:387ce8c44ae94e0ec50532d9cb0edce17311024c9794eb196b90e1058aadeb66", size = 403240 },
    { url = "https://files.pythonhosted.org/packages/cf/35/46936cca449f7f518f2f4996e0e8344db4b57e2081e752441154089d2a5f/rpds_py-0.27.1-pp311-pypy311_pp73-manylinux_2_17_x86_64.manylinux2014_x86_64.whl", hash = "sha256:aaf94f812c95b5e60ebaf8bfb1898a7d7cb9c1af5744d4a67fa47796e0465d4e", size = 385194 },
    { url = "https://files.pythonhosted.org/packages/e1/62/29c0d3e5125c3270b51415af7cbff1ec587379c84f55a5761cc9efa8cd06/rpds_py-0.27.1-pp311-pypy311_pp73-manylinux_2_31_riscv64.whl", hash = "sha256:4848ca84d6ded9b58e474dfdbad4b8bfb450344c0551ddc8d958bf4b36aa837c", size = 402086 },
    { url = "https://files.pythonhosted.org/packages/8f/66/03e1087679227785474466fdd04157fb793b3b76e3fcf01cbf4c693c1949/rpds_py-0.27.1-pp311-pypy311_pp73-manylinux_2_5_i686.manylinux1_i686.whl", hash = "sha256:2bde09cbcf2248b73c7c323be49b280180ff39fadcfe04e7b6f54a678d02a7cf", size = 419272 },
    { url = "https://files.pythonhosted.org/packages/6a/24/e3e72d265121e00b063aef3e3501e5b2473cf1b23511d56e529531acf01e/rpds_py-0.27.1-pp311-pypy311_pp73-musllinux_1_2_aarch64.whl", hash = "sha256:94c44ee01fd21c9058f124d2d4f0c9dc7634bec93cd4b38eefc385dabe71acbf", size = 560003 },
    { url = "https://files.pythonhosted.org/packages/26/ca/f5a344c534214cc2d41118c0699fffbdc2c1bc7046f2a2b9609765ab9c92/rpds_py-0.27.1-pp311-pypy311_pp73-musllinux_1_2_i686.whl", hash = "sha256:df8b74962e35c9249425d90144e721eed198e6555a0e22a563d29fe4486b51f6", size = 590482 },
    { url = "https://files.pythonhosted.org/packages/ce/08/4349bdd5c64d9d193c360aa9db89adeee6f6682ab8825dca0a3f535f434f/rpds_py-0.27.1-pp311-pypy311_pp73-musllinux_1_2_x86_64.whl", hash = "sha256:dc23e6820e3b40847e2f4a7726462ba0cf53089512abe9ee16318c366494c17a", size = 556523 },
]

[[package]]
name = "rsa"
version = "4.9.1"
source = { registry = "https://pypi.org/simple" }
dependencies = [
    { name = "pyasn1" },
]
sdist = { url = "https://files.pythonhosted.org/packages/da/8a/22b7beea3ee0d44b1916c0c1cb0ee3af23b700b6da9f04991899d0c555d4/rsa-4.9.1.tar.gz", hash = "sha256:e7bdbfdb5497da4c07dfd35530e1a902659db6ff241e39d9953cad06ebd0ae75", size = 29034 }
wheels = [
    { url = "https://files.pythonhosted.org/packages/64/8d/0133e4eb4beed9e425d9a98ed6e081a55d195481b7632472be1af08d2f6b/rsa-4.9.1-py3-none-any.whl", hash = "sha256:68635866661c6836b8d39430f97a996acbd61bfa49406748ea243539fe239762", size = 34696 },
]

[[package]]
name = "ruamel-yaml"
version = "0.17.17"
source = { registry = "https://pypi.org/simple" }
sdist = { url = "https://files.pythonhosted.org/packages/4d/15/7fc04de02ca774342800c9adf1a8239703977c49c5deaadec1689ec85506/ruamel.yaml-0.17.17.tar.gz", hash = "sha256:9751de4cbb57d4bfbf8fc394e125ed4a2f170fbff3dc3d78abf50be85924f8be", size = 127486 }
wheels = [
    { url = "https://files.pythonhosted.org/packages/c7/75/729b63cd0de2316c8bb789ff2c557d9732a5aeb900c5539ae74db41ba562/ruamel.yaml-0.17.17-py3-none-any.whl", hash = "sha256:9af3ec5d7f8065582f3aa841305465025d0afd26c5fb54e15b964e11838fc74f", size = 109128 },
]

[[package]]
name = "ruff"
version = "0.13.0"
source = { registry = "https://pypi.org/simple" }
sdist = { url = "https://files.pythonhosted.org/packages/6e/1a/1f4b722862840295bcaba8c9e5261572347509548faaa99b2d57ee7bfe6a/ruff-0.13.0.tar.gz", hash = "sha256:5b4b1ee7eb35afae128ab94459b13b2baaed282b1fb0f472a73c82c996c8ae60", size = 5372863 }
wheels = [
    { url = "https://files.pythonhosted.org/packages/ac/fe/6f87b419dbe166fd30a991390221f14c5b68946f389ea07913e1719741e0/ruff-0.13.0-py3-none-linux_armv6l.whl", hash = "sha256:137f3d65d58ee828ae136a12d1dc33d992773d8f7644bc6b82714570f31b2004", size = 12187826 },
    { url = "https://files.pythonhosted.org/packages/e4/25/c92296b1fc36d2499e12b74a3fdb230f77af7bdf048fad7b0a62e94ed56a/ruff-0.13.0-py3-none-macosx_10_12_x86_64.whl", hash = "sha256:21ae48151b66e71fd111b7d79f9ad358814ed58c339631450c66a4be33cc28b9", size = 12933428 },
    { url = "https://files.pythonhosted.org/packages/44/cf/40bc7221a949470307d9c35b4ef5810c294e6cfa3caafb57d882731a9f42/ruff-0.13.0-py3-none-macosx_11_0_arm64.whl", hash = "sha256:64de45f4ca5441209e41742d527944635a05a6e7c05798904f39c85bafa819e3", size = 12095543 },
    { url = "https://files.pythonhosted.org/packages/f1/03/8b5ff2a211efb68c63a1d03d157e924997ada87d01bebffbd13a0f3fcdeb/ruff-0.13.0-py3-none-manylinux_2_17_aarch64.manylinux2014_aarch64.whl", hash = "sha256:2b2c653ae9b9d46e0ef62fc6fbf5b979bda20a0b1d2b22f8f7eb0cde9f4963b8", size = 12312489 },
    { url = "https://files.pythonhosted.org/packages/37/fc/2336ef6d5e9c8d8ea8305c5f91e767d795cd4fc171a6d97ef38a5302dadc/ruff-0.13.0-py3-none-manylinux_2_17_armv7l.manylinux2014_armv7l.whl", hash = "sha256:4cec632534332062bc9eb5884a267b689085a1afea9801bf94e3ba7498a2d207", size = 11991631 },
    { url = "https://files.pythonhosted.org/packages/39/7f/f6d574d100fca83d32637d7f5541bea2f5e473c40020bbc7fc4a4d5b7294/ruff-0.13.0-py3-none-manylinux_2_17_i686.manylinux2014_i686.whl", hash = "sha256:dcd628101d9f7d122e120ac7c17e0a0f468b19bc925501dbe03c1cb7f5415b24", size = 13720602 },
    { url = "https://files.pythonhosted.org/packages/fd/c8/a8a5b81d8729b5d1f663348d11e2a9d65a7a9bd3c399763b1a51c72be1ce/ruff-0.13.0-py3-none-manylinux_2_17_ppc64.manylinux2014_ppc64.whl", hash = "sha256:afe37db8e1466acb173bb2a39ca92df00570e0fd7c94c72d87b51b21bb63efea", size = 14697751 },
    { url = "https://files.pythonhosted.org/packages/57/f5/183ec292272ce7ec5e882aea74937f7288e88ecb500198b832c24debc6d3/ruff-0.13.0-py3-none-manylinux_2_17_ppc64le.manylinux2014_ppc64le.whl", hash = "sha256:0f96a8d90bb258d7d3358b372905fe7333aaacf6c39e2408b9f8ba181f4b6ef2", size = 14095317 },
    { url = "https://files.pythonhosted.org/packages/9f/8d/7f9771c971724701af7926c14dab31754e7b303d127b0d3f01116faef456/ruff-0.13.0-py3-none-manylinux_2_17_s390x.manylinux2014_s390x.whl", hash = "sha256:94b5e3d883e4f924c5298e3f2ee0f3085819c14f68d1e5b6715597681433f153", size = 13144418 },
    { url = "https://files.pythonhosted.org/packages/a8/a6/7985ad1778e60922d4bef546688cd8a25822c58873e9ff30189cfe5dc4ab/ruff-0.13.0-py3-none-manylinux_2_17_x86_64.manylinux2014_x86_64.whl", hash = "sha256:03447f3d18479df3d24917a92d768a89f873a7181a064858ea90a804a7538991", size = 13370843 },
    { url = "https://files.pythonhosted.org/packages/64/1c/bafdd5a7a05a50cc51d9f5711da704942d8dd62df3d8c70c311e98ce9f8a/ruff-0.13.0-py3-none-manylinux_2_31_riscv64.whl", hash = "sha256:fbc6b1934eb1c0033da427c805e27d164bb713f8e273a024a7e86176d7f462cf", size = 13321891 },
    { url = "https://files.pythonhosted.org/packages/bc/3e/7817f989cb9725ef7e8d2cee74186bf90555279e119de50c750c4b7a72fe/ruff-0.13.0-py3-none-musllinux_1_2_aarch64.whl", hash = "sha256:a8ab6a3e03665d39d4a25ee199d207a488724f022db0e1fe4002968abdb8001b", size = 12119119 },
    { url = "https://files.pythonhosted.org/packages/58/07/9df080742e8d1080e60c426dce6e96a8faf9a371e2ce22eef662e3839c95/ruff-0.13.0-py3-none-musllinux_1_2_armv7l.whl", hash = "sha256:d2a5c62f8ccc6dd2fe259917482de7275cecc86141ee10432727c4816235bc41", size = 11961594 },
    { url = "https://files.pythonhosted.org/packages/6a/f4/ae1185349197d26a2316840cb4d6c3fba61d4ac36ed728bf0228b222d71f/ruff-0.13.0-py3-none-musllinux_1_2_i686.whl", hash = "sha256:b7b85ca27aeeb1ab421bc787009831cffe6048faae08ad80867edab9f2760945", size = 12933377 },
    { url = "https://files.pythonhosted.org/packages/b6/39/e776c10a3b349fc8209a905bfb327831d7516f6058339a613a8d2aaecacd/ruff-0.13.0-py3-none-musllinux_1_2_x86_64.whl", hash = "sha256:79ea0c44a3032af768cabfd9616e44c24303af49d633b43e3a5096e009ebe823", size = 13418555 },
    { url = "https://files.pythonhosted.org/packages/46/09/dca8df3d48e8b3f4202bf20b1658898e74b6442ac835bfe2c1816d926697/ruff-0.13.0-py3-none-win32.whl", hash = "sha256:4e473e8f0e6a04e4113f2e1de12a5039579892329ecc49958424e5568ef4f768", size = 12141613 },
    { url = "https://files.pythonhosted.org/packages/61/21/0647eb71ed99b888ad50e44d8ec65d7148babc0e242d531a499a0bbcda5f/ruff-0.13.0-py3-none-win_amd64.whl", hash = "sha256:48e5c25c7a3713eea9ce755995767f4dcd1b0b9599b638b12946e892123d1efb", size = 13258250 },
    { url = "https://files.pythonhosted.org/packages/e1/a3/03216a6a86c706df54422612981fb0f9041dbb452c3401501d4a22b942c9/ruff-0.13.0-py3-none-win_arm64.whl", hash = "sha256:ab80525317b1e1d38614addec8ac954f1b3e662de9d59114ecbf771d00cf613e", size = 12312357 },
]

[[package]]
name = "s3transfer"
version = "0.14.0"
source = { registry = "https://pypi.org/simple" }
dependencies = [
    { name = "botocore" },
]
sdist = { url = "https://files.pythonhosted.org/packages/62/74/8d69dcb7a9efe8baa2046891735e5dfe433ad558ae23d9e3c14c633d1d58/s3transfer-0.14.0.tar.gz", hash = "sha256:eff12264e7c8b4985074ccce27a3b38a485bb7f7422cc8046fee9be4983e4125", size = 151547 }
wheels = [
    { url = "https://files.pythonhosted.org/packages/48/f0/ae7ca09223a81a1d890b2557186ea015f6e0502e9b8cb8e1813f1d8cfa4e/s3transfer-0.14.0-py3-none-any.whl", hash = "sha256:ea3b790c7077558ed1f02a3072fb3cb992bbbd253392f4b6e9e8976941c7d456", size = 85712 },
]

[[package]]
name = "safetensors"
version = "0.6.2"
source = { registry = "https://pypi.org/simple" }
sdist = { url = "https://files.pythonhosted.org/packages/ac/cc/738f3011628920e027a11754d9cae9abec1aed00f7ae860abbf843755233/safetensors-0.6.2.tar.gz", hash = "sha256:43ff2aa0e6fa2dc3ea5524ac7ad93a9839256b8703761e76e2d0b2a3fa4f15d9", size = 197968 }
wheels = [
    { url = "https://files.pythonhosted.org/packages/4d/b1/3f5fd73c039fc87dba3ff8b5d528bfc5a32b597fea8e7a6a4800343a17c7/safetensors-0.6.2-cp38-abi3-macosx_10_12_x86_64.whl", hash = "sha256:9c85ede8ec58f120bad982ec47746981e210492a6db876882aa021446af8ffba", size = 454797 },
    { url = "https://files.pythonhosted.org/packages/8c/c9/bb114c158540ee17907ec470d01980957fdaf87b4aa07914c24eba87b9c6/safetensors-0.6.2-cp38-abi3-macosx_11_0_arm64.whl", hash = "sha256:d6675cf4b39c98dbd7d940598028f3742e0375a6b4d4277e76beb0c35f4b843b", size = 432206 },
    { url = "https://files.pythonhosted.org/packages/d3/8e/f70c34e47df3110e8e0bb268d90db8d4be8958a54ab0336c9be4fe86dac8/safetensors-0.6.2-cp38-abi3-manylinux_2_17_aarch64.manylinux2014_aarch64.whl", hash = "sha256:1d2d2b3ce1e2509c68932ca03ab8f20570920cd9754b05063d4368ee52833ecd", size = 473261 },
    { url = "https://files.pythonhosted.org/packages/2a/f5/be9c6a7c7ef773e1996dc214e73485286df1836dbd063e8085ee1976f9cb/safetensors-0.6.2-cp38-abi3-manylinux_2_17_armv7l.manylinux2014_armv7l.whl", hash = "sha256:93de35a18f46b0f5a6a1f9e26d91b442094f2df02e9fd7acf224cfec4238821a", size = 485117 },
    { url = "https://files.pythonhosted.org/packages/c9/55/23f2d0a2c96ed8665bf17a30ab4ce5270413f4d74b6d87dd663258b9af31/safetensors-0.6.2-cp38-abi3-manylinux_2_17_ppc64le.manylinux2014_ppc64le.whl", hash = "sha256:89a89b505f335640f9120fac65ddeb83e40f1fd081cb8ed88b505bdccec8d0a1", size = 616154 },
    { url = "https://files.pythonhosted.org/packages/98/c6/affb0bd9ce02aa46e7acddbe087912a04d953d7a4d74b708c91b5806ef3f/safetensors-0.6.2-cp38-abi3-manylinux_2_17_s390x.manylinux2014_s390x.whl", hash = "sha256:fc4d0d0b937e04bdf2ae6f70cd3ad51328635fe0e6214aa1fc811f3b576b3bda", size = 520713 },
    { url = "https://files.pythonhosted.org/packages/fe/5d/5a514d7b88e310c8b146e2404e0dc161282e78634d9358975fd56dfd14be/safetensors-0.6.2-cp38-abi3-manylinux_2_17_x86_64.manylinux2014_x86_64.whl", hash = "sha256:8045db2c872db8f4cbe3faa0495932d89c38c899c603f21e9b6486951a5ecb8f", size = 485835 },
    { url = "https://files.pythonhosted.org/packages/7a/7b/4fc3b2ba62c352b2071bea9cfbad330fadda70579f617506ae1a2f129cab/safetensors-0.6.2-cp38-abi3-manylinux_2_5_i686.manylinux1_i686.whl", hash = "sha256:81e67e8bab9878bb568cffbc5f5e655adb38d2418351dc0859ccac158f753e19", size = 521503 },
    { url = "https://files.pythonhosted.org/packages/5a/50/0057e11fe1f3cead9254315a6c106a16dd4b1a19cd247f7cc6414f6b7866/safetensors-0.6.2-cp38-abi3-musllinux_1_2_aarch64.whl", hash = "sha256:b0e4d029ab0a0e0e4fdf142b194514695b1d7d3735503ba700cf36d0fc7136ce", size = 652256 },
    { url = "https://files.pythonhosted.org/packages/e9/29/473f789e4ac242593ac1656fbece6e1ecd860bb289e635e963667807afe3/safetensors-0.6.2-cp38-abi3-musllinux_1_2_armv7l.whl", hash = "sha256:fa48268185c52bfe8771e46325a1e21d317207bcabcb72e65c6e28e9ffeb29c7", size = 747281 },
    { url = "https://files.pythonhosted.org/packages/68/52/f7324aad7f2df99e05525c84d352dc217e0fa637a4f603e9f2eedfbe2c67/safetensors-0.6.2-cp38-abi3-musllinux_1_2_i686.whl", hash = "sha256:d83c20c12c2d2f465997c51b7ecb00e407e5f94d7dec3ea0cc11d86f60d3fde5", size = 692286 },
    { url = "https://files.pythonhosted.org/packages/ad/fe/cad1d9762868c7c5dc70c8620074df28ebb1a8e4c17d4c0cb031889c457e/safetensors-0.6.2-cp38-abi3-musllinux_1_2_x86_64.whl", hash = "sha256:d944cea65fad0ead848b6ec2c37cc0b197194bec228f8020054742190e9312ac", size = 655957 },
    { url = "https://files.pythonhosted.org/packages/59/a7/e2158e17bbe57d104f0abbd95dff60dda916cf277c9f9663b4bf9bad8b6e/safetensors-0.6.2-cp38-abi3-win32.whl", hash = "sha256:cab75ca7c064d3911411461151cb69380c9225798a20e712b102edda2542ddb1", size = 308926 },
    { url = "https://files.pythonhosted.org/packages/2c/c3/c0be1135726618dc1e28d181b8c442403d8dbb9e273fd791de2d4384bcdd/safetensors-0.6.2-cp38-abi3-win_amd64.whl", hash = "sha256:c7b214870df923cbc1593c3faee16bec59ea462758699bd3fee399d00aac072c", size = 320192 },
]

[[package]]
name = "scikit-learn"
version = "1.7.2"
source = { registry = "https://pypi.org/simple" }
dependencies = [
    { name = "joblib" },
    { name = "numpy" },
    { name = "scipy" },
    { name = "threadpoolctl" },
]
sdist = { url = "https://files.pythonhosted.org/packages/98/c2/a7855e41c9d285dfe86dc50b250978105dce513d6e459ea66a6aeb0e1e0c/scikit_learn-1.7.2.tar.gz", hash = "sha256:20e9e49ecd130598f1ca38a1d85090e1a600147b9c02fa6f15d69cb53d968fda", size = 7193136 }
wheels = [
    { url = "https://files.pythonhosted.org/packages/43/83/564e141eef908a5863a54da8ca342a137f45a0bfb71d1d79704c9894c9d1/scikit_learn-1.7.2-cp311-cp311-macosx_10_9_x86_64.whl", hash = "sha256:c7509693451651cd7361d30ce4e86a1347493554f172b1c72a39300fa2aea79e", size = 9331967 },
    { url = "https://files.pythonhosted.org/packages/18/d6/ba863a4171ac9d7314c4d3fc251f015704a2caeee41ced89f321c049ed83/scikit_learn-1.7.2-cp311-cp311-macosx_12_0_arm64.whl", hash = "sha256:0486c8f827c2e7b64837c731c8feff72c0bd2b998067a8a9cbc10643c31f0fe1", size = 8648645 },
    { url = "https://files.pythonhosted.org/packages/ef/0e/97dbca66347b8cf0ea8b529e6bb9367e337ba2e8be0ef5c1a545232abfde/scikit_learn-1.7.2-cp311-cp311-manylinux2014_x86_64.manylinux_2_17_x86_64.whl", hash = "sha256:89877e19a80c7b11a2891a27c21c4894fb18e2c2e077815bcade10d34287b20d", size = 9715424 },
    { url = "https://files.pythonhosted.org/packages/f7/32/1f3b22e3207e1d2c883a7e09abb956362e7d1bd2f14458c7de258a26ac15/scikit_learn-1.7.2-cp311-cp311-manylinux_2_27_aarch64.manylinux_2_28_aarch64.whl", hash = "sha256:8da8bf89d4d79aaec192d2bda62f9b56ae4e5b4ef93b6a56b5de4977e375c1f1", size = 9509234 },
    { url = "https://files.pythonhosted.org/packages/9f/71/34ddbd21f1da67c7a768146968b4d0220ee6831e4bcbad3e03dd3eae88b6/scikit_learn-1.7.2-cp311-cp311-win_amd64.whl", hash = "sha256:9b7ed8d58725030568523e937c43e56bc01cadb478fc43c042a9aca1dacb3ba1", size = 8894244 },
]

[[package]]
name = "scipy"
version = "1.16.2"
source = { registry = "https://pypi.org/simple" }
dependencies = [
    { name = "numpy" },
]
sdist = { url = "https://files.pythonhosted.org/packages/4c/3b/546a6f0bfe791bbb7f8d591613454d15097e53f906308ec6f7c1ce588e8e/scipy-1.16.2.tar.gz", hash = "sha256:af029b153d243a80afb6eabe40b0a07f8e35c9adc269c019f364ad747f826a6b", size = 30580599 }
wheels = [
    { url = "https://files.pythonhosted.org/packages/0b/ef/37ed4b213d64b48422df92560af7300e10fe30b5d665dd79932baebee0c6/scipy-1.16.2-cp311-cp311-macosx_10_14_x86_64.whl", hash = "sha256:6ab88ea43a57da1af33292ebd04b417e8e2eaf9d5aa05700be8d6e1b6501cd92", size = 36619956 },
    { url = "https://files.pythonhosted.org/packages/85/ab/5c2eba89b9416961a982346a4d6a647d78c91ec96ab94ed522b3b6baf444/scipy-1.16.2-cp311-cp311-macosx_12_0_arm64.whl", hash = "sha256:c95e96c7305c96ede73a7389f46ccd6c659c4da5ef1b2789466baeaed3622b6e", size = 28931117 },
    { url = "https://files.pythonhosted.org/packages/80/d1/eed51ab64d227fe60229a2d57fb60ca5898cfa50ba27d4f573e9e5f0b430/scipy-1.16.2-cp311-cp311-macosx_14_0_arm64.whl", hash = "sha256:87eb178db04ece7c698220d523c170125dbffebb7af0345e66c3554f6f60c173", size = 20921997 },
    { url = "https://files.pythonhosted.org/packages/be/7c/33ea3e23bbadde96726edba6bf9111fb1969d14d9d477ffa202c67bec9da/scipy-1.16.2-cp311-cp311-macosx_14_0_x86_64.whl", hash = "sha256:4e409eac067dcee96a57fbcf424c13f428037827ec7ee3cb671ff525ca4fc34d", size = 23523374 },
    { url = "https://files.pythonhosted.org/packages/96/0b/7399dc96e1e3f9a05e258c98d716196a34f528eef2ec55aad651ed136d03/scipy-1.16.2-cp311-cp311-manylinux2014_aarch64.manylinux_2_17_aarch64.whl", hash = "sha256:e574be127bb760f0dad24ff6e217c80213d153058372362ccb9555a10fc5e8d2", size = 33583702 },
    { url = "https://files.pythonhosted.org/packages/1a/bc/a5c75095089b96ea72c1bd37a4497c24b581ec73db4ef58ebee142ad2d14/scipy-1.16.2-cp311-cp311-manylinux2014_x86_64.manylinux_2_17_x86_64.whl", hash = "sha256:f5db5ba6188d698ba7abab982ad6973265b74bb40a1efe1821b58c87f73892b9", size = 35883427 },
    { url = "https://files.pythonhosted.org/packages/ab/66/e25705ca3d2b87b97fe0a278a24b7f477b4023a926847935a1a71488a6a6/scipy-1.16.2-cp311-cp311-musllinux_1_2_aarch64.whl", hash = "sha256:ec6e74c4e884104ae006d34110677bfe0098203a3fec2f3faf349f4cb05165e3", size = 36212940 },
    { url = "https://files.pythonhosted.org/packages/d6/fd/0bb911585e12f3abdd603d721d83fc1c7492835e1401a0e6d498d7822b4b/scipy-1.16.2-cp311-cp311-musllinux_1_2_x86_64.whl", hash = "sha256:912f46667d2d3834bc3d57361f854226475f695eb08c08a904aadb1c936b6a88", size = 38865092 },
    { url = "https://files.pythonhosted.org/packages/d6/73/c449a7d56ba6e6f874183759f8483cde21f900a8be117d67ffbb670c2958/scipy-1.16.2-cp311-cp311-win_amd64.whl", hash = "sha256:91e9e8a37befa5a69e9cacbe0bcb79ae5afb4a0b130fd6db6ee6cc0d491695fa", size = 38687626 },
    { url = "https://files.pythonhosted.org/packages/68/72/02f37316adf95307f5d9e579023c6899f89ff3a051fa079dbd6faafc48e5/scipy-1.16.2-cp311-cp311-win_arm64.whl", hash = "sha256:f3bf75a6dcecab62afde4d1f973f1692be013110cad5338007927db8da73249c", size = 25503506 },
]

[[package]]
name = "scmrepo"
version = "3.5.2"
source = { registry = "https://pypi.org/simple" }
dependencies = [
    { name = "aiohttp-retry" },
    { name = "asyncssh" },
    { name = "dulwich" },
    { name = "fsspec", extra = ["tqdm"] },
    { name = "funcy" },
    { name = "gitpython" },
    { name = "pathspec" },
    { name = "pygit2" },
    { name = "pygtrie" },
    { name = "tqdm" },
]
sdist = { url = "https://files.pythonhosted.org/packages/bd/a7/d9e2dfad90dd9ce3429156a100684ef61e8444e98164726d52bd3ed77ce0/scmrepo-3.5.2.tar.gz", hash = "sha256:c951d98cd36aead02a69a75926455a163d435c6f996c76b92be5f0c717551f28", size = 96642 }
wheels = [
    { url = "https://files.pythonhosted.org/packages/5c/2e/10b7fe92ddc69e5aae177775a3c8ed890bdd6cb40c2aa04e0a982937edd1/scmrepo-3.5.2-py3-none-any.whl", hash = "sha256:6e4660572b76512d0e013ca9806692188c736e8c9c76f833e3674fc21a558788", size = 73868 },
]

[[package]]
name = "secretstorage"
version = "3.4.0"
source = { registry = "https://pypi.org/simple" }
dependencies = [
    { name = "cryptography" },
    { name = "jeepney" },
]
sdist = { url = "https://files.pythonhosted.org/packages/31/9f/11ef35cf1027c1339552ea7bfe6aaa74a8516d8b5caf6e7d338daf54fd80/secretstorage-3.4.0.tar.gz", hash = "sha256:c46e216d6815aff8a8a18706a2fbfd8d53fcbb0dce99301881687a1b0289ef7c", size = 19748 }
wheels = [
    { url = "https://files.pythonhosted.org/packages/91/ff/2e2eed29e02c14a5cb6c57f09b2d5b40e65d6cc71f45b52e0be295ccbc2f/secretstorage-3.4.0-py3-none-any.whl", hash = "sha256:0e3b6265c2c63509fb7415717607e4b2c9ab767b7f344a57473b779ca13bd02e", size = 15272 },
]

[[package]]
name = "semver"
version = "3.0.4"
source = { registry = "https://pypi.org/simple" }
sdist = { url = "https://files.pythonhosted.org/packages/72/d1/d3159231aec234a59dd7d601e9dd9fe96f3afff15efd33c1070019b26132/semver-3.0.4.tar.gz", hash = "sha256:afc7d8c584a5ed0a11033af086e8af226a9c0b206f313e0301f8dd7b6b589602", size = 269730 }
wheels = [
    { url = "https://files.pythonhosted.org/packages/a6/24/4d91e05817e92e3a61c8a21e08fd0f390f5301f1c448b137c57c4bc6e543/semver-3.0.4-py3-none-any.whl", hash = "sha256:9c824d87ba7f7ab4a1890799cec8596f15c1241cb473404ea1cb0c55e4b04746", size = 17912 },
]

[[package]]
name = "setuptools"
version = "80.9.0"
source = { registry = "https://pypi.org/simple" }
sdist = { url = "https://files.pythonhosted.org/packages/18/5d/3bf57dcd21979b887f014ea83c24ae194cfcd12b9e0fda66b957c69d1fca/setuptools-80.9.0.tar.gz", hash = "sha256:f36b47402ecde768dbfafc46e8e4207b4360c654f1f3bb84475f0a28628fb19c", size = 1319958 }
wheels = [
    { url = "https://files.pythonhosted.org/packages/a3/dc/17031897dae0efacfea57dfd3a82fdd2a2aeb58e0ff71b77b87e44edc772/setuptools-80.9.0-py3-none-any.whl", hash = "sha256:062d34222ad13e0cc312a4c02d73f059e86a4acbfbdea8f8f76b28c99f306922", size = 1201486 },
]

[[package]]
name = "shellingham"
version = "1.5.4"
source = { registry = "https://pypi.org/simple" }
sdist = { url = "https://files.pythonhosted.org/packages/58/15/8b3609fd3830ef7b27b655beb4b4e9c62313a4e8da8c676e142cc210d58e/shellingham-1.5.4.tar.gz", hash = "sha256:8dbca0739d487e5bd35ab3ca4b36e11c4078f3a234bfce294b0a0291363404de", size = 10310 }
wheels = [
    { url = "https://files.pythonhosted.org/packages/e0/f9/0595336914c5619e5f28a1fb793285925a8cd4b432c9da0a987836c7f822/shellingham-1.5.4-py2.py3-none-any.whl", hash = "sha256:7ecfff8f2fd72616f7481040475a65b2bf8af90a56c89140852d1120324e8686", size = 9755 },
]

[[package]]
name = "shortuuid"
version = "1.0.13"
source = { registry = "https://pypi.org/simple" }
sdist = { url = "https://files.pythonhosted.org/packages/8c/e2/bcf761f3bff95856203f9559baf3741c416071dd200c0fc19fad7f078f86/shortuuid-1.0.13.tar.gz", hash = "sha256:3bb9cf07f606260584b1df46399c0b87dd84773e7b25912b7e391e30797c5e72", size = 9662 }
wheels = [
    { url = "https://files.pythonhosted.org/packages/c0/44/21d6bf170bf40b41396480d8d49ad640bca3f2b02139cd52aa1e272830a5/shortuuid-1.0.13-py3-none-any.whl", hash = "sha256:a482a497300b49b4953e15108a7913244e1bb0d41f9d332f5e9925dba33a3c5a", size = 10529 },
]

[[package]]
name = "shtab"
version = "1.7.2"
source = { registry = "https://pypi.org/simple" }
sdist = { url = "https://files.pythonhosted.org/packages/5a/3e/837067b970c1d2ffa936c72f384a63fdec4e186b74da781e921354a94024/shtab-1.7.2.tar.gz", hash = "sha256:8c16673ade76a2d42417f03e57acf239bfb5968e842204c17990cae357d07d6f", size = 45751 }
wheels = [
    { url = "https://files.pythonhosted.org/packages/74/03/3271b7bb470fbab4adf5bd30b0d32143909d96f3608d815b447357f47f2b/shtab-1.7.2-py3-none-any.whl", hash = "sha256:858a5805f6c137bb0cda4f282d27d08fd44ca487ab4a6a36d2a400263cd0b5c1", size = 14214 },
]

[[package]]
name = "six"
version = "1.17.0"
source = { registry = "https://pypi.org/simple" }
sdist = { url = "https://files.pythonhosted.org/packages/94/e7/b2c673351809dca68a0e064b6af791aa332cf192da575fd474ed7d6f16a2/six-1.17.0.tar.gz", hash = "sha256:ff70335d468e7eb6ec65b95b99d3a2836546063f63acc5171de367e834932a81", size = 34031 }
wheels = [
    { url = "https://files.pythonhosted.org/packages/b7/ce/149a00dd41f10bc29e5921b496af8b574d8413afcd5e30dfa0ed46c2cc5e/six-1.17.0-py2.py3-none-any.whl", hash = "sha256:4721f391ed90541fddacab5acf947aa0d3dc7d27b2e1e8eda2be8970586c3274", size = 11050 },
]

[[package]]
name = "smmap"
version = "5.0.2"
source = { registry = "https://pypi.org/simple" }
sdist = { url = "https://files.pythonhosted.org/packages/44/cd/a040c4b3119bbe532e5b0732286f805445375489fceaec1f48306068ee3b/smmap-5.0.2.tar.gz", hash = "sha256:26ea65a03958fa0c8a1c7e8c7a58fdc77221b8910f6be2131affade476898ad5", size = 22329 }
wheels = [
    { url = "https://files.pythonhosted.org/packages/04/be/d09147ad1ec7934636ad912901c5fd7667e1c858e19d355237db0d0cd5e4/smmap-5.0.2-py3-none-any.whl", hash = "sha256:b30115f0def7d7531d22a0fb6502488d879e75b260a9db4d0819cfb25403af5e", size = 24303 },
]

[[package]]
name = "sniffio"
version = "1.3.1"
source = { registry = "https://pypi.org/simple" }
sdist = { url = "https://files.pythonhosted.org/packages/a2/87/a6771e1546d97e7e041b6ae58d80074f81b7d5121207425c964ddf5cfdbd/sniffio-1.3.1.tar.gz", hash = "sha256:f4324edc670a0f49750a81b895f35c3adb843cca46f0530f79fc1babb23789dc", size = 20372 }
wheels = [
    { url = "https://files.pythonhosted.org/packages/e9/44/75a9c9421471a6c4805dbf2356f7c181a29c1879239abab1ea2cc8f38b40/sniffio-1.3.1-py3-none-any.whl", hash = "sha256:2f6da418d1f1e0fddd844478f41680e794e6051915791a034ff65e5f100525a2", size = 10235 },
]

[[package]]
name = "sqlalchemy"
version = "2.0.43"
source = { registry = "https://pypi.org/simple" }
dependencies = [
    { name = "greenlet", marker = "platform_machine == 'AMD64' or platform_machine == 'WIN32' or platform_machine == 'aarch64' or platform_machine == 'amd64' or platform_machine == 'ppc64le' or platform_machine == 'win32' or platform_machine == 'x86_64'" },
    { name = "typing-extensions" },
]
sdist = { url = "https://files.pythonhosted.org/packages/d7/bc/d59b5d97d27229b0e009bd9098cd81af71c2fa5549c580a0a67b9bed0496/sqlalchemy-2.0.43.tar.gz", hash = "sha256:788bfcef6787a7764169cfe9859fe425bf44559619e1d9f56f5bddf2ebf6f417", size = 9762949 }
wheels = [
    { url = "https://files.pythonhosted.org/packages/9d/77/fa7189fe44114658002566c6fe443d3ed0ec1fa782feb72af6ef7fbe98e7/sqlalchemy-2.0.43-cp311-cp311-macosx_10_9_x86_64.whl", hash = "sha256:52d9b73b8fb3e9da34c2b31e6d99d60f5f99fd8c1225c9dad24aeb74a91e1d29", size = 2136472 },
    { url = "https://files.pythonhosted.org/packages/99/ea/92ac27f2fbc2e6c1766bb807084ca455265707e041ba027c09c17d697867/sqlalchemy-2.0.43-cp311-cp311-macosx_11_0_arm64.whl", hash = "sha256:f42f23e152e4545157fa367b2435a1ace7571cab016ca26038867eb7df2c3631", size = 2126535 },
    { url = "https://files.pythonhosted.org/packages/94/12/536ede80163e295dc57fff69724caf68f91bb40578b6ac6583a293534849/sqlalchemy-2.0.43-cp311-cp311-manylinux_2_17_aarch64.manylinux2014_aarch64.whl", hash = "sha256:4fb1a8c5438e0c5ea51afe9c6564f951525795cf432bed0c028c1cb081276685", size = 3297521 },
    { url = "https://files.pythonhosted.org/packages/03/b5/cacf432e6f1fc9d156eca0560ac61d4355d2181e751ba8c0cd9cb232c8c1/sqlalchemy-2.0.43-cp311-cp311-manylinux_2_17_x86_64.manylinux2014_x86_64.whl", hash = "sha256:db691fa174e8f7036afefe3061bc40ac2b770718be2862bfb03aabae09051aca", size = 3297343 },
    { url = "https://files.pythonhosted.org/packages/ca/ba/d4c9b526f18457667de4c024ffbc3a0920c34237b9e9dd298e44c7c00ee5/sqlalchemy-2.0.43-cp311-cp311-musllinux_1_2_aarch64.whl", hash = "sha256:fe2b3b4927d0bc03d02ad883f402d5de201dbc8894ac87d2e981e7d87430e60d", size = 3232113 },
    { url = "https://files.pythonhosted.org/packages/aa/79/c0121b12b1b114e2c8a10ea297a8a6d5367bc59081b2be896815154b1163/sqlalchemy-2.0.43-cp311-cp311-musllinux_1_2_x86_64.whl", hash = "sha256:4d3d9b904ad4a6b175a2de0738248822f5ac410f52c2fd389ada0b5262d6a1e3", size = 3258240 },
    { url = "https://files.pythonhosted.org/packages/79/99/a2f9be96fb382f3ba027ad42f00dbe30fdb6ba28cda5f11412eee346bec5/sqlalchemy-2.0.43-cp311-cp311-win32.whl", hash = "sha256:5cda6b51faff2639296e276591808c1726c4a77929cfaa0f514f30a5f6156921", size = 2101248 },
    { url = "https://files.pythonhosted.org/packages/ee/13/744a32ebe3b4a7a9c7ea4e57babae7aa22070d47acf330d8e5a1359607f1/sqlalchemy-2.0.43-cp311-cp311-win_amd64.whl", hash = "sha256:c5d1730b25d9a07727d20ad74bc1039bbbb0a6ca24e6769861c1aa5bf2c4c4a8", size = 2126109 },
    { url = "https://files.pythonhosted.org/packages/b8/d9/13bdde6521f322861fab67473cec4b1cc8999f3871953531cf61945fad92/sqlalchemy-2.0.43-py3-none-any.whl", hash = "sha256:1681c21dd2ccee222c2fe0bef671d1aef7c504087c9c4e800371cfcc8ac966fc", size = 1924759 },
]

[[package]]
name = "sqlparse"
version = "0.5.3"
source = { registry = "https://pypi.org/simple" }
sdist = { url = "https://files.pythonhosted.org/packages/e5/40/edede8dd6977b0d3da179a342c198ed100dd2aba4be081861ee5911e4da4/sqlparse-0.5.3.tar.gz", hash = "sha256:09f67787f56a0b16ecdbde1bfc7f5d9c3371ca683cfeaa8e6ff60b4807ec9272", size = 84999 }
wheels = [
    { url = "https://files.pythonhosted.org/packages/a9/5c/bfd6bd0bf979426d405cc6e71eceb8701b148b16c21d2dc3c261efc61c7b/sqlparse-0.5.3-py3-none-any.whl", hash = "sha256:cf2196ed3418f3ba5de6af7e82c694a9fbdbfecccdfc72e281548517081f16ca", size = 44415 },
]

[[package]]
name = "sqltrie"
version = "0.11.2"
source = { registry = "https://pypi.org/simple" }
dependencies = [
    { name = "attrs" },
    { name = "orjson", marker = "implementation_name == 'cpython'" },
    { name = "pygtrie" },
]
sdist = { url = "https://files.pythonhosted.org/packages/8a/e6/f3832264bcd98b9e71c93c579ab6b39eb1db659cab305e59f8f7c1adc777/sqltrie-0.11.2.tar.gz", hash = "sha256:4df47089b3abfe347bcf81044e633b8c7737ebda4ce1fec8b636a85954ac36da", size = 23551 }
wheels = [
    { url = "https://files.pythonhosted.org/packages/0a/a7/96dd20ed6c4008ca57aa14bd89588eff1dfc163f45067cf715df290dc211/sqltrie-0.11.2-py3-none-any.whl", hash = "sha256:4afb1390bbe8a6900a53709b76213a436fbaf352de0b99ba9b0d395d4a0ca6b6", size = 17140 },
]

[[package]]
name = "starlette"
version = "0.46.2"
source = { registry = "https://pypi.org/simple" }
dependencies = [
    { name = "anyio" },
]
sdist = { url = "https://files.pythonhosted.org/packages/ce/20/08dfcd9c983f6a6f4a1000d934b9e6d626cff8d2eeb77a89a68eef20a2b7/starlette-0.46.2.tar.gz", hash = "sha256:7f7361f34eed179294600af672f565727419830b54b7b084efe44bb82d2fccd5", size = 2580846 }
wheels = [
    { url = "https://files.pythonhosted.org/packages/8b/0c/9d30a4ebeb6db2b25a841afbb80f6ef9a854fc3b41be131d249a977b4959/starlette-0.46.2-py3-none-any.whl", hash = "sha256:595633ce89f8ffa71a015caed34a5b2dc1c0cdb3f0f1fbd1e69339cf2abeec35", size = 72037 },
]

[[package]]
name = "starlette-exporter"
version = "0.23.0"
source = { registry = "https://pypi.org/simple" }
dependencies = [
    { name = "prometheus-client" },
    { name = "starlette" },
]
sdist = { url = "https://files.pythonhosted.org/packages/b9/74/173c13e7257a358f275938b767bb8c4ac6a750f199095e1b09e4e7468555/starlette_exporter-0.23.0.tar.gz", hash = "sha256:f80998db2d4a3462808a9bce56950046b113d3fab6ec6c20cb6de4431d974969", size = 22383 }
wheels = [
    { url = "https://files.pythonhosted.org/packages/a8/70/935e2ae3ca22a90aec8c935570115bf978cfb58c90110c179d79762d699c/starlette_exporter-0.23.0-py3-none-any.whl", hash = "sha256:ea1a27f2aae48122931e2384a361a03e00261efbb4a665ce1ae2e46f29123d5e", size = 16034 },
]

[[package]]
name = "sympy"
version = "1.14.0"
source = { registry = "https://pypi.org/simple" }
dependencies = [
    { name = "mpmath" },
]
sdist = { url = "https://files.pythonhosted.org/packages/83/d3/803453b36afefb7c2bb238361cd4ae6125a569b4db67cd9e79846ba2d68c/sympy-1.14.0.tar.gz", hash = "sha256:d3d3fe8df1e5a0b42f0e7bdf50541697dbe7d23746e894990c030e2b05e72517", size = 7793921 }
wheels = [
    { url = "https://files.pythonhosted.org/packages/a2/09/77d55d46fd61b4a135c444fc97158ef34a095e5681d0a6c10b75bf356191/sympy-1.14.0-py3-none-any.whl", hash = "sha256:e091cc3e99d2141a0ba2847328f5479b05d94a6635cb96148ccb3f34671bd8f5", size = 6299353 },
]

[[package]]
name = "tabulate"
version = "0.9.0"
source = { registry = "https://pypi.org/simple" }
sdist = { url = "https://files.pythonhosted.org/packages/ec/fe/802052aecb21e3797b8f7902564ab6ea0d60ff8ca23952079064155d1ae1/tabulate-0.9.0.tar.gz", hash = "sha256:0095b12bf5966de529c0feb1fa08671671b3368eec77d7ef7ab114be2c068b3c", size = 81090 }
wheels = [
    { url = "https://files.pythonhosted.org/packages/40/44/4a5f08c96eb108af5cb50b41f76142f0afa346dfa99d5296fe7202a11854/tabulate-0.9.0-py3-none-any.whl", hash = "sha256:024ca478df22e9340661486f85298cff5f6dcdba14f3813e8830015b9ed1948f", size = 35252 },
]

[[package]]
name = "tenacity"
version = "9.1.2"
source = { registry = "https://pypi.org/simple" }
sdist = { url = "https://files.pythonhosted.org/packages/0a/d4/2b0cd0fe285e14b36db076e78c93766ff1d529d70408bd1d2a5a84f1d929/tenacity-9.1.2.tar.gz", hash = "sha256:1169d376c297e7de388d18b4481760d478b0e99a777cad3a9c86e556f4b697cb", size = 48036 }
wheels = [
    { url = "https://files.pythonhosted.org/packages/e5/30/643397144bfbfec6f6ef821f36f33e57d35946c44a2352d3c9f0ae847619/tenacity-9.1.2-py3-none-any.whl", hash = "sha256:f77bf36710d8b73a50b2dd155c97b870017ad21afe6ab300326b0371b3b05138", size = 28248 },
]

[[package]]
name = "tencfim"
version = "0.0.1"
source = { editable = "." }
dependencies = [
    { name = "codecarbon" },
    { name = "dagshub" },
    { name = "datasets" },
    { name = "dvc" },
    { name = "evaluate" },
    { name = "great-expectations" },
    { name = "loguru" },
    { name = "mlflow", extra = ["extras"] },
    { name = "numpy" },
    { name = "pandas" },
    { name = "pip" },
    { name = "protobuf" },
    { name = "python-dotenv" },
    { name = "ruff" },
    { name = "scikit-learn" },
    { name = "torch" },
    { name = "transformers", extra = ["torch"] },
]

[package.dev-dependencies]
dev = [
    { name = "black" },
    { name = "pylint" },
    { name = "pytest" },
]

[package.metadata]
requires-dist = [
<<<<<<< HEAD
    { name = "codecarbon", specifier = ">=3.0.5" },
    { name = "dagshub", specifier = ">=0.6.3" },
    { name = "datasets", specifier = ">=4.1.1" },
    { name = "dvc", specifier = ">=3.63.0" },
    { name = "evaluate", specifier = ">=0.4.6" },
    { name = "great-expectations", specifier = ">=0.18.8" },
    { name = "loguru", specifier = ">=0.7.3" },
    { name = "mlflow", extras = ["extras"], specifier = "<3.0" },
    { name = "numpy", specifier = ">=2.3.3" },
    { name = "pandas", specifier = ">=2.3.2" },
=======
    { name = "dagshub" },
    { name = "datasets" },
    { name = "dvc" },
    { name = "evaluate" },
    { name = "great-expectations", specifier = "==1.5.8" },
    { name = "loguru" },
    { name = "mlflow", extras = ["extras"] },
    { name = "numpy", specifier = "==1.26.4" },
    { name = "pandas", specifier = "==2.1.4" },
>>>>>>> d3e3f857
    { name = "pip" },
    { name = "protobuf" },
    { name = "python-dotenv" },
    { name = "ruff" },
<<<<<<< HEAD
    { name = "scikit-learn", specifier = ">=1.7.2" },
    { name = "torch", specifier = ">=2.8.0" },
    { name = "transformers", extras = ["torch"], specifier = ">=4.56.2" },
=======
    { name = "torch" },
    { name = "transformers", extras = ["torch"] },
>>>>>>> d3e3f857
]

[package.metadata.requires-dev]
dev = [
    { name = "black", specifier = ">=25.1.0" },
    { name = "pylint", specifier = ">=3.3.8" },
    { name = "pytest", specifier = ">=8.4.2" },
]

[[package]]
<<<<<<< HEAD
name = "termcolor"
version = "3.1.0"
source = { registry = "https://pypi.org/simple" }
sdist = { url = "https://files.pythonhosted.org/packages/ca/6c/3d75c196ac07ac8749600b60b03f4f6094d54e132c4d94ebac6ee0e0add0/termcolor-3.1.0.tar.gz", hash = "sha256:6a6dd7fbee581909eeec6a756cff1d7f7c376063b14e4a298dc4980309e55970", size = 14324 }
wheels = [
    { url = "https://files.pythonhosted.org/packages/4f/bd/de8d508070629b6d84a30d01d57e4a65c69aa7f5abe7560b8fad3b50ea59/termcolor-3.1.0-py3-none-any.whl", hash = "sha256:591dd26b5c2ce03b9e43f391264626557873ce1d379019786f99b0c2bee140aa", size = 7684 },
]

[[package]]
name = "terminado"
version = "0.18.1"
source = { registry = "https://pypi.org/simple" }
dependencies = [
    { name = "ptyprocess", marker = "os_name != 'nt'" },
    { name = "pywinpty", marker = "os_name == 'nt'" },
    { name = "tornado" },
]
sdist = { url = "https://files.pythonhosted.org/packages/8a/11/965c6fd8e5cc254f1fe142d547387da17a8ebfd75a3455f637c663fb38a0/terminado-0.18.1.tar.gz", hash = "sha256:de09f2c4b85de4765f7714688fff57d3e75bad1f909b589fde880460c753fd2e", size = 32701 }
wheels = [
    { url = "https://files.pythonhosted.org/packages/6a/9e/2064975477fdc887e47ad42157e214526dcad8f317a948dee17e1659a62f/terminado-0.18.1-py3-none-any.whl", hash = "sha256:a4468e1b37bb318f8a86514f65814e1afc977cf29b3992a4500d9dd305dcceb0", size = 14154 },
]

[[package]]
=======
>>>>>>> d3e3f857
name = "threadpoolctl"
version = "3.6.0"
source = { registry = "https://pypi.org/simple" }
sdist = { url = "https://files.pythonhosted.org/packages/b7/4d/08c89e34946fce2aec4fbb45c9016efd5f4d7f24af8e5d93296e935631d8/threadpoolctl-3.6.0.tar.gz", hash = "sha256:8ab8b4aa3491d812b623328249fab5302a68d2d71745c8a4c719a2fcaba9f44e", size = 21274 }
wheels = [
    { url = "https://files.pythonhosted.org/packages/32/d5/f9a850d79b0851d1d4ef6456097579a9005b31fea68726a4ae5f2d82ddd9/threadpoolctl-3.6.0-py3-none-any.whl", hash = "sha256:43a0b8fd5a2928500110039e43a5eed8480b918967083ea48dc3ab9f13c4a7fb", size = 18638 },
]

[[package]]
name = "tokenizers"
version = "0.22.1"
source = { registry = "https://pypi.org/simple" }
dependencies = [
    { name = "huggingface-hub" },
]
sdist = { url = "https://files.pythonhosted.org/packages/1c/46/fb6854cec3278fbfa4a75b50232c77622bc517ac886156e6afbfa4d8fc6e/tokenizers-0.22.1.tar.gz", hash = "sha256:61de6522785310a309b3407bac22d99c4db5dba349935e99e4d15ea2226af2d9", size = 363123 }
wheels = [
    { url = "https://files.pythonhosted.org/packages/bf/33/f4b2d94ada7ab297328fc671fed209368ddb82f965ec2224eb1892674c3a/tokenizers-0.22.1-cp39-abi3-macosx_10_12_x86_64.whl", hash = "sha256:59fdb013df17455e5f950b4b834a7b3ee2e0271e6378ccb33aa74d178b513c73", size = 3069318 },
    { url = "https://files.pythonhosted.org/packages/1c/58/2aa8c874d02b974990e89ff95826a4852a8b2a273c7d1b4411cdd45a4565/tokenizers-0.22.1-cp39-abi3-macosx_11_0_arm64.whl", hash = "sha256:8d4e484f7b0827021ac5f9f71d4794aaef62b979ab7608593da22b1d2e3c4edc", size = 2926478 },
    { url = "https://files.pythonhosted.org/packages/1e/3b/55e64befa1e7bfea963cf4b787b2cea1011362c4193f5477047532ce127e/tokenizers-0.22.1-cp39-abi3-manylinux_2_17_aarch64.manylinux2014_aarch64.whl", hash = "sha256:19d2962dd28bc67c1f205ab180578a78eef89ac60ca7ef7cbe9635a46a56422a", size = 3256994 },
    { url = "https://files.pythonhosted.org/packages/71/0b/fbfecf42f67d9b7b80fde4aabb2b3110a97fac6585c9470b5bff103a80cb/tokenizers-0.22.1-cp39-abi3-manylinux_2_17_armv7l.manylinux2014_armv7l.whl", hash = "sha256:38201f15cdb1f8a6843e6563e6e79f4abd053394992b9bbdf5213ea3469b4ae7", size = 3153141 },
    { url = "https://files.pythonhosted.org/packages/17/a9/b38f4e74e0817af8f8ef925507c63c6ae8171e3c4cb2d5d4624bf58fca69/tokenizers-0.22.1-cp39-abi3-manylinux_2_17_i686.manylinux2014_i686.whl", hash = "sha256:d1cbe5454c9a15df1b3443c726063d930c16f047a3cc724b9e6e1a91140e5a21", size = 3508049 },
    { url = "https://files.pythonhosted.org/packages/d2/48/dd2b3dac46bb9134a88e35d72e1aa4869579eacc1a27238f1577270773ff/tokenizers-0.22.1-cp39-abi3-manylinux_2_17_ppc64le.manylinux2014_ppc64le.whl", hash = "sha256:e7d094ae6312d69cc2a872b54b91b309f4f6fbce871ef28eb27b52a98e4d0214", size = 3710730 },
    { url = "https://files.pythonhosted.org/packages/93/0e/ccabc8d16ae4ba84a55d41345207c1e2ea88784651a5a487547d80851398/tokenizers-0.22.1-cp39-abi3-manylinux_2_17_s390x.manylinux2014_s390x.whl", hash = "sha256:afd7594a56656ace95cdd6df4cca2e4059d294c5cfb1679c57824b605556cb2f", size = 3412560 },
    { url = "https://files.pythonhosted.org/packages/d0/c6/dc3a0db5a6766416c32c034286d7c2d406da1f498e4de04ab1b8959edd00/tokenizers-0.22.1-cp39-abi3-manylinux_2_17_x86_64.manylinux2014_x86_64.whl", hash = "sha256:e2ef6063d7a84994129732b47e7915e8710f27f99f3a3260b8a38fc7ccd083f4", size = 3250221 },
    { url = "https://files.pythonhosted.org/packages/d7/a6/2c8486eef79671601ff57b093889a345dd3d576713ef047776015dc66de7/tokenizers-0.22.1-cp39-abi3-musllinux_1_2_aarch64.whl", hash = "sha256:ba0a64f450b9ef412c98f6bcd2a50c6df6e2443b560024a09fa6a03189726879", size = 9345569 },
    { url = "https://files.pythonhosted.org/packages/6b/16/32ce667f14c35537f5f605fe9bea3e415ea1b0a646389d2295ec348d5657/tokenizers-0.22.1-cp39-abi3-musllinux_1_2_armv7l.whl", hash = "sha256:331d6d149fa9c7d632cde4490fb8bbb12337fa3a0232e77892be656464f4b446", size = 9271599 },
    { url = "https://files.pythonhosted.org/packages/51/7c/a5f7898a3f6baa3fc2685c705e04c98c1094c523051c805cdd9306b8f87e/tokenizers-0.22.1-cp39-abi3-musllinux_1_2_i686.whl", hash = "sha256:607989f2ea68a46cb1dfbaf3e3aabdf3f21d8748312dbeb6263d1b3b66c5010a", size = 9533862 },
    { url = "https://files.pythonhosted.org/packages/36/65/7e75caea90bc73c1dd8d40438adf1a7bc26af3b8d0a6705ea190462506e1/tokenizers-0.22.1-cp39-abi3-musllinux_1_2_x86_64.whl", hash = "sha256:a0f307d490295717726598ef6fa4f24af9d484809223bbc253b201c740a06390", size = 9681250 },
    { url = "https://files.pythonhosted.org/packages/30/2c/959dddef581b46e6209da82df3b78471e96260e2bc463f89d23b1bf0e52a/tokenizers-0.22.1-cp39-abi3-win32.whl", hash = "sha256:b5120eed1442765cd90b903bb6cfef781fd8fe64e34ccaecbae4c619b7b12a82", size = 2472003 },
    { url = "https://files.pythonhosted.org/packages/b3/46/e33a8c93907b631a99377ef4c5f817ab453d0b34f93529421f42ff559671/tokenizers-0.22.1-cp39-abi3-win_amd64.whl", hash = "sha256:65fd6e3fb11ca1e78a6a93602490f134d1fdeb13bcef99389d5102ea318ed138", size = 2674684 },
]

[[package]]
name = "tomlkit"
version = "0.13.3"
source = { registry = "https://pypi.org/simple" }
sdist = { url = "https://files.pythonhosted.org/packages/cc/18/0bbf3884e9eaa38819ebe46a7bd25dcd56b67434402b66a58c4b8e552575/tomlkit-0.13.3.tar.gz", hash = "sha256:430cf247ee57df2b94ee3fbe588e71d362a941ebb545dec29b53961d61add2a1", size = 185207 }
wheels = [
    { url = "https://files.pythonhosted.org/packages/bd/75/8539d011f6be8e29f339c42e633aae3cb73bffa95dd0f9adec09b9c58e85/tomlkit-0.13.3-py3-none-any.whl", hash = "sha256:c89c649d79ee40629a9fda55f8ace8c6a1b42deb912b2a8fd8d942ddadb606b0", size = 38901 },
]

[[package]]
name = "toolz"
version = "1.0.0"
source = { registry = "https://pypi.org/simple" }
sdist = { url = "https://files.pythonhosted.org/packages/8a/0b/d80dfa675bf592f636d1ea0b835eab4ec8df6e9415d8cfd766df54456123/toolz-1.0.0.tar.gz", hash = "sha256:2c86e3d9a04798ac556793bced838816296a2f085017664e4995cb40a1047a02", size = 66790 }
wheels = [
    { url = "https://files.pythonhosted.org/packages/03/98/eb27cc78ad3af8e302c9d8ff4977f5026676e130d28dd7578132a457170c/toolz-1.0.0-py3-none-any.whl", hash = "sha256:292c8f1c4e7516bf9086f8850935c799a874039c8bcf959d47b600e4c44a6236", size = 56383 },
]

[[package]]
name = "torch"
version = "2.8.0"
source = { registry = "https://pypi.org/simple" }
dependencies = [
    { name = "filelock" },
    { name = "fsspec" },
    { name = "jinja2" },
    { name = "networkx" },
    { name = "nvidia-cublas-cu12", marker = "platform_machine == 'x86_64' and sys_platform == 'linux'" },
    { name = "nvidia-cuda-cupti-cu12", marker = "platform_machine == 'x86_64' and sys_platform == 'linux'" },
    { name = "nvidia-cuda-nvrtc-cu12", marker = "platform_machine == 'x86_64' and sys_platform == 'linux'" },
    { name = "nvidia-cuda-runtime-cu12", marker = "platform_machine == 'x86_64' and sys_platform == 'linux'" },
    { name = "nvidia-cudnn-cu12", marker = "platform_machine == 'x86_64' and sys_platform == 'linux'" },
    { name = "nvidia-cufft-cu12", marker = "platform_machine == 'x86_64' and sys_platform == 'linux'" },
    { name = "nvidia-cufile-cu12", marker = "platform_machine == 'x86_64' and sys_platform == 'linux'" },
    { name = "nvidia-curand-cu12", marker = "platform_machine == 'x86_64' and sys_platform == 'linux'" },
    { name = "nvidia-cusolver-cu12", marker = "platform_machine == 'x86_64' and sys_platform == 'linux'" },
    { name = "nvidia-cusparse-cu12", marker = "platform_machine == 'x86_64' and sys_platform == 'linux'" },
    { name = "nvidia-cusparselt-cu12", marker = "platform_machine == 'x86_64' and sys_platform == 'linux'" },
    { name = "nvidia-nccl-cu12", marker = "platform_machine == 'x86_64' and sys_platform == 'linux'" },
    { name = "nvidia-nvjitlink-cu12", marker = "platform_machine == 'x86_64' and sys_platform == 'linux'" },
    { name = "nvidia-nvtx-cu12", marker = "platform_machine == 'x86_64' and sys_platform == 'linux'" },
    { name = "sympy" },
    { name = "triton", marker = "platform_machine == 'x86_64' and sys_platform == 'linux'" },
    { name = "typing-extensions" },
]
wheels = [
    { url = "https://files.pythonhosted.org/packages/8f/c4/3e7a3887eba14e815e614db70b3b529112d1513d9dae6f4d43e373360b7f/torch-2.8.0-cp311-cp311-manylinux_2_28_aarch64.whl", hash = "sha256:220a06fd7af8b653c35d359dfe1aaf32f65aa85befa342629f716acb134b9710", size = 102073391 },
    { url = "https://files.pythonhosted.org/packages/5a/63/4fdc45a0304536e75a5e1b1bbfb1b56dd0e2743c48ee83ca729f7ce44162/torch-2.8.0-cp311-cp311-manylinux_2_28_x86_64.whl", hash = "sha256:c12fa219f51a933d5f80eeb3a7a5d0cbe9168c0a14bbb4055f1979431660879b", size = 888063640 },
    { url = "https://files.pythonhosted.org/packages/84/57/2f64161769610cf6b1c5ed782bd8a780e18a3c9d48931319f2887fa9d0b1/torch-2.8.0-cp311-cp311-win_amd64.whl", hash = "sha256:8c7ef765e27551b2fbfc0f41bcf270e1292d9bf79f8e0724848b1682be6e80aa", size = 241366752 },
    { url = "https://files.pythonhosted.org/packages/a4/5e/05a5c46085d9b97e928f3f037081d3d2b87fb4b4195030fc099aaec5effc/torch-2.8.0-cp311-none-macosx_11_0_arm64.whl", hash = "sha256:5ae0524688fb6707c57a530c2325e13bb0090b745ba7b4a2cd6a3ce262572916", size = 73621174 },
]

[[package]]
name = "tqdm"
version = "4.67.1"
source = { registry = "https://pypi.org/simple" }
dependencies = [
    { name = "colorama", marker = "sys_platform == 'win32'" },
]
sdist = { url = "https://files.pythonhosted.org/packages/a8/4b/29b4ef32e036bb34e4ab51796dd745cdba7ed47ad142a9f4a1eb8e0c744d/tqdm-4.67.1.tar.gz", hash = "sha256:f8aef9c52c08c13a65f30ea34f4e5aac3fd1a34959879d7e59e63027286627f2", size = 169737 }
wheels = [
    { url = "https://files.pythonhosted.org/packages/d0/30/dc54f88dd4a2b5dc8a0279bdd7270e735851848b762aeb1c1184ed1f6b14/tqdm-4.67.1-py3-none-any.whl", hash = "sha256:26445eca388f82e72884e0d580d5464cd801a3ea01e63e5601bdff9ba6a48de2", size = 78540 },
]

[[package]]
name = "transformers"
version = "4.56.2"
source = { registry = "https://pypi.org/simple" }
dependencies = [
    { name = "filelock" },
    { name = "huggingface-hub" },
    { name = "numpy" },
    { name = "packaging" },
    { name = "pyyaml" },
    { name = "regex" },
    { name = "requests" },
    { name = "safetensors" },
    { name = "tokenizers" },
    { name = "tqdm" },
]
sdist = { url = "https://files.pythonhosted.org/packages/e5/82/0bcfddd134cdf53440becb5e738257cc3cf34cf229d63b57bfd288e6579f/transformers-4.56.2.tar.gz", hash = "sha256:5e7c623e2d7494105c726dd10f6f90c2c99a55ebe86eef7233765abd0cb1c529", size = 9844296 }
wheels = [
    { url = "https://files.pythonhosted.org/packages/70/26/2591b48412bde75e33bfd292034103ffe41743cacd03120e3242516cd143/transformers-4.56.2-py3-none-any.whl", hash = "sha256:79c03d0e85b26cb573c109ff9eafa96f3c8d4febfd8a0774e8bba32702dd6dde", size = 11608055 },
]

[package.optional-dependencies]
torch = [
    { name = "accelerate" },
    { name = "torch" },
]

[[package]]
name = "treelib"
version = "1.8.0"
source = { registry = "https://pypi.org/simple" }
dependencies = [
    { name = "six" },
]
sdist = { url = "https://files.pythonhosted.org/packages/7a/31/145bdbee73d7ee4ac4e879c37faa196a32208b288ca4f308c1ad8db3f010/treelib-1.8.0.tar.gz", hash = "sha256:e1be2c6b66ffbfae85079fc4c76fb4909946d01d915ee29ff6795de53aed5d55", size = 28607 }
wheels = [
    { url = "https://files.pythonhosted.org/packages/2e/24/32361f5d0e2eff7ff1881ac6833b6b090cfe34515b1ee9082636cbe69442/treelib-1.8.0-py3-none-any.whl", hash = "sha256:5235d1ebf988c5026f26ce6e5e0cd470007f16d4978185f5c9b3eee8a25aef81", size = 30728 },
]

[[package]]
name = "triton"
version = "3.4.0"
source = { registry = "https://pypi.org/simple" }
dependencies = [
    { name = "setuptools", marker = "sys_platform != 'win32'" },
]
wheels = [
    { url = "https://files.pythonhosted.org/packages/7d/39/43325b3b651d50187e591eefa22e236b2981afcebaefd4f2fc0ea99df191/triton-3.4.0-cp311-cp311-manylinux_2_27_x86_64.manylinux_2_28_x86_64.whl", hash = "sha256:7b70f5e6a41e52e48cfc087436c8a28c17ff98db369447bcaff3b887a3ab4467", size = 155531138 },
]

[[package]]
name = "tritonclient"
version = "2.60.0"
source = { registry = "https://pypi.org/simple" }
dependencies = [
    { name = "numpy" },
    { name = "python-rapidjson" },
    { name = "urllib3" },
]
wheels = [
    { url = "https://files.pythonhosted.org/packages/a3/10/d01f16169b43de6ebf939784b0b7e0bb30f249d8df642f373fadc8aca9f7/tritonclient-2.60.0-py3-none-any.whl", hash = "sha256:4953bcf0e30bdd2a63960ed5b37f3939df5d9416f0036d1eec0bcec4c42f8928", size = 98240 },
    { url = "https://files.pythonhosted.org/packages/28/8a/392acad4a1bdb4bf7d79178ed4622090a0568ed5c22e8960ddd56abd7600/tritonclient-2.60.0-py3-none-manylinux1_x86_64.whl", hash = "sha256:778ef1561092be6b3ef65a4b0f2f3c641263703ac0f43ddf4a172c5a9bfb8cd7", size = 14450338 },
    { url = "https://files.pythonhosted.org/packages/e0/72/e2a6bf3a9e9b6d7aac83c2d04d12d4ee478826ec1d223787d38971623293/tritonclient-2.60.0-py3-none-manylinux2014_aarch64.whl", hash = "sha256:0438157a940c549dd88e29eb37139cf8d90ee86bf8fb8f0b3568995edfbb7c4d", size = 13629773 },
]

[package.optional-dependencies]
http = [
    { name = "aiohttp" },
    { name = "geventhttpclient" },
    { name = "numpy" },
    { name = "python-rapidjson" },
]

[[package]]
name = "typer"
version = "0.19.1"
source = { registry = "https://pypi.org/simple" }
dependencies = [
    { name = "click" },
    { name = "rich" },
    { name = "shellingham" },
    { name = "typing-extensions" },
]
sdist = { url = "https://files.pythonhosted.org/packages/03/ea/9cc57c3c627fd7a6a0907ea371019fe74c3ec00e3cf209a6864140a602ad/typer-0.19.1.tar.gz", hash = "sha256:cb881433a4b15dacc875bb0583d1a61e78497806741f9aba792abcab390c03e6", size = 104802 }
wheels = [
    { url = "https://files.pythonhosted.org/packages/1e/fa/6473c00b5eb26a2ba427813107699d3e6f4e1a4afad3f7494b17bdef3422/typer-0.19.1-py3-none-any.whl", hash = "sha256:914b2b39a1da4bafca5f30637ca26fa622a5bf9f515e5fdc772439f306d5682a", size = 46876 },
]

[[package]]
name = "typing-extensions"
version = "4.15.0"
source = { registry = "https://pypi.org/simple" }
sdist = { url = "https://files.pythonhosted.org/packages/72/94/1a15dd82efb362ac84269196e94cf00f187f7ed21c242792a923cdb1c61f/typing_extensions-4.15.0.tar.gz", hash = "sha256:0cea48d173cc12fa28ecabc3b837ea3cf6f38c6d1136f85cbaaf598984861466", size = 109391 }
wheels = [
    { url = "https://files.pythonhosted.org/packages/18/67/36e9267722cc04a6b9f15c7f3441c2363321a3ea07da7ae0c0707beb2a9c/typing_extensions-4.15.0-py3-none-any.whl", hash = "sha256:f0fa19c6845758ab08074a0cfa8b7aecb71c999ca73d62883bc25cc018c4e548", size = 44614 },
]

[[package]]
name = "typing-inspect"
version = "0.9.0"
source = { registry = "https://pypi.org/simple" }
dependencies = [
    { name = "mypy-extensions" },
    { name = "typing-extensions" },
]
sdist = { url = "https://files.pythonhosted.org/packages/dc/74/1789779d91f1961fa9438e9a8710cdae6bd138c80d7303996933d117264a/typing_inspect-0.9.0.tar.gz", hash = "sha256:b23fc42ff6f6ef6954e4852c1fb512cdd18dbea03134f91f856a95ccc9461f78", size = 13825 }
wheels = [
    { url = "https://files.pythonhosted.org/packages/65/f3/107a22063bf27bdccf2024833d3445f4eea42b2e598abfbd46f6a63b6cb0/typing_inspect-0.9.0-py3-none-any.whl", hash = "sha256:9ee6fc59062311ef8547596ab6b955e1b8aa46242d854bfc78f4f6b0eff35f9f", size = 8827 },
]

[[package]]
name = "typing-inspection"
version = "0.4.1"
source = { registry = "https://pypi.org/simple" }
dependencies = [
    { name = "typing-extensions" },
]
sdist = { url = "https://files.pythonhosted.org/packages/f8/b1/0c11f5058406b3af7609f121aaa6b609744687f1d158b3c3a5bf4cc94238/typing_inspection-0.4.1.tar.gz", hash = "sha256:6ae134cc0203c33377d43188d4064e9b357dba58cff3185f22924610e70a9d28", size = 75726 }
wheels = [
    { url = "https://files.pythonhosted.org/packages/17/69/cd203477f944c353c31bade965f880aa1061fd6bf05ded0726ca845b6ff7/typing_inspection-0.4.1-py3-none-any.whl", hash = "sha256:389055682238f53b04f7badcb49b989835495a96700ced5dab2d8feae4b26f51", size = 14552 },
]

[[package]]
name = "tzdata"
version = "2025.2"
source = { registry = "https://pypi.org/simple" }
sdist = { url = "https://files.pythonhosted.org/packages/95/32/1a225d6164441be760d75c2c42e2780dc0873fe382da3e98a2e1e48361e5/tzdata-2025.2.tar.gz", hash = "sha256:b60a638fcc0daffadf82fe0f57e53d06bdec2f36c4df66280ae79bce6bd6f2b9", size = 196380 }
wheels = [
    { url = "https://files.pythonhosted.org/packages/5c/23/c7abc0ca0a1526a0774eca151daeb8de62ec457e77262b66b359c3c7679e/tzdata-2025.2-py2.py3-none-any.whl", hash = "sha256:1a403fada01ff9221ca8044d701868fa132215d84beb92242d9acd2147f667a8", size = 347839 },
]

[[package]]
name = "tzlocal"
version = "5.3.1"
source = { registry = "https://pypi.org/simple" }
dependencies = [
    { name = "tzdata", marker = "sys_platform == 'win32'" },
]
sdist = { url = "https://files.pythonhosted.org/packages/8b/2e/c14812d3d4d9cd1773c6be938f89e5735a1f11a9f184ac3639b93cef35d5/tzlocal-5.3.1.tar.gz", hash = "sha256:cceffc7edecefea1f595541dbd6e990cb1ea3d19bf01b2809f362a03dd7921fd", size = 30761 }
wheels = [
    { url = "https://files.pythonhosted.org/packages/c2/14/e2a54fabd4f08cd7af1c07030603c3356b74da07f7cc056e600436edfa17/tzlocal-5.3.1-py3-none-any.whl", hash = "sha256:eb1a66c3ef5847adf7a834f1be0800581b683b5608e74f86ecbcef8ab91bb85d", size = 18026 },
]

[[package]]
name = "urllib3"
version = "2.5.0"
source = { registry = "https://pypi.org/simple" }
sdist = { url = "https://files.pythonhosted.org/packages/15/22/9ee70a2574a4f4599c47dd506532914ce044817c7752a79b6a51286319bc/urllib3-2.5.0.tar.gz", hash = "sha256:3fc47733c7e419d4bc3f6b3dc2b4f890bb743906a30d56ba4a5bfa4bbff92760", size = 393185 }
wheels = [
    { url = "https://files.pythonhosted.org/packages/a7/c2/fe1e52489ae3122415c51f387e221dd0773709bad6c6cdaa599e8a2c5185/urllib3-2.5.0-py3-none-any.whl", hash = "sha256:e6b01673c0fa6a13e374b50871808eb3bf7046c4b125b216f6bf1cc604cff0dc", size = 129795 },
]

[[package]]
name = "uvicorn"
version = "0.37.0"
source = { registry = "https://pypi.org/simple" }
dependencies = [
    { name = "click" },
    { name = "h11" },
]
sdist = { url = "https://files.pythonhosted.org/packages/71/57/1616c8274c3442d802621abf5deb230771c7a0fec9414cb6763900eb3868/uvicorn-0.37.0.tar.gz", hash = "sha256:4115c8add6d3fd536c8ee77f0e14a7fd2ebba939fed9b02583a97f80648f9e13", size = 80367 }
wheels = [
    { url = "https://files.pythonhosted.org/packages/85/cd/584a2ceb5532af99dd09e50919e3615ba99aa127e9850eafe5f31ddfdb9a/uvicorn-0.37.0-py3-none-any.whl", hash = "sha256:913b2b88672343739927ce381ff9e2ad62541f9f8289664fa1d1d3803fa2ce6c", size = 67976 },
]

[[package]]
name = "uvloop"
version = "0.21.0"
source = { registry = "https://pypi.org/simple" }
sdist = { url = "https://files.pythonhosted.org/packages/af/c0/854216d09d33c543f12a44b393c402e89a920b1a0a7dc634c42de91b9cf6/uvloop-0.21.0.tar.gz", hash = "sha256:3bf12b0fda68447806a7ad847bfa591613177275d35b6724b1ee573faa3704e3", size = 2492741 }
wheels = [
    { url = "https://files.pythonhosted.org/packages/57/a7/4cf0334105c1160dd6819f3297f8700fda7fc30ab4f61fbf3e725acbc7cc/uvloop-0.21.0-cp311-cp311-macosx_10_9_universal2.whl", hash = "sha256:c0f3fa6200b3108919f8bdabb9a7f87f20e7097ea3c543754cabc7d717d95cf8", size = 1447410 },
    { url = "https://files.pythonhosted.org/packages/8c/7c/1517b0bbc2dbe784b563d6ab54f2ef88c890fdad77232c98ed490aa07132/uvloop-0.21.0-cp311-cp311-macosx_10_9_x86_64.whl", hash = "sha256:0878c2640cf341b269b7e128b1a5fed890adc4455513ca710d77d5e93aa6d6a0", size = 805476 },
    { url = "https://files.pythonhosted.org/packages/ee/ea/0bfae1aceb82a503f358d8d2fa126ca9dbdb2ba9c7866974faec1cb5875c/uvloop-0.21.0-cp311-cp311-manylinux_2_17_aarch64.manylinux2014_aarch64.whl", hash = "sha256:b9fb766bb57b7388745d8bcc53a359b116b8a04c83a2288069809d2b3466c37e", size = 3960855 },
    { url = "https://files.pythonhosted.org/packages/8a/ca/0864176a649838b838f36d44bf31c451597ab363b60dc9e09c9630619d41/uvloop-0.21.0-cp311-cp311-manylinux_2_17_x86_64.manylinux2014_x86_64.whl", hash = "sha256:8a375441696e2eda1c43c44ccb66e04d61ceeffcd76e4929e527b7fa401b90fb", size = 3973185 },
    { url = "https://files.pythonhosted.org/packages/30/bf/08ad29979a936d63787ba47a540de2132169f140d54aa25bc8c3df3e67f4/uvloop-0.21.0-cp311-cp311-musllinux_1_2_aarch64.whl", hash = "sha256:baa0e6291d91649c6ba4ed4b2f982f9fa165b5bbd50a9e203c416a2797bab3c6", size = 3820256 },
    { url = "https://files.pythonhosted.org/packages/da/e2/5cf6ef37e3daf2f06e651aae5ea108ad30df3cb269102678b61ebf1fdf42/uvloop-0.21.0-cp311-cp311-musllinux_1_2_x86_64.whl", hash = "sha256:4509360fcc4c3bd2c70d87573ad472de40c13387f5fda8cb58350a1d7475e58d", size = 3937323 },
]

[[package]]
name = "vine"
version = "5.1.0"
source = { registry = "https://pypi.org/simple" }
sdist = { url = "https://files.pythonhosted.org/packages/bd/e4/d07b5f29d283596b9727dd5275ccbceb63c44a1a82aa9e4bfd20426762ac/vine-5.1.0.tar.gz", hash = "sha256:8b62e981d35c41049211cf62a0a1242d8c1ee9bd15bb196ce38aefd6799e61e0", size = 48980 }
wheels = [
    { url = "https://files.pythonhosted.org/packages/03/ff/7c0c86c43b3cbb927e0ccc0255cb4057ceba4799cd44ae95174ce8e8b5b2/vine-5.1.0-py3-none-any.whl", hash = "sha256:40fdf3c48b2cfe1c38a49e9ae2da6fda88e4794c810050a728bd7413811fb1dc", size = 9636 },
]

[[package]]
name = "virtualenv"
version = "20.34.0"
source = { registry = "https://pypi.org/simple" }
dependencies = [
    { name = "distlib" },
    { name = "filelock" },
    { name = "platformdirs" },
]
sdist = { url = "https://files.pythonhosted.org/packages/1c/14/37fcdba2808a6c615681cd216fecae00413c9dab44fb2e57805ecf3eaee3/virtualenv-20.34.0.tar.gz", hash = "sha256:44815b2c9dee7ed86e387b842a84f20b93f7f417f95886ca1996a72a4138eb1a", size = 6003808 }
wheels = [
    { url = "https://files.pythonhosted.org/packages/76/06/04c8e804f813cf972e3262f3f8584c232de64f0cde9f703b46cf53a45090/virtualenv-20.34.0-py3-none-any.whl", hash = "sha256:341f5afa7eee943e4984a9207c025feedd768baff6753cd660c857ceb3e36026", size = 5983279 },
]

[[package]]
name = "voluptuous"
version = "0.15.2"
source = { registry = "https://pypi.org/simple" }
sdist = { url = "https://files.pythonhosted.org/packages/91/af/a54ce0fb6f1d867e0b9f0efe5f082a691f51ccf705188fca67a3ecefd7f4/voluptuous-0.15.2.tar.gz", hash = "sha256:6ffcab32c4d3230b4d2af3a577c87e1908a714a11f6f95570456b1849b0279aa", size = 51651 }
wheels = [
    { url = "https://files.pythonhosted.org/packages/db/a8/8f9cc6749331186e6a513bfe3745454f81d25f6e34c6024f88f80c71ed28/voluptuous-0.15.2-py3-none-any.whl", hash = "sha256:016348bc7788a9af9520b1764ebd4de0df41fe2138ebe9e06fa036bf86a65566", size = 31349 },
]

[[package]]
name = "waitress"
version = "3.0.2"
source = { registry = "https://pypi.org/simple" }
sdist = { url = "https://files.pythonhosted.org/packages/bf/cb/04ddb054f45faa306a230769e868c28b8065ea196891f09004ebace5b184/waitress-3.0.2.tar.gz", hash = "sha256:682aaaf2af0c44ada4abfb70ded36393f0e307f4ab9456a215ce0020baefc31f", size = 179901 }
wheels = [
    { url = "https://files.pythonhosted.org/packages/8d/57/a27182528c90ef38d82b636a11f606b0cbb0e17588ed205435f8affe3368/waitress-3.0.2-py3-none-any.whl", hash = "sha256:c56d67fd6e87c2ee598b76abdd4e96cfad1f24cacdea5078d382b1f9d7b5ed2e", size = 56232 },
]

[[package]]
name = "wcwidth"
version = "0.2.13"
source = { registry = "https://pypi.org/simple" }
sdist = { url = "https://files.pythonhosted.org/packages/6c/63/53559446a878410fc5a5974feb13d31d78d752eb18aeba59c7fef1af7598/wcwidth-0.2.13.tar.gz", hash = "sha256:72ea0c06399eb286d978fdedb6923a9eb47e1c486ce63e9b4e64fc18303972b5", size = 101301 }
wheels = [
    { url = "https://files.pythonhosted.org/packages/fd/84/fd2ba7aafacbad3c4201d395674fc6348826569da3c0937e75505ead3528/wcwidth-0.2.13-py2.py3-none-any.whl", hash = "sha256:3da69048e4540d84af32131829ff948f1e022c1c6bdb8d6102117aac784f6859", size = 34166 },
]

[[package]]
name = "websocket-client"
version = "1.8.0"
source = { registry = "https://pypi.org/simple" }
sdist = { url = "https://files.pythonhosted.org/packages/e6/30/fba0d96b4b5fbf5948ed3f4681f7da2f9f64512e1d303f94b4cc174c24a5/websocket_client-1.8.0.tar.gz", hash = "sha256:3239df9f44da632f96012472805d40a23281a991027ce11d2f45a6f24ac4c3da", size = 54648 }
wheels = [
    { url = "https://files.pythonhosted.org/packages/5a/84/44687a29792a70e111c5c477230a72c4b957d88d16141199bf9acb7537a3/websocket_client-1.8.0-py3-none-any.whl", hash = "sha256:17b44cc997f5c498e809b22cdf2d9c7a9e71c02c8cc2b6c56e7c2d1239bfa526", size = 58826 },
]

[[package]]
name = "werkzeug"
version = "3.1.1"
source = { registry = "https://pypi.org/simple" }
dependencies = [
    { name = "markupsafe" },
]
sdist = { url = "https://files.pythonhosted.org/packages/32/af/d4502dc713b4ccea7175d764718d5183caf8d0867a4f0190d5d4a45cea49/werkzeug-3.1.1.tar.gz", hash = "sha256:8cd39dfbdfc1e051965f156163e2974e52c210f130810e9ad36858f0fd3edad4", size = 806453 }
wheels = [
    { url = "https://files.pythonhosted.org/packages/ee/ea/c67e1dee1ba208ed22c06d1d547ae5e293374bfc43e0eb0ef5e262b68561/werkzeug-3.1.1-py3-none-any.whl", hash = "sha256:a71124d1ef06008baafa3d266c02f56e1836a5984afd6dd6c9230669d60d9fb5", size = 224371 },
]

[[package]]
name = "win32-setctime"
version = "1.2.0"
source = { registry = "https://pypi.org/simple" }
sdist = { url = "https://files.pythonhosted.org/packages/b3/8f/705086c9d734d3b663af0e9bb3d4de6578d08f46b1b101c2442fd9aecaa2/win32_setctime-1.2.0.tar.gz", hash = "sha256:ae1fdf948f5640aae05c511ade119313fb6a30d7eabe25fef9764dca5873c4c0", size = 4867 }
wheels = [
    { url = "https://files.pythonhosted.org/packages/e1/07/c6fe3ad3e685340704d314d765b7912993bcb8dc198f0e7a89382d37974b/win32_setctime-1.2.0-py3-none-any.whl", hash = "sha256:95d644c4e708aba81dc3704a116d8cbc974d70b3bdb8be1d150e36be6e9d1390", size = 4083 },
]

[[package]]
name = "wrapt"
version = "1.17.3"
source = { registry = "https://pypi.org/simple" }
sdist = { url = "https://files.pythonhosted.org/packages/95/8f/aeb76c5b46e273670962298c23e7ddde79916cb74db802131d49a85e4b7d/wrapt-1.17.3.tar.gz", hash = "sha256:f66eb08feaa410fe4eebd17f2a2c8e2e46d3476e9f8c783daa8e09e0faa666d0", size = 55547 }
wheels = [
    { url = "https://files.pythonhosted.org/packages/52/db/00e2a219213856074a213503fdac0511203dceefff26e1daa15250cc01a0/wrapt-1.17.3-cp311-cp311-macosx_10_9_universal2.whl", hash = "sha256:273a736c4645e63ac582c60a56b0acb529ef07f78e08dc6bfadf6a46b19c0da7", size = 53482 },
    { url = "https://files.pythonhosted.org/packages/5e/30/ca3c4a5eba478408572096fe9ce36e6e915994dd26a4e9e98b4f729c06d9/wrapt-1.17.3-cp311-cp311-macosx_10_9_x86_64.whl", hash = "sha256:5531d911795e3f935a9c23eb1c8c03c211661a5060aab167065896bbf62a5f85", size = 38674 },
    { url = "https://files.pythonhosted.org/packages/31/25/3e8cc2c46b5329c5957cec959cb76a10718e1a513309c31399a4dad07eb3/wrapt-1.17.3-cp311-cp311-macosx_11_0_arm64.whl", hash = "sha256:0610b46293c59a3adbae3dee552b648b984176f8562ee0dba099a56cfbe4df1f", size = 38959 },
    { url = "https://files.pythonhosted.org/packages/5d/8f/a32a99fc03e4b37e31b57cb9cefc65050ea08147a8ce12f288616b05ef54/wrapt-1.17.3-cp311-cp311-manylinux1_x86_64.manylinux_2_28_x86_64.manylinux_2_5_x86_64.whl", hash = "sha256:b32888aad8b6e68f83a8fdccbf3165f5469702a7544472bdf41f582970ed3311", size = 82376 },
    { url = "https://files.pythonhosted.org/packages/31/57/4930cb8d9d70d59c27ee1332a318c20291749b4fba31f113c2f8ac49a72e/wrapt-1.17.3-cp311-cp311-manylinux2014_aarch64.manylinux_2_17_aarch64.manylinux_2_28_aarch64.whl", hash = "sha256:8cccf4f81371f257440c88faed6b74f1053eef90807b77e31ca057b2db74edb1", size = 83604 },
    { url = "https://files.pythonhosted.org/packages/a8/f3/1afd48de81d63dd66e01b263a6fbb86e1b5053b419b9b33d13e1f6d0f7d0/wrapt-1.17.3-cp311-cp311-musllinux_1_2_aarch64.whl", hash = "sha256:d8a210b158a34164de8bb68b0e7780041a903d7b00c87e906fb69928bf7890d5", size = 82782 },
    { url = "https://files.pythonhosted.org/packages/1e/d7/4ad5327612173b144998232f98a85bb24b60c352afb73bc48e3e0d2bdc4e/wrapt-1.17.3-cp311-cp311-musllinux_1_2_x86_64.whl", hash = "sha256:79573c24a46ce11aab457b472efd8d125e5a51da2d1d24387666cd85f54c05b2", size = 82076 },
    { url = "https://files.pythonhosted.org/packages/1f/f6/a933bd70f98e9cf3e08167fc5cd7aaaca49147e48411c0bd5ae701bb2194/wrapt-1.17.3-py3-none-any.whl", hash = "sha256:7171ae35d2c33d326ac19dd8facb1e82e5fd04ef8c6c0e394d7af55a55051c22", size = 23591 },
]

[[package]]
name = "xxhash"
version = "3.5.0"
source = { registry = "https://pypi.org/simple" }
sdist = { url = "https://files.pythonhosted.org/packages/00/5e/d6e5258d69df8b4ed8c83b6664f2b47d30d2dec551a29ad72a6c69eafd31/xxhash-3.5.0.tar.gz", hash = "sha256:84f2caddf951c9cbf8dc2e22a89d4ccf5d86391ac6418fe81e3c67d0cf60b45f", size = 84241 }
wheels = [
    { url = "https://files.pythonhosted.org/packages/b8/c7/afed0f131fbda960ff15eee7f304fa0eeb2d58770fade99897984852ef23/xxhash-3.5.0-cp311-cp311-macosx_10_9_x86_64.whl", hash = "sha256:02c2e816896dc6f85922ced60097bcf6f008dedfc5073dcba32f9c8dd786f3c1", size = 31969 },
    { url = "https://files.pythonhosted.org/packages/8c/0c/7c3bc6d87e5235672fcc2fb42fd5ad79fe1033925f71bf549ee068c7d1ca/xxhash-3.5.0-cp311-cp311-macosx_11_0_arm64.whl", hash = "sha256:6027dcd885e21581e46d3c7f682cfb2b870942feeed58a21c29583512c3f09f8", size = 30800 },
    { url = "https://files.pythonhosted.org/packages/04/9e/01067981d98069eec1c20201f8c145367698e9056f8bc295346e4ea32dd1/xxhash-3.5.0-cp311-cp311-manylinux_2_17_aarch64.manylinux2014_aarch64.whl", hash = "sha256:1308fa542bbdbf2fa85e9e66b1077eea3a88bef38ee8a06270b4298a7a62a166", size = 221566 },
    { url = "https://files.pythonhosted.org/packages/d4/09/d4996de4059c3ce5342b6e1e6a77c9d6c91acce31f6ed979891872dd162b/xxhash-3.5.0-cp311-cp311-manylinux_2_17_ppc64le.manylinux2014_ppc64le.whl", hash = "sha256:c28b2fdcee797e1c1961cd3bcd3d545cab22ad202c846235197935e1df2f8ef7", size = 201214 },
    { url = "https://files.pythonhosted.org/packages/62/f5/6d2dc9f8d55a7ce0f5e7bfef916e67536f01b85d32a9fbf137d4cadbee38/xxhash-3.5.0-cp311-cp311-manylinux_2_17_s390x.manylinux2014_s390x.whl", hash = "sha256:924361811732ddad75ff23e90efd9ccfda4f664132feecb90895bade6a1b4623", size = 429433 },
    { url = "https://files.pythonhosted.org/packages/d9/72/9256303f10e41ab004799a4aa74b80b3c5977d6383ae4550548b24bd1971/xxhash-3.5.0-cp311-cp311-manylinux_2_17_x86_64.manylinux2014_x86_64.whl", hash = "sha256:89997aa1c4b6a5b1e5b588979d1da048a3c6f15e55c11d117a56b75c84531f5a", size = 194822 },
    { url = "https://files.pythonhosted.org/packages/34/92/1a3a29acd08248a34b0e6a94f4e0ed9b8379a4ff471f1668e4dce7bdbaa8/xxhash-3.5.0-cp311-cp311-manylinux_2_5_i686.manylinux1_i686.manylinux_2_17_i686.manylinux2014_i686.whl", hash = "sha256:685c4f4e8c59837de103344eb1c8a3851f670309eb5c361f746805c5471b8c88", size = 208538 },
    { url = "https://files.pythonhosted.org/packages/53/ad/7fa1a109663366de42f724a1cdb8e796a260dbac45047bce153bc1e18abf/xxhash-3.5.0-cp311-cp311-musllinux_1_2_aarch64.whl", hash = "sha256:dbd2ecfbfee70bc1a4acb7461fa6af7748ec2ab08ac0fa298f281c51518f982c", size = 216953 },
    { url = "https://files.pythonhosted.org/packages/35/02/137300e24203bf2b2a49b48ce898ecce6fd01789c0fcd9c686c0a002d129/xxhash-3.5.0-cp311-cp311-musllinux_1_2_i686.whl", hash = "sha256:25b5a51dc3dfb20a10833c8eee25903fd2e14059e9afcd329c9da20609a307b2", size = 203594 },
    { url = "https://files.pythonhosted.org/packages/23/03/aeceb273933d7eee248c4322b98b8e971f06cc3880e5f7602c94e5578af5/xxhash-3.5.0-cp311-cp311-musllinux_1_2_ppc64le.whl", hash = "sha256:a8fb786fb754ef6ff8c120cb96629fb518f8eb5a61a16aac3a979a9dbd40a084", size = 210971 },
    { url = "https://files.pythonhosted.org/packages/e3/64/ed82ec09489474cbb35c716b189ddc1521d8b3de12b1b5ab41ce7f70253c/xxhash-3.5.0-cp311-cp311-musllinux_1_2_s390x.whl", hash = "sha256:a905ad00ad1e1c34fe4e9d7c1d949ab09c6fa90c919860c1534ff479f40fd12d", size = 415050 },
    { url = "https://files.pythonhosted.org/packages/71/43/6db4c02dcb488ad4e03bc86d70506c3d40a384ee73c9b5c93338eb1f3c23/xxhash-3.5.0-cp311-cp311-musllinux_1_2_x86_64.whl", hash = "sha256:963be41bcd49f53af6d795f65c0da9b4cc518c0dd9c47145c98f61cb464f4839", size = 192216 },
    { url = "https://files.pythonhosted.org/packages/22/6d/db4abec29e7a567455344433d095fdb39c97db6955bb4a2c432e486b4d28/xxhash-3.5.0-cp311-cp311-win32.whl", hash = "sha256:109b436096d0a2dd039c355fa3414160ec4d843dfecc64a14077332a00aeb7da", size = 30120 },
    { url = "https://files.pythonhosted.org/packages/52/1c/fa3b61c0cf03e1da4767213672efe186b1dfa4fc901a4a694fb184a513d1/xxhash-3.5.0-cp311-cp311-win_amd64.whl", hash = "sha256:b702f806693201ad6c0a05ddbbe4c8f359626d0b3305f766077d51388a6bac58", size = 30003 },
    { url = "https://files.pythonhosted.org/packages/6b/8e/9e6fc572acf6e1cc7ccb01973c213f895cb8668a9d4c2b58a99350da14b7/xxhash-3.5.0-cp311-cp311-win_arm64.whl", hash = "sha256:c4dcb4120d0cc3cc448624147dba64e9021b278c63e34a38789b688fd0da9bf3", size = 26777 },
]

[[package]]
name = "yarl"
version = "1.20.1"
source = { registry = "https://pypi.org/simple" }
dependencies = [
    { name = "idna" },
    { name = "multidict" },
    { name = "propcache" },
]
sdist = { url = "https://files.pythonhosted.org/packages/3c/fb/efaa23fa4e45537b827620f04cf8f3cd658b76642205162e072703a5b963/yarl-1.20.1.tar.gz", hash = "sha256:d017a4997ee50c91fd5466cef416231bb82177b93b029906cefc542ce14c35ac", size = 186428 }
wheels = [
    { url = "https://files.pythonhosted.org/packages/b1/18/893b50efc2350e47a874c5c2d67e55a0ea5df91186b2a6f5ac52eff887cd/yarl-1.20.1-cp311-cp311-macosx_10_9_universal2.whl", hash = "sha256:47ee6188fea634bdfaeb2cc420f5b3b17332e6225ce88149a17c413c77ff269e", size = 133833 },
    { url = "https://files.pythonhosted.org/packages/89/ed/b8773448030e6fc47fa797f099ab9eab151a43a25717f9ac043844ad5ea3/yarl-1.20.1-cp311-cp311-macosx_10_9_x86_64.whl", hash = "sha256:d0f6500f69e8402d513e5eedb77a4e1818691e8f45e6b687147963514d84b44b", size = 91070 },
    { url = "https://files.pythonhosted.org/packages/e3/e3/409bd17b1e42619bf69f60e4f031ce1ccb29bd7380117a55529e76933464/yarl-1.20.1-cp311-cp311-macosx_11_0_arm64.whl", hash = "sha256:7a8900a42fcdaad568de58887c7b2f602962356908eedb7628eaf6021a6e435b", size = 89818 },
    { url = "https://files.pythonhosted.org/packages/f8/77/64d8431a4d77c856eb2d82aa3de2ad6741365245a29b3a9543cd598ed8c5/yarl-1.20.1-cp311-cp311-manylinux_2_17_aarch64.manylinux2014_aarch64.whl", hash = "sha256:bad6d131fda8ef508b36be3ece16d0902e80b88ea7200f030a0f6c11d9e508d4", size = 347003 },
    { url = "https://files.pythonhosted.org/packages/8d/d2/0c7e4def093dcef0bd9fa22d4d24b023788b0a33b8d0088b51aa51e21e99/yarl-1.20.1-cp311-cp311-manylinux_2_17_armv7l.manylinux2014_armv7l.manylinux_2_31_armv7l.whl", hash = "sha256:df018d92fe22aaebb679a7f89fe0c0f368ec497e3dda6cb81a567610f04501f1", size = 336537 },
    { url = "https://files.pythonhosted.org/packages/f0/f3/fc514f4b2cf02cb59d10cbfe228691d25929ce8f72a38db07d3febc3f706/yarl-1.20.1-cp311-cp311-manylinux_2_17_ppc64le.manylinux2014_ppc64le.whl", hash = "sha256:8f969afbb0a9b63c18d0feecf0db09d164b7a44a053e78a7d05f5df163e43833", size = 362358 },
    { url = "https://files.pythonhosted.org/packages/ea/6d/a313ac8d8391381ff9006ac05f1d4331cee3b1efaa833a53d12253733255/yarl-1.20.1-cp311-cp311-manylinux_2_17_s390x.manylinux2014_s390x.whl", hash = "sha256:812303eb4aa98e302886ccda58d6b099e3576b1b9276161469c25803a8db277d", size = 357362 },
    { url = "https://files.pythonhosted.org/packages/00/70/8f78a95d6935a70263d46caa3dd18e1f223cf2f2ff2037baa01a22bc5b22/yarl-1.20.1-cp311-cp311-manylinux_2_17_x86_64.manylinux2014_x86_64.whl", hash = "sha256:98c4a7d166635147924aa0bf9bfe8d8abad6fffa6102de9c99ea04a1376f91e8", size = 348979 },
    { url = "https://files.pythonhosted.org/packages/cb/05/42773027968968f4f15143553970ee36ead27038d627f457cc44bbbeecf3/yarl-1.20.1-cp311-cp311-manylinux_2_5_i686.manylinux1_i686.manylinux_2_17_i686.manylinux2014_i686.whl", hash = "sha256:12e768f966538e81e6e7550f9086a6236b16e26cd964cf4df35349970f3551cf", size = 337274 },
    { url = "https://files.pythonhosted.org/packages/05/be/665634aa196954156741ea591d2f946f1b78ceee8bb8f28488bf28c0dd62/yarl-1.20.1-cp311-cp311-musllinux_1_2_aarch64.whl", hash = "sha256:fe41919b9d899661c5c28a8b4b0acf704510b88f27f0934ac7a7bebdd8938d5e", size = 363294 },
    { url = "https://files.pythonhosted.org/packages/eb/90/73448401d36fa4e210ece5579895731f190d5119c4b66b43b52182e88cd5/yarl-1.20.1-cp311-cp311-musllinux_1_2_armv7l.whl", hash = "sha256:8601bc010d1d7780592f3fc1bdc6c72e2b6466ea34569778422943e1a1f3c389", size = 358169 },
    { url = "https://files.pythonhosted.org/packages/c3/b0/fce922d46dc1eb43c811f1889f7daa6001b27a4005587e94878570300881/yarl-1.20.1-cp311-cp311-musllinux_1_2_i686.whl", hash = "sha256:daadbdc1f2a9033a2399c42646fbd46da7992e868a5fe9513860122d7fe7a73f", size = 362776 },
    { url = "https://files.pythonhosted.org/packages/f1/0d/b172628fce039dae8977fd22caeff3eeebffd52e86060413f5673767c427/yarl-1.20.1-cp311-cp311-musllinux_1_2_ppc64le.whl", hash = "sha256:03aa1e041727cb438ca762628109ef1333498b122e4c76dd858d186a37cec845", size = 381341 },
    { url = "https://files.pythonhosted.org/packages/6b/9b/5b886d7671f4580209e855974fe1cecec409aa4a89ea58b8f0560dc529b1/yarl-1.20.1-cp311-cp311-musllinux_1_2_s390x.whl", hash = "sha256:642980ef5e0fa1de5fa96d905c7e00cb2c47cb468bfcac5a18c58e27dbf8d8d1", size = 379988 },
    { url = "https://files.pythonhosted.org/packages/73/be/75ef5fd0fcd8f083a5d13f78fd3f009528132a1f2a1d7c925c39fa20aa79/yarl-1.20.1-cp311-cp311-musllinux_1_2_x86_64.whl", hash = "sha256:86971e2795584fe8c002356d3b97ef6c61862720eeff03db2a7c86b678d85b3e", size = 371113 },
    { url = "https://files.pythonhosted.org/packages/50/4f/62faab3b479dfdcb741fe9e3f0323e2a7d5cd1ab2edc73221d57ad4834b2/yarl-1.20.1-cp311-cp311-win32.whl", hash = "sha256:597f40615b8d25812f14562699e287f0dcc035d25eb74da72cae043bb884d773", size = 81485 },
    { url = "https://files.pythonhosted.org/packages/f0/09/d9c7942f8f05c32ec72cd5c8e041c8b29b5807328b68b4801ff2511d4d5e/yarl-1.20.1-cp311-cp311-win_amd64.whl", hash = "sha256:26ef53a9e726e61e9cd1cda6b478f17e350fb5800b4bd1cd9fe81c4d91cfeb2e", size = 86686 },
    { url = "https://files.pythonhosted.org/packages/b4/2d/2345fce04cfd4bee161bf1e7d9cdc702e3e16109021035dbb24db654a622/yarl-1.20.1-py3-none-any.whl", hash = "sha256:83b8eb083fe4683c6115795d9fc1cfaf2cbbefb19b3a1cb68f6527460f483a77", size = 46542 },
]

[[package]]
name = "yaspin"
version = "3.2.0"
source = { registry = "https://pypi.org/simple" }
dependencies = [
    { name = "termcolor" },
]
sdist = { url = "https://files.pythonhosted.org/packages/dc/f9/9d9556b9fef2df1dd78c770c021bfcf84d03413bd137cd3e3279a612adc4/yaspin-3.2.0.tar.gz", hash = "sha256:416fe8d6722d26e4d1a1f50498bb4f3bdd4c68b9cd54065d224a4b9d1228cce7", size = 39083 }
wheels = [
    { url = "https://files.pythonhosted.org/packages/b9/76/92596d08527dab7bc2ccbfd0fd620175231994feb7eaddb2a78d6333e7b6/yaspin-3.2.0-py3-none-any.whl", hash = "sha256:6a98053c75c0728271070bd6c99d0c83b6de76734bee34a294c2c2df00e9a06c", size = 20634 },
]

[[package]]
name = "zc-lockfile"
version = "4.0"
source = { registry = "https://pypi.org/simple" }
dependencies = [
    { name = "setuptools" },
]
sdist = { url = "https://files.pythonhosted.org/packages/10/9a/2fef89272d98b799e4daa50201c5582ec76bdd4e92a1a7e3deb74c52b7fa/zc_lockfile-4.0.tar.gz", hash = "sha256:d3ab0f53974296a806db3219b9191ba0e6d5cbbd1daa2e0d17208cb9b29d2102", size = 10956 }
wheels = [
    { url = "https://files.pythonhosted.org/packages/3b/7f/3a614b65bc4b181578b1d50a78663ee02d5d2d3b859712f3d3597c8afe6f/zc_lockfile-4.0-py3-none-any.whl", hash = "sha256:aa3aa295257bebaa09ea9ad5cb288bf9f98f88de6932f96b6659f62715d83581", size = 9143 },
]

[[package]]
name = "zipp"
version = "3.23.0"
source = { registry = "https://pypi.org/simple" }
sdist = { url = "https://files.pythonhosted.org/packages/e3/02/0f2892c661036d50ede074e376733dca2ae7c6eb617489437771209d4180/zipp-3.23.0.tar.gz", hash = "sha256:a07157588a12518c9d4034df3fbbee09c814741a33ff63c05fa29d26a2404166", size = 25547 }
wheels = [
    { url = "https://files.pythonhosted.org/packages/2e/54/647ade08bf0db230bfea292f893923872fd20be6ac6f53b2b936ba839d75/zipp-3.23.0-py3-none-any.whl", hash = "sha256:071652d6115ed432f5ce1d34c336c0adfd6a884660d1e9712a256d3d3bd4b14e", size = 10276 },
]

[[package]]
name = "zope-event"
version = "6.0"
source = { registry = "https://pypi.org/simple" }
dependencies = [
    { name = "setuptools" },
]
sdist = { url = "https://files.pythonhosted.org/packages/c2/d8/9c8b0c6bb1db09725395618f68d3b8a08089fca0aed28437500caaf713ee/zope_event-6.0.tar.gz", hash = "sha256:0ebac894fa7c5f8b7a89141c272133d8c1de6ddc75ea4b1f327f00d1f890df92", size = 18731 }
wheels = [
    { url = "https://files.pythonhosted.org/packages/d1/b5/1abb5a8b443314c978617bf46d5d9ad648bdf21058074e817d7efbb257db/zope_event-6.0-py3-none-any.whl", hash = "sha256:6f0922593407cc673e7d8766b492c519f91bdc99f3080fe43dcec0a800d682a3", size = 6409 },
]

[[package]]
name = "zope-interface"
version = "8.0"
source = { registry = "https://pypi.org/simple" }
dependencies = [
    { name = "setuptools" },
]
sdist = { url = "https://files.pythonhosted.org/packages/68/21/a6af230243831459f7238764acb3086a9cf96dbf405d8084d30add1ee2e7/zope_interface-8.0.tar.gz", hash = "sha256:b14d5aac547e635af749ce20bf49a3f5f93b8a854d2a6b1e95d4d5e5dc618f7d", size = 253397 }
wheels = [
    { url = "https://files.pythonhosted.org/packages/5b/6f/a16fc92b643313a55a0d2ccb040dd69048372f0a8f64107570256e664e5c/zope_interface-8.0-cp311-cp311-macosx_10_9_x86_64.whl", hash = "sha256:ec1da7b9156ae000cea2d19bad83ddb5c50252f9d7b186da276d17768c67a3cb", size = 207652 },
    { url = "https://files.pythonhosted.org/packages/01/0c/6bebd9417072c3eb6163228783cabb4890e738520b45562ade1cbf7d19d6/zope_interface-8.0-cp311-cp311-macosx_11_0_arm64.whl", hash = "sha256:160ba50022b342451baf516de3e3a2cd2d8c8dbac216803889a5eefa67083688", size = 208096 },
    { url = "https://files.pythonhosted.org/packages/62/f1/03c4d2b70ce98828760dfc19f34be62526ea8b7f57160a009d338f396eb4/zope_interface-8.0-cp311-cp311-manylinux1_i686.manylinux2014_i686.manylinux_2_17_i686.manylinux_2_5_i686.whl", hash = "sha256:879bb5bf937cde4acd738264e87f03c7bf7d45478f7c8b9dc417182b13d81f6c", size = 254770 },
    { url = "https://files.pythonhosted.org/packages/bb/73/06400c668d7d334d2296d23b3dacace43f45d6e721c6f6d08ea512703ede/zope_interface-8.0-cp311-cp311-manylinux1_x86_64.manylinux2014_x86_64.manylinux_2_17_x86_64.manylinux_2_5_x86_64.whl", hash = "sha256:7fb931bf55c66a092c5fbfb82a0ff3cc3221149b185bde36f0afc48acb8dcd92", size = 259542 },
    { url = "https://files.pythonhosted.org/packages/d9/28/565b5f41045aa520853410d33b420f605018207a854fba3d93ed85e7bef2/zope_interface-8.0-cp311-cp311-manylinux2014_aarch64.manylinux_2_17_aarch64.whl", hash = "sha256:1858d1e5bb2c5ae766890708184a603eb484bb7454e306e967932a9f3c558b07", size = 260720 },
    { url = "https://files.pythonhosted.org/packages/c5/46/6c6b0df12665fec622133932a361829b6e6fbe255e6ce01768eedbcb7fa0/zope_interface-8.0-cp311-cp311-win_amd64.whl", hash = "sha256:7e88c66ebedd1e839082f308b8372a50ef19423e01ee2e09600b80e765a10234", size = 211914 },
]<|MERGE_RESOLUTION|>--- conflicted
+++ resolved
@@ -1276,36 +1276,6 @@
 ]
 
 [[package]]
-<<<<<<< HEAD
-name = "fastjsonschema"
-version = "2.21.2"
-source = { registry = "https://pypi.org/simple" }
-sdist = { url = "https://files.pythonhosted.org/packages/20/b5/23b216d9d985a956623b6bd12d4086b60f0059b27799f23016af04a74ea1/fastjsonschema-2.21.2.tar.gz", hash = "sha256:b1eb43748041c880796cd077f1a07c3d94e93ae84bba5ed36800a33554ae05de", size = 374130 }
-wheels = [
-    { url = "https://files.pythonhosted.org/packages/cb/a8/20d0723294217e47de6d9e2e40fd4a9d2f7c4b6ef974babd482a59743694/fastjsonschema-2.21.2-py3-none-any.whl", hash = "sha256:1c797122d0a86c5cace2e54bf4e819c36223b552017172f32c5c024a6b77e463", size = 24024 },
-]
-
-[[package]]
-name = "fief-client"
-version = "0.20.0"
-source = { registry = "https://pypi.org/simple" }
-dependencies = [
-    { name = "httpx" },
-    { name = "jwcrypto" },
-]
-sdist = { url = "https://files.pythonhosted.org/packages/75/af/f6cc3ded8bdb901097b92a3ed444c48576a1b62f01352cb2fa069b0dd166/fief_client-0.20.0.tar.gz", hash = "sha256:dbfb906d03c4a5402ceac5c843aa4708535fb6f5d5c1c4e263ec06fbbbc434d7", size = 32465 }
-wheels = [
-    { url = "https://files.pythonhosted.org/packages/1c/06/d33506317b4c9b71025eb010d96c4f7a8f89fa620ca30532c2e8e4390593/fief_client-0.20.0-py3-none-any.whl", hash = "sha256:425f40cc7c45c651daec63da402e033c53d91dcaa3f9bf208873fd8692fc16dc", size = 20219 },
-]
-
-[package.optional-dependencies]
-cli = [
-    { name = "yaspin" },
-]
-
-[[package]]
-=======
->>>>>>> d3e3f857
 name = "filelock"
 version = "3.19.1"
 source = { registry = "https://pypi.org/simple" }
@@ -2003,186 +1973,6 @@
 ]
 
 [[package]]
-<<<<<<< HEAD
-name = "jupyter-client"
-version = "8.6.3"
-source = { registry = "https://pypi.org/simple" }
-dependencies = [
-    { name = "jupyter-core" },
-    { name = "python-dateutil" },
-    { name = "pyzmq" },
-    { name = "tornado" },
-    { name = "traitlets" },
-]
-sdist = { url = "https://files.pythonhosted.org/packages/71/22/bf9f12fdaeae18019a468b68952a60fe6dbab5d67cd2a103cac7659b41ca/jupyter_client-8.6.3.tar.gz", hash = "sha256:35b3a0947c4a6e9d589eb97d7d4cd5e90f910ee73101611f01283732bd6d9419", size = 342019 }
-wheels = [
-    { url = "https://files.pythonhosted.org/packages/11/85/b0394e0b6fcccd2c1eeefc230978a6f8cb0c5df1e4cd3e7625735a0d7d1e/jupyter_client-8.6.3-py3-none-any.whl", hash = "sha256:e8a19cc986cc45905ac3362915f410f3af85424b4c0905e94fa5f2cb08e8f23f", size = 106105 },
-]
-
-[[package]]
-name = "jupyter-core"
-version = "5.8.1"
-source = { registry = "https://pypi.org/simple" }
-dependencies = [
-    { name = "platformdirs" },
-    { name = "pywin32", marker = "platform_python_implementation != 'PyPy' and sys_platform == 'win32'" },
-    { name = "traitlets" },
-]
-sdist = { url = "https://files.pythonhosted.org/packages/99/1b/72906d554acfeb588332eaaa6f61577705e9ec752ddb486f302dafa292d9/jupyter_core-5.8.1.tar.gz", hash = "sha256:0a5f9706f70e64786b75acba995988915ebd4601c8a52e534a40b51c95f59941", size = 88923 }
-wheels = [
-    { url = "https://files.pythonhosted.org/packages/2f/57/6bffd4b20b88da3800c5d691e0337761576ee688eb01299eae865689d2df/jupyter_core-5.8.1-py3-none-any.whl", hash = "sha256:c28d268fc90fb53f1338ded2eb410704c5449a358406e8a948b75706e24863d0", size = 28880 },
-]
-
-[[package]]
-name = "jupyter-events"
-version = "0.12.0"
-source = { registry = "https://pypi.org/simple" }
-dependencies = [
-    { name = "jsonschema", extra = ["format-nongpl"] },
-    { name = "packaging" },
-    { name = "python-json-logger" },
-    { name = "pyyaml" },
-    { name = "referencing" },
-    { name = "rfc3339-validator" },
-    { name = "rfc3986-validator" },
-    { name = "traitlets" },
-]
-sdist = { url = "https://files.pythonhosted.org/packages/9d/c3/306d090461e4cf3cd91eceaff84bede12a8e52cd821c2d20c9a4fd728385/jupyter_events-0.12.0.tar.gz", hash = "sha256:fc3fce98865f6784c9cd0a56a20644fc6098f21c8c33834a8d9fe383c17e554b", size = 62196 }
-wheels = [
-    { url = "https://files.pythonhosted.org/packages/e2/48/577993f1f99c552f18a0428731a755e06171f9902fa118c379eb7c04ea22/jupyter_events-0.12.0-py3-none-any.whl", hash = "sha256:6464b2fa5ad10451c3d35fabc75eab39556ae1e2853ad0c0cc31b656731a97fb", size = 19430 },
-]
-
-[[package]]
-name = "jupyter-lsp"
-version = "2.3.0"
-source = { registry = "https://pypi.org/simple" }
-dependencies = [
-    { name = "jupyter-server" },
-]
-sdist = { url = "https://files.pythonhosted.org/packages/eb/5a/9066c9f8e94ee517133cd98dba393459a16cd48bba71a82f16a65415206c/jupyter_lsp-2.3.0.tar.gz", hash = "sha256:458aa59339dc868fb784d73364f17dbce8836e906cd75fd471a325cba02e0245", size = 54823 }
-wheels = [
-    { url = "https://files.pythonhosted.org/packages/1a/60/1f6cee0c46263de1173894f0fafcb3475ded276c472c14d25e0280c18d6d/jupyter_lsp-2.3.0-py3-none-any.whl", hash = "sha256:e914a3cb2addf48b1c7710914771aaf1819d46b2e5a79b0f917b5478ec93f34f", size = 76687 },
-]
-
-[[package]]
-name = "jupyter-server"
-version = "2.17.0"
-source = { registry = "https://pypi.org/simple" }
-dependencies = [
-    { name = "anyio" },
-    { name = "argon2-cffi" },
-    { name = "jinja2" },
-    { name = "jupyter-client" },
-    { name = "jupyter-core" },
-    { name = "jupyter-events" },
-    { name = "jupyter-server-terminals" },
-    { name = "nbconvert" },
-    { name = "nbformat" },
-    { name = "overrides" },
-    { name = "packaging" },
-    { name = "prometheus-client" },
-    { name = "pywinpty", marker = "os_name == 'nt'" },
-    { name = "pyzmq" },
-    { name = "send2trash" },
-    { name = "terminado" },
-    { name = "tornado" },
-    { name = "traitlets" },
-    { name = "websocket-client" },
-]
-sdist = { url = "https://files.pythonhosted.org/packages/5b/ac/e040ec363d7b6b1f11304cc9f209dac4517ece5d5e01821366b924a64a50/jupyter_server-2.17.0.tar.gz", hash = "sha256:c38ea898566964c888b4772ae1ed58eca84592e88251d2cfc4d171f81f7e99d5", size = 731949 }
-wheels = [
-    { url = "https://files.pythonhosted.org/packages/92/80/a24767e6ca280f5a49525d987bf3e4d7552bf67c8be07e8ccf20271f8568/jupyter_server-2.17.0-py3-none-any.whl", hash = "sha256:e8cb9c7db4251f51ed307e329b81b72ccf2056ff82d50524debde1ee1870e13f", size = 388221 },
-]
-
-[[package]]
-name = "jupyter-server-terminals"
-version = "0.5.3"
-source = { registry = "https://pypi.org/simple" }
-dependencies = [
-    { name = "pywinpty", marker = "os_name == 'nt'" },
-    { name = "terminado" },
-]
-sdist = { url = "https://files.pythonhosted.org/packages/fc/d5/562469734f476159e99a55426d697cbf8e7eb5efe89fb0e0b4f83a3d3459/jupyter_server_terminals-0.5.3.tar.gz", hash = "sha256:5ae0295167220e9ace0edcfdb212afd2b01ee8d179fe6f23c899590e9b8a5269", size = 31430 }
-wheels = [
-    { url = "https://files.pythonhosted.org/packages/07/2d/2b32cdbe8d2a602f697a649798554e4f072115438e92249624e532e8aca6/jupyter_server_terminals-0.5.3-py3-none-any.whl", hash = "sha256:41ee0d7dc0ebf2809c668e0fc726dfaf258fcd3e769568996ca731b6194ae9aa", size = 13656 },
-]
-
-[[package]]
-name = "jupyterlab"
-version = "4.4.7"
-source = { registry = "https://pypi.org/simple" }
-dependencies = [
-    { name = "async-lru" },
-    { name = "httpx" },
-    { name = "ipykernel" },
-    { name = "jinja2" },
-    { name = "jupyter-core" },
-    { name = "jupyter-lsp" },
-    { name = "jupyter-server" },
-    { name = "jupyterlab-server" },
-    { name = "notebook-shim" },
-    { name = "packaging" },
-    { name = "setuptools" },
-    { name = "tornado" },
-    { name = "traitlets" },
-]
-sdist = { url = "https://files.pythonhosted.org/packages/d0/07/b3beaeb5722d4a55e345a38884c67baebd9cec2269c5309ce494485a5858/jupyterlab-4.4.7.tar.gz", hash = "sha256:8c8e225492f4513ebde9bbbc00a05b651ab9a1f5b0013015d96fabf671c37188", size = 22965570 }
-wheels = [
-    { url = "https://files.pythonhosted.org/packages/7e/01/44f35124896dd5c73b26705c25bb8af2089895b32f057a1e4a3488847333/jupyterlab-4.4.7-py3-none-any.whl", hash = "sha256:808bae6136b507a4d18f04254218bfe71ed8ba399a36ef3280d5f259e69abf80", size = 12291583 },
-]
-
-[[package]]
-name = "jupyterlab-pygments"
-version = "0.3.0"
-source = { registry = "https://pypi.org/simple" }
-sdist = { url = "https://files.pythonhosted.org/packages/90/51/9187be60d989df97f5f0aba133fa54e7300f17616e065d1ada7d7646b6d6/jupyterlab_pygments-0.3.0.tar.gz", hash = "sha256:721aca4d9029252b11cfa9d185e5b5af4d54772bb8072f9b7036f4170054d35d", size = 512900 }
-wheels = [
-    { url = "https://files.pythonhosted.org/packages/b1/dd/ead9d8ea85bf202d90cc513b533f9c363121c7792674f78e0d8a854b63b4/jupyterlab_pygments-0.3.0-py3-none-any.whl", hash = "sha256:841a89020971da1d8693f1a99997aefc5dc424bb1b251fd6322462a1b8842780", size = 15884 },
-]
-
-[[package]]
-name = "jupyterlab-server"
-version = "2.27.3"
-source = { registry = "https://pypi.org/simple" }
-dependencies = [
-    { name = "babel" },
-    { name = "jinja2" },
-    { name = "json5" },
-    { name = "jsonschema" },
-    { name = "jupyter-server" },
-    { name = "packaging" },
-    { name = "requests" },
-]
-sdist = { url = "https://files.pythonhosted.org/packages/0a/c9/a883ce65eb27905ce77ace410d83587c82ea64dc85a48d1f7ed52bcfa68d/jupyterlab_server-2.27.3.tar.gz", hash = "sha256:eb36caca59e74471988f0ae25c77945610b887f777255aa21f8065def9e51ed4", size = 76173 }
-wheels = [
-    { url = "https://files.pythonhosted.org/packages/54/09/2032e7d15c544a0e3cd831c51d77a8ca57f7555b2e1b2922142eddb02a84/jupyterlab_server-2.27.3-py3-none-any.whl", hash = "sha256:e697488f66c3db49df675158a77b3b017520d772c6e1548c7d9bcc5df7944ee4", size = 59700 },
-]
-
-[[package]]
-name = "jupyterlab-widgets"
-version = "3.0.15"
-source = { registry = "https://pypi.org/simple" }
-sdist = { url = "https://files.pythonhosted.org/packages/b9/7d/160595ca88ee87ac6ba95d82177d29ec60aaa63821d3077babb22ce031a5/jupyterlab_widgets-3.0.15.tar.gz", hash = "sha256:2920888a0c2922351a9202817957a68c07d99673504d6cd37345299e971bb08b", size = 213149 }
-wheels = [
-    { url = "https://files.pythonhosted.org/packages/43/6a/ca128561b22b60bd5a0c4ea26649e68c8556b82bc70a0c396eebc977fe86/jupyterlab_widgets-3.0.15-py3-none-any.whl", hash = "sha256:d59023d7d7ef71400d51e6fee9a88867f6e65e10a4201605d2d7f3e8f012a31c", size = 216571 },
-]
-
-[[package]]
-name = "jwcrypto"
-version = "1.5.6"
-source = { registry = "https://pypi.org/simple" }
-dependencies = [
-    { name = "cryptography" },
-    { name = "typing-extensions" },
-]
-sdist = { url = "https://files.pythonhosted.org/packages/e1/db/870e5d5fb311b0bcf049630b5ba3abca2d339fd5e13ba175b4c13b456d08/jwcrypto-1.5.6.tar.gz", hash = "sha256:771a87762a0c081ae6166958a954f80848820b2ab066937dc8b8379d65b1b039", size = 87168 }
-wheels = [
-    { url = "https://files.pythonhosted.org/packages/cd/58/4a1880ea64032185e9ae9f63940c9327c6952d5584ea544a8f66972f2fda/jwcrypto-1.5.6-py3-none-any.whl", hash = "sha256:150d2b0ebbdb8f40b77f543fb44ffd2baeff48788be71f67f03566692fd55789", size = 92520 },
-]
-
-[[package]]
-=======
->>>>>>> d3e3f857
 name = "knack"
 version = "0.12.0"
 source = { registry = "https://pypi.org/simple" }
@@ -3212,36 +3002,6 @@
 ]
 
 [[package]]
-<<<<<<< HEAD
-name = "ptyprocess"
-version = "0.7.0"
-source = { registry = "https://pypi.org/simple" }
-sdist = { url = "https://files.pythonhosted.org/packages/20/e5/16ff212c1e452235a90aeb09066144d0c5a6a8c0834397e03f5224495c4e/ptyprocess-0.7.0.tar.gz", hash = "sha256:5c5d0a3b48ceee0b48485e0c26037c0acd7d29765ca3fbb5cb3831d347423220", size = 70762 }
-wheels = [
-    { url = "https://files.pythonhosted.org/packages/22/a6/858897256d0deac81a172289110f31629fc4cee19b6f01283303e18c8db3/ptyprocess-0.7.0-py2.py3-none-any.whl", hash = "sha256:4b41f3967fce3af57cc7e94b888626c18bf37a083e3651ca8feeb66d492fef35", size = 13993 },
-]
-
-[[package]]
-name = "pure-eval"
-version = "0.2.3"
-source = { registry = "https://pypi.org/simple" }
-sdist = { url = "https://files.pythonhosted.org/packages/cd/05/0a34433a064256a578f1783a10da6df098ceaa4a57bbeaa96a6c0352786b/pure_eval-0.2.3.tar.gz", hash = "sha256:5f4e983f40564c576c7c8635ae88db5956bb2229d7e9237d03b3c0b0190eaf42", size = 19752 }
-wheels = [
-    { url = "https://files.pythonhosted.org/packages/8e/37/efad0257dc6e593a18957422533ff0f87ede7c9c6ea010a2177d738fb82f/pure_eval-0.2.3-py3-none-any.whl", hash = "sha256:1db8e35b67b3d218d818ae653e27f06c3aa420901fa7b081ca98cbedc874e0d0", size = 11842 },
-]
-
-[[package]]
-name = "py-cpuinfo"
-version = "9.0.0"
-source = { registry = "https://pypi.org/simple" }
-sdist = { url = "https://files.pythonhosted.org/packages/37/a8/d832f7293ebb21690860d2e01d8115e5ff6f2ae8bbdc953f0eb0fa4bd2c7/py-cpuinfo-9.0.0.tar.gz", hash = "sha256:3cdbbf3fac90dc6f118bfd64384f309edeadd902d7c8fb17f02ffa1fc3f49690", size = 104716 }
-wheels = [
-    { url = "https://files.pythonhosted.org/packages/e0/a9/023730ba63db1e494a271cb018dcd361bd2c917ba7004c3e49d5daf795a2/py_cpuinfo-9.0.0-py3-none-any.whl", hash = "sha256:859625bc251f64e21f077d099d4162689c762b5d6a4c3c97553d56241c9674d5", size = 22335 },
-]
-
-[[package]]
-=======
->>>>>>> d3e3f857
 name = "py-grpc-prometheus"
 version = "0.8.0"
 source = { registry = "https://pypi.org/simple" }
@@ -4170,18 +3930,6 @@
 
 [package.metadata]
 requires-dist = [
-<<<<<<< HEAD
-    { name = "codecarbon", specifier = ">=3.0.5" },
-    { name = "dagshub", specifier = ">=0.6.3" },
-    { name = "datasets", specifier = ">=4.1.1" },
-    { name = "dvc", specifier = ">=3.63.0" },
-    { name = "evaluate", specifier = ">=0.4.6" },
-    { name = "great-expectations", specifier = ">=0.18.8" },
-    { name = "loguru", specifier = ">=0.7.3" },
-    { name = "mlflow", extras = ["extras"], specifier = "<3.0" },
-    { name = "numpy", specifier = ">=2.3.3" },
-    { name = "pandas", specifier = ">=2.3.2" },
-=======
     { name = "dagshub" },
     { name = "datasets" },
     { name = "dvc" },
@@ -4191,19 +3939,12 @@
     { name = "mlflow", extras = ["extras"] },
     { name = "numpy", specifier = "==1.26.4" },
     { name = "pandas", specifier = "==2.1.4" },
->>>>>>> d3e3f857
     { name = "pip" },
     { name = "protobuf" },
     { name = "python-dotenv" },
     { name = "ruff" },
-<<<<<<< HEAD
-    { name = "scikit-learn", specifier = ">=1.7.2" },
-    { name = "torch", specifier = ">=2.8.0" },
-    { name = "transformers", extras = ["torch"], specifier = ">=4.56.2" },
-=======
     { name = "torch" },
     { name = "transformers", extras = ["torch"] },
->>>>>>> d3e3f857
 ]
 
 [package.metadata.requires-dev]
@@ -4214,32 +3955,6 @@
 ]
 
 [[package]]
-<<<<<<< HEAD
-name = "termcolor"
-version = "3.1.0"
-source = { registry = "https://pypi.org/simple" }
-sdist = { url = "https://files.pythonhosted.org/packages/ca/6c/3d75c196ac07ac8749600b60b03f4f6094d54e132c4d94ebac6ee0e0add0/termcolor-3.1.0.tar.gz", hash = "sha256:6a6dd7fbee581909eeec6a756cff1d7f7c376063b14e4a298dc4980309e55970", size = 14324 }
-wheels = [
-    { url = "https://files.pythonhosted.org/packages/4f/bd/de8d508070629b6d84a30d01d57e4a65c69aa7f5abe7560b8fad3b50ea59/termcolor-3.1.0-py3-none-any.whl", hash = "sha256:591dd26b5c2ce03b9e43f391264626557873ce1d379019786f99b0c2bee140aa", size = 7684 },
-]
-
-[[package]]
-name = "terminado"
-version = "0.18.1"
-source = { registry = "https://pypi.org/simple" }
-dependencies = [
-    { name = "ptyprocess", marker = "os_name != 'nt'" },
-    { name = "pywinpty", marker = "os_name == 'nt'" },
-    { name = "tornado" },
-]
-sdist = { url = "https://files.pythonhosted.org/packages/8a/11/965c6fd8e5cc254f1fe142d547387da17a8ebfd75a3455f637c663fb38a0/terminado-0.18.1.tar.gz", hash = "sha256:de09f2c4b85de4765f7714688fff57d3e75bad1f909b589fde880460c753fd2e", size = 32701 }
-wheels = [
-    { url = "https://files.pythonhosted.org/packages/6a/9e/2064975477fdc887e47ad42157e214526dcad8f317a948dee17e1659a62f/terminado-0.18.1-py3-none-any.whl", hash = "sha256:a4468e1b37bb318f8a86514f65814e1afc977cf29b3992a4500d9dd305dcceb0", size = 14154 },
-]
-
-[[package]]
-=======
->>>>>>> d3e3f857
 name = "threadpoolctl"
 version = "3.6.0"
 source = { registry = "https://pypi.org/simple" }
