version = 1
revision = 1
requires-python = ">=3.11.0, <3.12"
resolution-markers = [
    "sys_platform != 'win32'",
    "sys_platform == 'win32'",
]

[[package]]
name = "accelerate"
version = "1.10.1"
source = { registry = "https://pypi.org/simple" }
dependencies = [
    { name = "huggingface-hub" },
    { name = "numpy" },
    { name = "packaging" },
    { name = "psutil" },
    { name = "pyyaml" },
    { name = "safetensors" },
    { name = "torch" },
]
sdist = { url = "https://files.pythonhosted.org/packages/b1/72/ff3961c19ee395c3d30ac630ee77bfb0e1b46b87edc504d4f83bb4a89705/accelerate-1.10.1.tar.gz", hash = "sha256:3dea89e433420e4bfac0369cae7e36dcd6a56adfcfd38cdda145c6225eab5df8", size = 392446 }
wheels = [
    { url = "https://files.pythonhosted.org/packages/5f/a0/d9ef19f780f319c21ee90ecfef4431cbeeca95bec7f14071785c17b6029b/accelerate-1.10.1-py3-none-any.whl", hash = "sha256:3621cff60b9a27ce798857ece05e2b9f56fcc71631cfb31ccf71f0359c311f11", size = 374909 },
]

[[package]]
name = "adal"
version = "1.2.7"
source = { registry = "https://pypi.org/simple" }
dependencies = [
    { name = "cryptography" },
    { name = "pyjwt" },
    { name = "python-dateutil" },
    { name = "requests" },
]
sdist = { url = "https://files.pythonhosted.org/packages/90/d7/a829bc5e8ff28f82f9e2dc9b363f3b7b9c1194766d5a75105e3885bfa9a8/adal-1.2.7.tar.gz", hash = "sha256:d74f45b81317454d96e982fd1c50e6fb5c99ac2223728aea8764433a39f566f1", size = 35196 }
wheels = [
    { url = "https://files.pythonhosted.org/packages/49/8d/58008a9a86075827f99aa8bb75d8db515bb9c34654f95e647cda31987db7/adal-1.2.7-py2.py3-none-any.whl", hash = "sha256:2a7451ed7441ddbc57703042204a3e30ef747478eea022c70f789fc7f084bc3d", size = 55539 },
]

[[package]]
name = "aiofiles"
version = "24.1.0"
source = { registry = "https://pypi.org/simple" }
sdist = { url = "https://files.pythonhosted.org/packages/0b/03/a88171e277e8caa88a4c77808c20ebb04ba74cc4681bf1e9416c862de237/aiofiles-24.1.0.tar.gz", hash = "sha256:22a075c9e5a3810f0c2e48f3008c94d68c65d763b9b03857924c99e57355166c", size = 30247 }
wheels = [
    { url = "https://files.pythonhosted.org/packages/a5/45/30bb92d442636f570cb5651bc661f52b610e2eec3f891a5dc3a4c3667db0/aiofiles-24.1.0-py3-none-any.whl", hash = "sha256:b4ec55f4195e3eb5d7abd1bf7e061763e864dd4954231fb8539a0ef8bb8260e5", size = 15896 },
]

[[package]]
name = "aiohappyeyeballs"
version = "2.6.1"
source = { registry = "https://pypi.org/simple" }
sdist = { url = "https://files.pythonhosted.org/packages/26/30/f84a107a9c4331c14b2b586036f40965c128aa4fee4dda5d3d51cb14ad54/aiohappyeyeballs-2.6.1.tar.gz", hash = "sha256:c3f9d0113123803ccadfdf3f0faa505bc78e6a72d1cc4806cbd719826e943558", size = 22760 }
wheels = [
    { url = "https://files.pythonhosted.org/packages/0f/15/5bf3b99495fb160b63f95972b81750f18f7f4e02ad051373b669d17d44f2/aiohappyeyeballs-2.6.1-py3-none-any.whl", hash = "sha256:f349ba8f4b75cb25c99c5c2d84e997e485204d2902a9597802b0371f09331fb8", size = 15265 },
]

[[package]]
name = "aiohttp"
version = "3.12.15"
source = { registry = "https://pypi.org/simple" }
dependencies = [
    { name = "aiohappyeyeballs" },
    { name = "aiosignal" },
    { name = "attrs" },
    { name = "frozenlist" },
    { name = "multidict" },
    { name = "propcache" },
    { name = "yarl" },
]
sdist = { url = "https://files.pythonhosted.org/packages/9b/e7/d92a237d8802ca88483906c388f7c201bbe96cd80a165ffd0ac2f6a8d59f/aiohttp-3.12.15.tar.gz", hash = "sha256:4fc61385e9c98d72fcdf47e6dd81833f47b2f77c114c29cd64a361be57a763a2", size = 7823716 }
wheels = [
    { url = "https://files.pythonhosted.org/packages/20/19/9e86722ec8e835959bd97ce8c1efa78cf361fa4531fca372551abcc9cdd6/aiohttp-3.12.15-cp311-cp311-macosx_10_9_universal2.whl", hash = "sha256:d3ce17ce0220383a0f9ea07175eeaa6aa13ae5a41f30bc61d84df17f0e9b1117", size = 711246 },
    { url = "https://files.pythonhosted.org/packages/71/f9/0a31fcb1a7d4629ac9d8f01f1cb9242e2f9943f47f5d03215af91c3c1a26/aiohttp-3.12.15-cp311-cp311-macosx_10_9_x86_64.whl", hash = "sha256:010cc9bbd06db80fe234d9003f67e97a10fe003bfbedb40da7d71c1008eda0fe", size = 483515 },
    { url = "https://files.pythonhosted.org/packages/62/6c/94846f576f1d11df0c2e41d3001000527c0fdf63fce7e69b3927a731325d/aiohttp-3.12.15-cp311-cp311-macosx_11_0_arm64.whl", hash = "sha256:3f9d7c55b41ed687b9d7165b17672340187f87a773c98236c987f08c858145a9", size = 471776 },
    { url = "https://files.pythonhosted.org/packages/f8/6c/f766d0aaafcee0447fad0328da780d344489c042e25cd58fde566bf40aed/aiohttp-3.12.15-cp311-cp311-manylinux_2_17_aarch64.manylinux2014_aarch64.whl", hash = "sha256:bc4fbc61bb3548d3b482f9ac7ddd0f18c67e4225aaa4e8552b9f1ac7e6bda9e5", size = 1741977 },
    { url = "https://files.pythonhosted.org/packages/17/e5/fb779a05ba6ff44d7bc1e9d24c644e876bfff5abe5454f7b854cace1b9cc/aiohttp-3.12.15-cp311-cp311-manylinux_2_17_armv7l.manylinux2014_armv7l.manylinux_2_31_armv7l.whl", hash = "sha256:7fbc8a7c410bb3ad5d595bb7118147dfbb6449d862cc1125cf8867cb337e8728", size = 1690645 },
    { url = "https://files.pythonhosted.org/packages/37/4e/a22e799c2035f5d6a4ad2cf8e7c1d1bd0923192871dd6e367dafb158b14c/aiohttp-3.12.15-cp311-cp311-manylinux_2_17_ppc64le.manylinux2014_ppc64le.whl", hash = "sha256:74dad41b3458dbb0511e760fb355bb0b6689e0630de8a22b1b62a98777136e16", size = 1789437 },
    { url = "https://files.pythonhosted.org/packages/28/e5/55a33b991f6433569babb56018b2fb8fb9146424f8b3a0c8ecca80556762/aiohttp-3.12.15-cp311-cp311-manylinux_2_17_s390x.manylinux2014_s390x.whl", hash = "sha256:3b6f0af863cf17e6222b1735a756d664159e58855da99cfe965134a3ff63b0b0", size = 1828482 },
    { url = "https://files.pythonhosted.org/packages/c6/82/1ddf0ea4f2f3afe79dffed5e8a246737cff6cbe781887a6a170299e33204/aiohttp-3.12.15-cp311-cp311-manylinux_2_17_x86_64.manylinux2014_x86_64.whl", hash = "sha256:b5b7fe4972d48a4da367043b8e023fb70a04d1490aa7d68800e465d1b97e493b", size = 1730944 },
    { url = "https://files.pythonhosted.org/packages/1b/96/784c785674117b4cb3877522a177ba1b5e4db9ce0fd519430b5de76eec90/aiohttp-3.12.15-cp311-cp311-manylinux_2_5_i686.manylinux1_i686.manylinux_2_17_i686.manylinux2014_i686.whl", hash = "sha256:6443cca89553b7a5485331bc9bedb2342b08d073fa10b8c7d1c60579c4a7b9bd", size = 1668020 },
    { url = "https://files.pythonhosted.org/packages/12/8a/8b75f203ea7e5c21c0920d84dd24a5c0e971fe1e9b9ebbf29ae7e8e39790/aiohttp-3.12.15-cp311-cp311-musllinux_1_2_aarch64.whl", hash = "sha256:6c5f40ec615e5264f44b4282ee27628cea221fcad52f27405b80abb346d9f3f8", size = 1716292 },
    { url = "https://files.pythonhosted.org/packages/47/0b/a1451543475bb6b86a5cfc27861e52b14085ae232896a2654ff1231c0992/aiohttp-3.12.15-cp311-cp311-musllinux_1_2_armv7l.whl", hash = "sha256:2abbb216a1d3a2fe86dbd2edce20cdc5e9ad0be6378455b05ec7f77361b3ab50", size = 1711451 },
    { url = "https://files.pythonhosted.org/packages/55/fd/793a23a197cc2f0d29188805cfc93aa613407f07e5f9da5cd1366afd9d7c/aiohttp-3.12.15-cp311-cp311-musllinux_1_2_i686.whl", hash = "sha256:db71ce547012a5420a39c1b744d485cfb823564d01d5d20805977f5ea1345676", size = 1691634 },
    { url = "https://files.pythonhosted.org/packages/ca/bf/23a335a6670b5f5dfc6d268328e55a22651b440fca341a64fccf1eada0c6/aiohttp-3.12.15-cp311-cp311-musllinux_1_2_ppc64le.whl", hash = "sha256:ced339d7c9b5030abad5854aa5413a77565e5b6e6248ff927d3e174baf3badf7", size = 1785238 },
    { url = "https://files.pythonhosted.org/packages/57/4f/ed60a591839a9d85d40694aba5cef86dde9ee51ce6cca0bb30d6eb1581e7/aiohttp-3.12.15-cp311-cp311-musllinux_1_2_s390x.whl", hash = "sha256:7c7dd29c7b5bda137464dc9bfc738d7ceea46ff70309859ffde8c022e9b08ba7", size = 1805701 },
    { url = "https://files.pythonhosted.org/packages/85/e0/444747a9455c5de188c0f4a0173ee701e2e325d4b2550e9af84abb20cdba/aiohttp-3.12.15-cp311-cp311-musllinux_1_2_x86_64.whl", hash = "sha256:421da6fd326460517873274875c6c5a18ff225b40da2616083c5a34a7570b685", size = 1718758 },
    { url = "https://files.pythonhosted.org/packages/36/ab/1006278d1ffd13a698e5dd4bfa01e5878f6bddefc296c8b62649753ff249/aiohttp-3.12.15-cp311-cp311-win32.whl", hash = "sha256:4420cf9d179ec8dfe4be10e7d0fe47d6d606485512ea2265b0d8c5113372771b", size = 428868 },
    { url = "https://files.pythonhosted.org/packages/10/97/ad2b18700708452400278039272032170246a1bf8ec5d832772372c71f1a/aiohttp-3.12.15-cp311-cp311-win_amd64.whl", hash = "sha256:edd533a07da85baa4b423ee8839e3e91681c7bfa19b04260a469ee94b778bf6d", size = 453273 },
]

[[package]]
name = "aiohttp-retry"
version = "2.9.1"
source = { registry = "https://pypi.org/simple" }
dependencies = [
    { name = "aiohttp" },
]
sdist = { url = "https://files.pythonhosted.org/packages/9d/61/ebda4d8e3d8cfa1fd3db0fb428db2dd7461d5742cea35178277ad180b033/aiohttp_retry-2.9.1.tar.gz", hash = "sha256:8eb75e904ed4ee5c2ec242fefe85bf04240f685391c4879d8f541d6028ff01f1", size = 13608 }
wheels = [
    { url = "https://files.pythonhosted.org/packages/1a/99/84ba7273339d0f3dfa57901b846489d2e5c2cd731470167757f1935fffbd/aiohttp_retry-2.9.1-py3-none-any.whl", hash = "sha256:66d2759d1921838256a05a3f80ad7e724936f083e35be5abb5e16eed6be6dc54", size = 9981 },
]

[[package]]
name = "aiokafka"
version = "0.12.0"
source = { registry = "https://pypi.org/simple" }
dependencies = [
    { name = "async-timeout" },
    { name = "packaging" },
    { name = "typing-extensions" },
]
sdist = { url = "https://files.pythonhosted.org/packages/65/ca/42a962033e6a7926dcb789168bce81d0181ef4ddabce454d830b7e62370e/aiokafka-0.12.0.tar.gz", hash = "sha256:62423895b866f95b5ed8d88335295a37cc5403af64cb7cb0e234f88adc2dff94", size = 564955 }
wheels = [
    { url = "https://files.pythonhosted.org/packages/b3/7b/8faf3ae26f43b2dcc66f45665bd243c9f736e71df04e45da5836bb7a7be4/aiokafka-0.12.0-cp311-cp311-macosx_10_9_x86_64.whl", hash = "sha256:ddc5308c43d48af883667e2f950a0a9739ce2c9bfe69a0b55dc234f58b1b42d6", size = 375692 },
    { url = "https://files.pythonhosted.org/packages/fe/6c/c1ce38a225dfa04078f29d8734f13e483146cc2e30dbf6d13b75c2aa0724/aiokafka-0.12.0-cp311-cp311-macosx_11_0_arm64.whl", hash = "sha256:ff63689cafcd6dd642a15de75b7ae121071d6162cccba16d091bcb28b3886307", size = 372335 },
    { url = "https://files.pythonhosted.org/packages/7d/bc/c5d2315e2f04768f585e31e6bd0a1fb9ed054a54c124c17087fdff507a13/aiokafka-0.12.0-cp311-cp311-manylinux_2_17_aarch64.manylinux2014_aarch64.whl", hash = "sha256:24633931e05a9dc80555a2f845572b6845d2dcb1af12de27837b8602b1b8bc74", size = 1141449 },
    { url = "https://files.pythonhosted.org/packages/dc/42/607caffc39b1fb2be288fa2c72e72b352872362699b6e7473189fee065b9/aiokafka-0.12.0-cp311-cp311-manylinux_2_17_x86_64.manylinux2014_x86_64.whl", hash = "sha256:42b2436c7c69384d210e9169fbfe339d9f49dbdcfddd8d51c79b9877de545e33", size = 1155398 },
    { url = "https://files.pythonhosted.org/packages/f9/4e/e7a4900180ff18f8468b1a1d6da821f67162409aa86eb53fdcb6bb1c5016/aiokafka-0.12.0-cp311-cp311-win32.whl", hash = "sha256:90511a2c4cf5f343fc2190575041fbc70171654ab0dae64b3bbabd012613bfa7", size = 348578 },
    { url = "https://files.pythonhosted.org/packages/12/e6/101e7b13e1a4bce745be927bcecf7d9dddd68c57bbd876e31697e60fdc8d/aiokafka-0.12.0-cp311-cp311-win_amd64.whl", hash = "sha256:04c8ad27d04d6c53a1859687015a5f4e58b1eb221e8a7342d6c6b04430def53e", size = 368368 },
]

[[package]]
name = "aiosignal"
version = "1.4.0"
source = { registry = "https://pypi.org/simple" }
dependencies = [
    { name = "frozenlist" },
    { name = "typing-extensions" },
]
sdist = { url = "https://files.pythonhosted.org/packages/61/62/06741b579156360248d1ec624842ad0edf697050bbaf7c3e46394e106ad1/aiosignal-1.4.0.tar.gz", hash = "sha256:f47eecd9468083c2029cc99945502cb7708b082c232f9aca65da147157b251c7", size = 25007 }
wheels = [
    { url = "https://files.pythonhosted.org/packages/fb/76/641ae371508676492379f16e2fa48f4e2c11741bd63c48be4b12a6b09cba/aiosignal-1.4.0-py3-none-any.whl", hash = "sha256:053243f8b92b990551949e63930a839ff0cf0b0ebbe0597b0f3fb19e1a0fe82e", size = 7490 },
]

[[package]]
name = "alembic"
version = "1.16.5"
source = { registry = "https://pypi.org/simple" }
dependencies = [
    { name = "mako" },
    { name = "sqlalchemy" },
    { name = "typing-extensions" },
]
sdist = { url = "https://files.pythonhosted.org/packages/9a/ca/4dc52902cf3491892d464f5265a81e9dff094692c8a049a3ed6a05fe7ee8/alembic-1.16.5.tar.gz", hash = "sha256:a88bb7f6e513bd4301ecf4c7f2206fe93f9913f9b48dac3b78babde2d6fe765e", size = 1969868 }
wheels = [
    { url = "https://files.pythonhosted.org/packages/39/4a/4c61d4c84cfd9befb6fa08a702535b27b21fff08c946bc2f6139decbf7f7/alembic-1.16.5-py3-none-any.whl", hash = "sha256:e845dfe090c5ffa7b92593ae6687c5cb1a101e91fa53868497dbd79847f9dbe3", size = 247355 },
]

[[package]]
name = "altair"
version = "4.2.2"
source = { registry = "https://pypi.org/simple" }
dependencies = [
    { name = "entrypoints" },
    { name = "jinja2" },
    { name = "jsonschema" },
    { name = "numpy" },
    { name = "pandas" },
    { name = "toolz" },
]
sdist = { url = "https://files.pythonhosted.org/packages/ec/bf/781b607da4c1a2a7211cd570bd7e22e0accd4deaf1074c32ac7344a09339/altair-4.2.2.tar.gz", hash = "sha256:39399a267c49b30d102c10411e67ab26374156a84b1aeb9fcd15140429ba49c5", size = 740430 }
wheels = [
    { url = "https://files.pythonhosted.org/packages/18/62/47452306e84d4d2e67f9c559380aeb230f5e6ca84fafb428dd36b96a99ba/altair-4.2.2-py3-none-any.whl", hash = "sha256:8b45ebeaf8557f2d760c5c77b79f02ae12aee7c46c27c06014febab6f849bc87", size = 813630 },
]

[[package]]
name = "amqp"
version = "5.3.1"
source = { registry = "https://pypi.org/simple" }
dependencies = [
    { name = "vine" },
]
sdist = { url = "https://files.pythonhosted.org/packages/79/fc/ec94a357dfc6683d8c86f8b4cfa5416a4c36b28052ec8260c77aca96a443/amqp-5.3.1.tar.gz", hash = "sha256:cddc00c725449522023bad949f70fff7b48f0b1ade74d170a6f10ab044739432", size = 129013 }
wheels = [
    { url = "https://files.pythonhosted.org/packages/26/99/fc813cd978842c26c82534010ea849eee9ab3a13ea2b74e95cb9c99e747b/amqp-5.3.1-py3-none-any.whl", hash = "sha256:43b3319e1b4e7d1251833a93d672b4af1e40f3d632d479b98661a95f117880a2", size = 50944 },
]

[[package]]
name = "annotated-types"
version = "0.7.0"
source = { registry = "https://pypi.org/simple" }
sdist = { url = "https://files.pythonhosted.org/packages/ee/67/531ea369ba64dcff5ec9c3402f9f51bf748cec26dde048a2f973a4eea7f5/annotated_types-0.7.0.tar.gz", hash = "sha256:aff07c09a53a08bc8cfccb9c85b05f1aa9a2a6f23728d790723543408344ce89", size = 16081 }
wheels = [
    { url = "https://files.pythonhosted.org/packages/78/b6/6307fbef88d9b5ee7421e68d78a9f162e0da4900bc5f5793f6d3d0e34fb8/annotated_types-0.7.0-py3-none-any.whl", hash = "sha256:1f02e8b43a8fbbc3f3e0d4f0f4bfc8131bcb4eebe8849b8e5c773f3a1c582a53", size = 13643 },
]

[[package]]
name = "antlr4-python3-runtime"
version = "4.9.3"
source = { registry = "https://pypi.org/simple" }
sdist = { url = "https://files.pythonhosted.org/packages/3e/38/7859ff46355f76f8d19459005ca000b6e7012f2f1ca597746cbcd1fbfe5e/antlr4-python3-runtime-4.9.3.tar.gz", hash = "sha256:f224469b4168294902bb1efa80a8bf7855f24c99aef99cbefc1bcd3cce77881b", size = 117034 }

[[package]]
name = "anyio"
version = "4.10.0"
source = { registry = "https://pypi.org/simple" }
dependencies = [
    { name = "idna" },
    { name = "sniffio" },
    { name = "typing-extensions" },
]
sdist = { url = "https://files.pythonhosted.org/packages/f1/b4/636b3b65173d3ce9a38ef5f0522789614e590dab6a8d505340a4efe4c567/anyio-4.10.0.tar.gz", hash = "sha256:3f3fae35c96039744587aa5b8371e7e8e603c0702999535961dd336026973ba6", size = 213252 }
wheels = [
    { url = "https://files.pythonhosted.org/packages/6f/12/e5e0282d673bb9746bacfb6e2dba8719989d3660cdb2ea79aee9a9651afb/anyio-4.10.0-py3-none-any.whl", hash = "sha256:60e474ac86736bbfd6f210f7a61218939c318f43f9972497381f1c5e930ed3d1", size = 107213 },
]

[[package]]
name = "appdirs"
version = "1.4.4"
source = { registry = "https://pypi.org/simple" }
sdist = { url = "https://files.pythonhosted.org/packages/d7/d8/05696357e0311f5b5c316d7b95f46c669dd9c15aaeecbb48c7d0aeb88c40/appdirs-1.4.4.tar.gz", hash = "sha256:7d5d0167b2b1ba821647616af46a749d1c653740dd0d2415100fe26e27afdf41", size = 13470 }
wheels = [
    { url = "https://files.pythonhosted.org/packages/3b/00/2344469e2084fb287c2e0b57b72910309874c3245463acd6cf5e3db69324/appdirs-1.4.4-py2.py3-none-any.whl", hash = "sha256:a841dacd6b99318a741b166adb07e19ee71a274450e68237b4650ca1055ab128", size = 9566 },
]

[[package]]
name = "argcomplete"
version = "3.6.2"
source = { registry = "https://pypi.org/simple" }
sdist = { url = "https://files.pythonhosted.org/packages/16/0f/861e168fc813c56a78b35f3c30d91c6757d1fd185af1110f1aec784b35d0/argcomplete-3.6.2.tar.gz", hash = "sha256:d0519b1bc867f5f4f4713c41ad0aba73a4a5f007449716b16f385f2166dc6adf", size = 73403 }
wheels = [
    { url = "https://files.pythonhosted.org/packages/31/da/e42d7a9d8dd33fa775f467e4028a47936da2f01e4b0e561f9ba0d74cb0ca/argcomplete-3.6.2-py3-none-any.whl", hash = "sha256:65b3133a29ad53fb42c48cf5114752c7ab66c1c38544fdf6460f450c09b42591", size = 43708 },
]

[[package]]
name = "asgiref"
version = "3.9.2"
source = { registry = "https://pypi.org/simple" }
sdist = { url = "https://files.pythonhosted.org/packages/7f/bf/0f3ecda32f1cb3bf1dca480aca08a7a8a3bdc4bed2343a103f30731565c9/asgiref-3.9.2.tar.gz", hash = "sha256:a0249afacb66688ef258ffe503528360443e2b9a8d8c4581b6ebefa58c841ef1", size = 36894 }
wheels = [
    { url = "https://files.pythonhosted.org/packages/c7/d1/69d02ce34caddb0a7ae088b84c356a625a93cd4ff57b2f97644c03fad905/asgiref-3.9.2-py3-none-any.whl", hash = "sha256:0b61526596219d70396548fc003635056856dba5d0d086f86476f10b33c75960", size = 23788 },
]

[[package]]
name = "astroid"
version = "3.3.11"
source = { registry = "https://pypi.org/simple" }
sdist = { url = "https://files.pythonhosted.org/packages/18/74/dfb75f9ccd592bbedb175d4a32fc643cf569d7c218508bfbd6ea7ef9c091/astroid-3.3.11.tar.gz", hash = "sha256:1e5a5011af2920c7c67a53f65d536d65bfa7116feeaf2354d8b94f29573bb0ce", size = 400439 }
wheels = [
    { url = "https://files.pythonhosted.org/packages/af/0f/3b8fdc946b4d9cc8cc1e8af42c4e409468c84441b933d037e101b3d72d86/astroid-3.3.11-py3-none-any.whl", hash = "sha256:54c760ae8322ece1abd213057c4b5bba7c49818853fc901ef09719a60dbf9dec", size = 275612 },
]

[[package]]
name = "async-timeout"
version = "5.0.1"
source = { registry = "https://pypi.org/simple" }
sdist = { url = "https://files.pythonhosted.org/packages/a5/ae/136395dfbfe00dfc94da3f3e136d0b13f394cba8f4841120e34226265780/async_timeout-5.0.1.tar.gz", hash = "sha256:d9321a7a3d5a6a5e187e824d2fa0793ce379a202935782d555d6e9d2735677d3", size = 9274 }
wheels = [
    { url = "https://files.pythonhosted.org/packages/fe/ba/e2081de779ca30d473f21f5b30e0e737c438205440784c7dfc81efc2b029/async_timeout-5.0.1-py3-none-any.whl", hash = "sha256:39e3809566ff85354557ec2398b55e096c8364bacac9405a7a1fa429e77fe76c", size = 6233 },
]

[[package]]
name = "asyncssh"
version = "2.21.0"
source = { registry = "https://pypi.org/simple" }
dependencies = [
    { name = "cryptography" },
    { name = "typing-extensions" },
]
sdist = { url = "https://files.pythonhosted.org/packages/e8/d6/823ed5a227f7da70b33681e49eec4a36fae31b9296b27a8d6aead2bd3f77/asyncssh-2.21.0.tar.gz", hash = "sha256:450fe13bb8d86a8f4e7d7b5fafce7791181ca3e7c92e15bbc45dfb25866e48b3", size = 539740 }
wheels = [
    { url = "https://files.pythonhosted.org/packages/99/56/db25216aa7f385ec71fdc489af80812171515cddbe68c0e515e98a291390/asyncssh-2.21.0-py3-none-any.whl", hash = "sha256:cf7f3dfa52b2cb4ad31f0d77ff0d0a8fdd850203da84a0e72e62c36fdd4daf4b", size = 374919 },
]

[[package]]
name = "atpublic"
version = "6.0.1"
source = { registry = "https://pypi.org/simple" }
sdist = { url = "https://files.pythonhosted.org/packages/20/40/e686038a07af08e8462a71dc9201867ffdde408b4d93be90a4ad0fbc83ef/atpublic-6.0.1.tar.gz", hash = "sha256:718932844f5bdfdf5d80ad4c64e13964f22274b4f8937d54a8d3811d6bc5dc05", size = 17520 }
wheels = [
    { url = "https://files.pythonhosted.org/packages/cd/37/66f9fcdd6a56ab3da53291c7501890246c39bc7b5891e27cd956efe127ca/atpublic-6.0.1-py3-none-any.whl", hash = "sha256:f9a23902faf5ca1fdc6436b3712d79452f71abc61a810d22be1f31b40a8004c5", size = 6421 },
]

[[package]]
name = "attrs"
version = "25.3.0"
source = { registry = "https://pypi.org/simple" }
sdist = { url = "https://files.pythonhosted.org/packages/5a/b0/1367933a8532ee6ff8d63537de4f1177af4bff9f3e829baf7331f595bb24/attrs-25.3.0.tar.gz", hash = "sha256:75d7cefc7fb576747b2c81b4442d4d4a1ce0900973527c011d1030fd3bf4af1b", size = 812032 }
wheels = [
    { url = "https://files.pythonhosted.org/packages/77/06/bb80f5f86020c4551da315d78b3ab75e8228f89f0162f2c3a819e407941a/attrs-25.3.0-py3-none-any.whl", hash = "sha256:427318ce031701fea540783410126f03899a97ffc6f61596ad581ac2e40e3bc3", size = 63815 },
]

[[package]]
name = "azure-common"
version = "1.1.28"
source = { registry = "https://pypi.org/simple" }
sdist = { url = "https://files.pythonhosted.org/packages/3e/71/f6f71a276e2e69264a97ad39ef850dca0a04fce67b12570730cb38d0ccac/azure-common-1.1.28.zip", hash = "sha256:4ac0cd3214e36b6a1b6a442686722a5d8cc449603aa833f3f0f40bda836704a3", size = 20914 }
wheels = [
    { url = "https://files.pythonhosted.org/packages/62/55/7f118b9c1b23ec15ca05d15a578d8207aa1706bc6f7c87218efffbbf875d/azure_common-1.1.28-py2.py3-none-any.whl", hash = "sha256:5c12d3dcf4ec20599ca6b0d3e09e86e146353d443e7fcc050c9a19c1f9df20ad", size = 14462 },
]

[[package]]
name = "azure-core"
version = "1.35.1"
source = { registry = "https://pypi.org/simple" }
dependencies = [
    { name = "requests" },
    { name = "six" },
    { name = "typing-extensions" },
]
sdist = { url = "https://files.pythonhosted.org/packages/15/6b/2653adc0f33adba8f11b1903701e6b1c10d34ce5d8e25dfa13a422f832b0/azure_core-1.35.1.tar.gz", hash = "sha256:435d05d6df0fff2f73fb3c15493bb4721ede14203f1ff1382aa6b6b2bdd7e562", size = 345290 }
wheels = [
    { url = "https://files.pythonhosted.org/packages/27/52/805980aa1ba18282077c484dba634ef0ede1e84eec8be9c92b2e162d0ed6/azure_core-1.35.1-py3-none-any.whl", hash = "sha256:12da0c9e08e48e198f9158b56ddbe33b421477e1dc98c2e1c8f9e254d92c468b", size = 211800 },
]

[[package]]
name = "azure-graphrbac"
version = "0.61.2"
source = { registry = "https://pypi.org/simple" }
dependencies = [
    { name = "azure-common" },
    { name = "msrest" },
    { name = "msrestazure" },
]
sdist = { url = "https://files.pythonhosted.org/packages/f9/bd/421cc9c208a47983adfaa63ce045d241c3b4580ddd217a4caa9a71c15775/azure_graphrbac-0.61.2.tar.gz", hash = "sha256:fb25b03307e17f739c81ad6bd3e9b57c57843686031f0f214b65158447c773dd", size = 47651 }
wheels = [
    { url = "https://files.pythonhosted.org/packages/93/22/3f502f6439780fbb1d365730405a95944847fbfa3faed49e5675c4a854bd/azure_graphrbac-0.61.2-py2.py3-none-any.whl", hash = "sha256:7a204554aa933684b09df3e17669fe31aa307d33b9bfb44595fe0ad5b99900d4", size = 142453 },
]

[[package]]
name = "azure-mgmt-authorization"
version = "4.0.0"
source = { registry = "https://pypi.org/simple" }
dependencies = [
    { name = "azure-common" },
    { name = "azure-mgmt-core" },
    { name = "isodate" },
]
sdist = { url = "https://files.pythonhosted.org/packages/9e/ab/e79874f166eed24f4456ce4d532b29a926fb4c798c2c609eefd916a3f73d/azure-mgmt-authorization-4.0.0.zip", hash = "sha256:69b85abc09ae64fc72975bd43431170d8c7eb5d166754b98aac5f3845de57dc4", size = 1134795 }
wheels = [
    { url = "https://files.pythonhosted.org/packages/32/b3/8ec1268082f4d20cc8bf723a1a8e6b9e330bcc338a4dbcee9c7737e9dc1c/azure_mgmt_authorization-4.0.0-py3-none-any.whl", hash = "sha256:d8feeb3842e6ddf1a370963ca4f61fb6edc124e8997b807dd025bc9b2379cd1a", size = 1072620 },
]

[[package]]
name = "azure-mgmt-containerregistry"
version = "13.0.0"
source = { registry = "https://pypi.org/simple" }
dependencies = [
    { name = "azure-common" },
    { name = "azure-mgmt-core" },
    { name = "isodate" },
    { name = "typing-extensions" },
]
sdist = { url = "https://files.pythonhosted.org/packages/51/1d/a825a2cefb384804a9b2ae8519b7e72c74d1c82e68e056a1a90fafddf539/azure_mgmt_containerregistry-13.0.0.tar.gz", hash = "sha256:af723f37a536919bd67b6772024c469cc2a017be7f31949bf41caae16f0e8dce", size = 866048 }
wheels = [
    { url = "https://files.pythonhosted.org/packages/c6/33/36227c671743061e975a5dec9175674d7bfd11a67f780e23280c22c74054/azure_mgmt_containerregistry-13.0.0-py3-none-any.whl", hash = "sha256:52f7c854f3ebb6c5c1748c1e81f25bae56729277098801a219ca6aba2d03b3e7", size = 1358856 },
]

[[package]]
name = "azure-mgmt-core"
version = "1.6.0"
source = { registry = "https://pypi.org/simple" }
dependencies = [
    { name = "azure-core" },
]
sdist = { url = "https://files.pythonhosted.org/packages/3e/99/fa9e7551313d8c7099c89ebf3b03cd31beb12e1b498d575aa19bb59a5d04/azure_mgmt_core-1.6.0.tar.gz", hash = "sha256:b26232af857b021e61d813d9f4ae530465255cb10b3dde945ad3743f7a58e79c", size = 30818 }
wheels = [
    { url = "https://files.pythonhosted.org/packages/a0/26/c79f962fd3172b577b6f38685724de58b6b4337a51d3aad316a43a4558c6/azure_mgmt_core-1.6.0-py3-none-any.whl", hash = "sha256:0460d11e85c408b71c727ee1981f74432bc641bb25dfcf1bb4e90a49e776dbc4", size = 29310 },
]

[[package]]
name = "azure-mgmt-keyvault"
version = "11.0.0"
source = { registry = "https://pypi.org/simple" }
dependencies = [
    { name = "azure-common" },
    { name = "azure-mgmt-core" },
    { name = "isodate" },
    { name = "typing-extensions" },
]
sdist = { url = "https://files.pythonhosted.org/packages/9f/d3/9e8d31aaedfb37efd20c8a9ac420b07cdb5c3d2f19c3452c9cdcb082dad6/azure_mgmt_keyvault-11.0.0.tar.gz", hash = "sha256:fcfb1366852926f2a311e1bc6e6a786eb8a8a1fd46e6025d4c114ede2cb4642e", size = 187547 }
wheels = [
    { url = "https://files.pythonhosted.org/packages/9b/24/87c592517bbf97daf1897a271c8713ad1afd888b05db1fb48d7428cc8ee7/azure_mgmt_keyvault-11.0.0-py3-none-any.whl", hash = "sha256:abff0023a1c1b8033f3d4800cac996bf2b5470bd9c5ab71470c3184d7e8f0654", size = 308775 },
]

[[package]]
name = "azure-mgmt-network"
version = "29.0.0"
source = { registry = "https://pypi.org/simple" }
dependencies = [
    { name = "azure-common" },
    { name = "azure-mgmt-core" },
    { name = "isodate" },
    { name = "typing-extensions" },
]
sdist = { url = "https://files.pythonhosted.org/packages/19/b6/fbd5320047659af1bd26aa55529dbe5a8c2faeeb62a8aadc72e1dd88f66c/azure_mgmt_network-29.0.0.tar.gz", hash = "sha256:577fbc76a195f744b97bac4275e11279f7f3e63c659d98773f3b4a9a6e0943b9", size = 684284 }
wheels = [
    { url = "https://files.pythonhosted.org/packages/20/93/949392272f177f8e92dcb916afd20f67ceae62998e798e4a3d98c5f59af3/azure_mgmt_network-29.0.0-py3-none-any.whl", hash = "sha256:c04dc0d9f6b936abe4ec7c5fa9cee1514795b1f84d2742dead2115dcde33476c", size = 608014 },
]

[[package]]
name = "azure-mgmt-resource"
version = "24.0.0"
source = { registry = "https://pypi.org/simple" }
dependencies = [
    { name = "azure-common" },
    { name = "azure-mgmt-core" },
    { name = "isodate" },
    { name = "typing-extensions" },
]
sdist = { url = "https://files.pythonhosted.org/packages/50/4c/b27a3dfbedebbcc8e346a956a803528bd94a19fdf14b1de4bd781b03a6cc/azure_mgmt_resource-24.0.0.tar.gz", hash = "sha256:cf6b8995fcdd407ac9ff1dd474087129429a1d90dbb1ac77f97c19b96237b265", size = 3030022 }
wheels = [
    { url = "https://files.pythonhosted.org/packages/14/18/f047cb553dad6fdb65c625c4fe48552e043c4e9a859416a70c5047d07475/azure_mgmt_resource-24.0.0-py3-none-any.whl", hash = "sha256:27b32cd223e2784269f5a0db3c282042886ee4072d79cedc638438ece7cd0df4", size = 3613790 },
]

[[package]]
name = "azure-mgmt-storage"
version = "23.0.0"
source = { registry = "https://pypi.org/simple" }
dependencies = [
    { name = "azure-common" },
    { name = "azure-mgmt-core" },
    { name = "isodate" },
    { name = "typing-extensions" },
]
sdist = { url = "https://files.pythonhosted.org/packages/7b/97/4f755ec553d95c293390a2871c22bb385f5cde9e0c7709a8ebc2bffa81df/azure_mgmt_storage-23.0.0.tar.gz", hash = "sha256:1c5954d59bddcb979d05bc49e431716a6e2b2f756909b96ba7c43261072afcbf", size = 209641 }
wheels = [
    { url = "https://files.pythonhosted.org/packages/81/5c/516e071f971e1095d06e3b7741361ae678eea8d9617758bfcb462dcbf2ef/azure_mgmt_storage-23.0.0-py3-none-any.whl", hash = "sha256:2775e98bf84ebe4af193154accd789855bf5f2169b64b6966a2da585badc6470", size = 286484 },
]

[[package]]
name = "azureml-core"
version = "1.60.0.post1"
source = { registry = "https://pypi.org/simple" }
dependencies = [
    { name = "adal" },
    { name = "argcomplete" },
    { name = "azure-common" },
    { name = "azure-core" },
    { name = "azure-graphrbac" },
    { name = "azure-mgmt-authorization" },
    { name = "azure-mgmt-containerregistry" },
    { name = "azure-mgmt-keyvault" },
    { name = "azure-mgmt-network" },
    { name = "azure-mgmt-resource" },
    { name = "azure-mgmt-storage" },
    { name = "backports-tempfile" },
    { name = "contextlib2" },
    { name = "docker" },
    { name = "humanfriendly" },
    { name = "jmespath" },
    { name = "jsonpickle" },
    { name = "knack" },
    { name = "msal" },
    { name = "msal-extensions" },
    { name = "msrest" },
    { name = "msrestazure" },
    { name = "ndg-httpsclient" },
    { name = "packaging" },
    { name = "paramiko" },
    { name = "pathspec" },
    { name = "pkginfo" },
    { name = "pyjwt" },
    { name = "pyopenssl" },
    { name = "python-dateutil" },
    { name = "pytz" },
    { name = "requests", extra = ["socks"] },
    { name = "secretstorage" },
    { name = "urllib3" },
]
wheels = [
    { url = "https://files.pythonhosted.org/packages/d8/96/83dec2b16a3abba62b7f67acc4eb7ca021329ebd9fba0aef99dd3a1d0610/azureml_core-1.60.0.post1-py3-none-any.whl", hash = "sha256:c82c5b59a5457ffeea96b39ade735f7544ecffc618768813571274863b4c393c", size = 3313980 },
]

[[package]]
name = "backoff"
version = "2.2.1"
source = { registry = "https://pypi.org/simple" }
sdist = { url = "https://files.pythonhosted.org/packages/47/d7/5bbeb12c44d7c4f2fb5b56abce497eb5ed9f34d85701de869acedd602619/backoff-2.2.1.tar.gz", hash = "sha256:03f829f5bb1923180821643f8753b0502c3b682293992485b0eef2807afa5cba", size = 17001 }
wheels = [
    { url = "https://files.pythonhosted.org/packages/df/73/b6e24bd22e6720ca8ee9a85a0c4a2971af8497d8f3193fa05390cbd46e09/backoff-2.2.1-py3-none-any.whl", hash = "sha256:63579f9a0628e06278f7e47b7d7d5b6ce20dc65c5e96a6f3ca99a6adca0396e8", size = 15148 },
]

[[package]]
name = "backports-tempfile"
version = "1.0"
source = { registry = "https://pypi.org/simple" }
dependencies = [
    { name = "backports-weakref" },
]
sdist = { url = "https://files.pythonhosted.org/packages/0d/f9/fa432ec3d185a63d39c20c49e37e163633aaae4009cc79574aecc064d2d0/backports.tempfile-1.0.tar.gz", hash = "sha256:1c648c452e8770d759bdc5a5e2431209be70d25484e1be24876cf2168722c762", size = 10262 }
wheels = [
    { url = "https://files.pythonhosted.org/packages/b4/5c/077f910632476281428fe254807952eb47ca78e720d059a46178c541e669/backports.tempfile-1.0-py2.py3-none-any.whl", hash = "sha256:05aa50940946f05759696156a8c39be118169a0e0f94a49d0bb106503891ff54", size = 4398 },
]

[[package]]
name = "backports-weakref"
version = "1.0.post1"
source = { registry = "https://pypi.org/simple" }
sdist = { url = "https://files.pythonhosted.org/packages/12/ab/cf35cf43a4a6215e3255cf2e49c77d5ba1e9c733af2aa3ec1ca9c4d02592/backports.weakref-1.0.post1.tar.gz", hash = "sha256:bc4170a29915f8b22c9e7c4939701859650f2eb84184aee80da329ac0b9825c2", size = 10574 }
wheels = [
    { url = "https://files.pythonhosted.org/packages/88/ec/f598b633c3d5ffe267aaada57d961c94fdfa183c5c3ebda2b6d151943db6/backports.weakref-1.0.post1-py2.py3-none-any.whl", hash = "sha256:81bc9b51c0abc58edc76aefbbc68c62a787918ffe943a37947e162c3f8e19e82", size = 5237 },
]

[[package]]
name = "bcrypt"
version = "4.3.0"
source = { registry = "https://pypi.org/simple" }
sdist = { url = "https://files.pythonhosted.org/packages/bb/5d/6d7433e0f3cd46ce0b43cd65e1db465ea024dbb8216fb2404e919c2ad77b/bcrypt-4.3.0.tar.gz", hash = "sha256:3a3fd2204178b6d2adcf09cb4f6426ffef54762577a7c9b54c159008cb288c18", size = 25697 }
wheels = [
    { url = "https://files.pythonhosted.org/packages/11/22/5ada0b9af72b60cbc4c9a399fdde4af0feaa609d27eb0adc61607997a3fa/bcrypt-4.3.0-cp38-abi3-macosx_10_12_universal2.whl", hash = "sha256:f81b0ed2639568bf14749112298f9e4e2b28853dab50a8b357e31798686a036d", size = 498019 },
    { url = "https://files.pythonhosted.org/packages/b8/8c/252a1edc598dc1ce57905be173328eda073083826955ee3c97c7ff5ba584/bcrypt-4.3.0-cp38-abi3-manylinux_2_17_aarch64.manylinux2014_aarch64.whl", hash = "sha256:864f8f19adbe13b7de11ba15d85d4a428c7e2f344bac110f667676a0ff84924b", size = 279174 },
    { url = "https://files.pythonhosted.org/packages/29/5b/4547d5c49b85f0337c13929f2ccbe08b7283069eea3550a457914fc078aa/bcrypt-4.3.0-cp38-abi3-manylinux_2_17_x86_64.manylinux2014_x86_64.whl", hash = "sha256:3e36506d001e93bffe59754397572f21bb5dc7c83f54454c990c74a468cd589e", size = 283870 },
    { url = "https://files.pythonhosted.org/packages/be/21/7dbaf3fa1745cb63f776bb046e481fbababd7d344c5324eab47f5ca92dd2/bcrypt-4.3.0-cp38-abi3-manylinux_2_28_aarch64.whl", hash = "sha256:842d08d75d9fe9fb94b18b071090220697f9f184d4547179b60734846461ed59", size = 279601 },
    { url = "https://files.pythonhosted.org/packages/6d/64/e042fc8262e971347d9230d9abbe70d68b0a549acd8611c83cebd3eaec67/bcrypt-4.3.0-cp38-abi3-manylinux_2_28_armv7l.manylinux_2_31_armv7l.whl", hash = "sha256:7c03296b85cb87db865d91da79bf63d5609284fc0cab9472fdd8367bbd830753", size = 297660 },
    { url = "https://files.pythonhosted.org/packages/50/b8/6294eb84a3fef3b67c69b4470fcdd5326676806bf2519cda79331ab3c3a9/bcrypt-4.3.0-cp38-abi3-manylinux_2_28_x86_64.whl", hash = "sha256:62f26585e8b219cdc909b6a0069efc5e4267e25d4a3770a364ac58024f62a761", size = 284083 },
    { url = "https://files.pythonhosted.org/packages/62/e6/baff635a4f2c42e8788fe1b1633911c38551ecca9a749d1052d296329da6/bcrypt-4.3.0-cp38-abi3-manylinux_2_34_aarch64.whl", hash = "sha256:beeefe437218a65322fbd0069eb437e7c98137e08f22c4660ac2dc795c31f8bb", size = 279237 },
    { url = "https://files.pythonhosted.org/packages/39/48/46f623f1b0c7dc2e5de0b8af5e6f5ac4cc26408ac33f3d424e5ad8da4a90/bcrypt-4.3.0-cp38-abi3-manylinux_2_34_x86_64.whl", hash = "sha256:97eea7408db3a5bcce4a55d13245ab3fa566e23b4c67cd227062bb49e26c585d", size = 283737 },
    { url = "https://files.pythonhosted.org/packages/49/8b/70671c3ce9c0fca4a6cc3cc6ccbaa7e948875a2e62cbd146e04a4011899c/bcrypt-4.3.0-cp38-abi3-musllinux_1_1_aarch64.whl", hash = "sha256:191354ebfe305e84f344c5964c7cd5f924a3bfc5d405c75ad07f232b6dffb49f", size = 312741 },
    { url = "https://files.pythonhosted.org/packages/27/fb/910d3a1caa2d249b6040a5caf9f9866c52114d51523ac2fb47578a27faee/bcrypt-4.3.0-cp38-abi3-musllinux_1_1_x86_64.whl", hash = "sha256:41261d64150858eeb5ff43c753c4b216991e0ae16614a308a15d909503617732", size = 316472 },
    { url = "https://files.pythonhosted.org/packages/dc/cf/7cf3a05b66ce466cfb575dbbda39718d45a609daa78500f57fa9f36fa3c0/bcrypt-4.3.0-cp38-abi3-musllinux_1_2_aarch64.whl", hash = "sha256:33752b1ba962ee793fa2b6321404bf20011fe45b9afd2a842139de3011898fef", size = 343606 },
    { url = "https://files.pythonhosted.org/packages/e3/b8/e970ecc6d7e355c0d892b7f733480f4aa8509f99b33e71550242cf0b7e63/bcrypt-4.3.0-cp38-abi3-musllinux_1_2_x86_64.whl", hash = "sha256:50e6e80a4bfd23a25f5c05b90167c19030cf9f87930f7cb2eacb99f45d1c3304", size = 362867 },
    { url = "https://files.pythonhosted.org/packages/a9/97/8d3118efd8354c555a3422d544163f40d9f236be5b96c714086463f11699/bcrypt-4.3.0-cp38-abi3-win32.whl", hash = "sha256:67a561c4d9fb9465ec866177e7aebcad08fe23aaf6fbd692a6fab69088abfc51", size = 160589 },
    { url = "https://files.pythonhosted.org/packages/29/07/416f0b99f7f3997c69815365babbc2e8754181a4b1899d921b3c7d5b6f12/bcrypt-4.3.0-cp38-abi3-win_amd64.whl", hash = "sha256:584027857bc2843772114717a7490a37f68da563b3620f78a849bcb54dc11e62", size = 152794 },
    { url = "https://files.pythonhosted.org/packages/6e/c1/3fa0e9e4e0bfd3fd77eb8b52ec198fd6e1fd7e9402052e43f23483f956dd/bcrypt-4.3.0-cp39-abi3-macosx_10_12_universal2.whl", hash = "sha256:0d3efb1157edebfd9128e4e46e2ac1a64e0c1fe46fb023158a407c7892b0f8c3", size = 498969 },
    { url = "https://files.pythonhosted.org/packages/ce/d4/755ce19b6743394787fbd7dff6bf271b27ee9b5912a97242e3caf125885b/bcrypt-4.3.0-cp39-abi3-manylinux_2_17_aarch64.manylinux2014_aarch64.whl", hash = "sha256:08bacc884fd302b611226c01014eca277d48f0a05187666bca23aac0dad6fe24", size = 279158 },
    { url = "https://files.pythonhosted.org/packages/9b/5d/805ef1a749c965c46b28285dfb5cd272a7ed9fa971f970435a5133250182/bcrypt-4.3.0-cp39-abi3-manylinux_2_17_x86_64.manylinux2014_x86_64.whl", hash = "sha256:f6746e6fec103fcd509b96bacdfdaa2fbde9a553245dbada284435173a6f1aef", size = 284285 },
    { url = "https://files.pythonhosted.org/packages/ab/2b/698580547a4a4988e415721b71eb45e80c879f0fb04a62da131f45987b96/bcrypt-4.3.0-cp39-abi3-manylinux_2_28_aarch64.whl", hash = "sha256:afe327968aaf13fc143a56a3360cb27d4ad0345e34da12c7290f1b00b8fe9a8b", size = 279583 },
    { url = "https://files.pythonhosted.org/packages/f2/87/62e1e426418204db520f955ffd06f1efd389feca893dad7095bf35612eec/bcrypt-4.3.0-cp39-abi3-manylinux_2_28_armv7l.manylinux_2_31_armv7l.whl", hash = "sha256:d9af79d322e735b1fc33404b5765108ae0ff232d4b54666d46730f8ac1a43676", size = 297896 },
    { url = "https://files.pythonhosted.org/packages/cb/c6/8fedca4c2ada1b6e889c52d2943b2f968d3427e5d65f595620ec4c06fa2f/bcrypt-4.3.0-cp39-abi3-manylinux_2_28_x86_64.whl", hash = "sha256:f1e3ffa1365e8702dc48c8b360fef8d7afeca482809c5e45e653af82ccd088c1", size = 284492 },
    { url = "https://files.pythonhosted.org/packages/4d/4d/c43332dcaaddb7710a8ff5269fcccba97ed3c85987ddaa808db084267b9a/bcrypt-4.3.0-cp39-abi3-manylinux_2_34_aarch64.whl", hash = "sha256:3004df1b323d10021fda07a813fd33e0fd57bef0e9a480bb143877f6cba996fe", size = 279213 },
    { url = "https://files.pythonhosted.org/packages/dc/7f/1e36379e169a7df3a14a1c160a49b7b918600a6008de43ff20d479e6f4b5/bcrypt-4.3.0-cp39-abi3-manylinux_2_34_x86_64.whl", hash = "sha256:531457e5c839d8caea9b589a1bcfe3756b0547d7814e9ce3d437f17da75c32b0", size = 284162 },
    { url = "https://files.pythonhosted.org/packages/1c/0a/644b2731194b0d7646f3210dc4d80c7fee3ecb3a1f791a6e0ae6bb8684e3/bcrypt-4.3.0-cp39-abi3-musllinux_1_1_aarch64.whl", hash = "sha256:17a854d9a7a476a89dcef6c8bd119ad23e0f82557afbd2c442777a16408e614f", size = 312856 },
    { url = "https://files.pythonhosted.org/packages/dc/62/2a871837c0bb6ab0c9a88bf54de0fc021a6a08832d4ea313ed92a669d437/bcrypt-4.3.0-cp39-abi3-musllinux_1_1_x86_64.whl", hash = "sha256:6fb1fd3ab08c0cbc6826a2e0447610c6f09e983a281b919ed721ad32236b8b23", size = 316726 },
    { url = "https://files.pythonhosted.org/packages/0c/a1/9898ea3faac0b156d457fd73a3cb9c2855c6fd063e44b8522925cdd8ce46/bcrypt-4.3.0-cp39-abi3-musllinux_1_2_aarch64.whl", hash = "sha256:e965a9c1e9a393b8005031ff52583cedc15b7884fce7deb8b0346388837d6cfe", size = 343664 },
    { url = "https://files.pythonhosted.org/packages/40/f2/71b4ed65ce38982ecdda0ff20c3ad1b15e71949c78b2c053df53629ce940/bcrypt-4.3.0-cp39-abi3-musllinux_1_2_x86_64.whl", hash = "sha256:79e70b8342a33b52b55d93b3a59223a844962bef479f6a0ea318ebbcadf71505", size = 363128 },
    { url = "https://files.pythonhosted.org/packages/11/99/12f6a58eca6dea4be992d6c681b7ec9410a1d9f5cf368c61437e31daa879/bcrypt-4.3.0-cp39-abi3-win32.whl", hash = "sha256:b4d4e57f0a63fd0b358eb765063ff661328f69a04494427265950c71b992a39a", size = 160598 },
    { url = "https://files.pythonhosted.org/packages/a9/cf/45fb5261ece3e6b9817d3d82b2f343a505fd58674a92577923bc500bd1aa/bcrypt-4.3.0-cp39-abi3-win_amd64.whl", hash = "sha256:e53e074b120f2877a35cc6c736b8eb161377caae8925c17688bd46ba56daaa5b", size = 152799 },
    { url = "https://files.pythonhosted.org/packages/4c/b1/1289e21d710496b88340369137cc4c5f6ee036401190ea116a7b4ae6d32a/bcrypt-4.3.0-pp311-pypy311_pp73-manylinux_2_28_aarch64.whl", hash = "sha256:a839320bf27d474e52ef8cb16449bb2ce0ba03ca9f44daba6d93fa1d8828e48a", size = 275103 },
    { url = "https://files.pythonhosted.org/packages/94/41/19be9fe17e4ffc5d10b7b67f10e459fc4eee6ffe9056a88de511920cfd8d/bcrypt-4.3.0-pp311-pypy311_pp73-manylinux_2_28_x86_64.whl", hash = "sha256:bdc6a24e754a555d7316fa4774e64c6c3997d27ed2d1964d55920c7c227bc4ce", size = 280513 },
    { url = "https://files.pythonhosted.org/packages/aa/73/05687a9ef89edebdd8ad7474c16d8af685eb4591c3c38300bb6aad4f0076/bcrypt-4.3.0-pp311-pypy311_pp73-manylinux_2_34_aarch64.whl", hash = "sha256:55a935b8e9a1d2def0626c4269db3fcd26728cbff1e84f0341465c31c4ee56d8", size = 274685 },
    { url = "https://files.pythonhosted.org/packages/63/13/47bba97924ebe86a62ef83dc75b7c8a881d53c535f83e2c54c4bd701e05c/bcrypt-4.3.0-pp311-pypy311_pp73-manylinux_2_34_x86_64.whl", hash = "sha256:57967b7a28d855313a963aaea51bf6df89f833db4320da458e5b3c5ab6d4c938", size = 280110 },
]

[[package]]
name = "billiard"
version = "4.2.1"
source = { registry = "https://pypi.org/simple" }
sdist = { url = "https://files.pythonhosted.org/packages/7c/58/1546c970afcd2a2428b1bfafecf2371d8951cc34b46701bea73f4280989e/billiard-4.2.1.tar.gz", hash = "sha256:12b641b0c539073fc8d3f5b8b7be998956665c4233c7c1fcd66a7e677c4fb36f", size = 155031 }
wheels = [
    { url = "https://files.pythonhosted.org/packages/30/da/43b15f28fe5f9e027b41c539abc5469052e9d48fd75f8ff094ba2a0ae767/billiard-4.2.1-py3-none-any.whl", hash = "sha256:40b59a4ac8806ba2c2369ea98d876bc6108b051c227baffd928c644d15d8f3cb", size = 86766 },
]

[[package]]
name = "black"
version = "25.1.0"
source = { registry = "https://pypi.org/simple" }
dependencies = [
    { name = "click" },
    { name = "mypy-extensions" },
    { name = "packaging" },
    { name = "pathspec" },
    { name = "platformdirs" },
]
sdist = { url = "https://files.pythonhosted.org/packages/94/49/26a7b0f3f35da4b5a65f081943b7bcd22d7002f5f0fb8098ec1ff21cb6ef/black-25.1.0.tar.gz", hash = "sha256:33496d5cd1222ad73391352b4ae8da15253c5de89b93a80b3e2c8d9a19ec2666", size = 649449 }
wheels = [
    { url = "https://files.pythonhosted.org/packages/7e/4f/87f596aca05c3ce5b94b8663dbfe242a12843caaa82dd3f85f1ffdc3f177/black-25.1.0-cp311-cp311-macosx_10_9_x86_64.whl", hash = "sha256:a39337598244de4bae26475f77dda852ea00a93bd4c728e09eacd827ec929df0", size = 1614372 },
    { url = "https://files.pythonhosted.org/packages/e7/d0/2c34c36190b741c59c901e56ab7f6e54dad8df05a6272a9747ecef7c6036/black-25.1.0-cp311-cp311-macosx_11_0_arm64.whl", hash = "sha256:96c1c7cd856bba8e20094e36e0f948718dc688dba4a9d78c3adde52b9e6c2299", size = 1442865 },
    { url = "https://files.pythonhosted.org/packages/21/d4/7518c72262468430ead45cf22bd86c883a6448b9eb43672765d69a8f1248/black-25.1.0-cp311-cp311-manylinux_2_17_x86_64.manylinux2014_x86_64.manylinux_2_28_x86_64.whl", hash = "sha256:bce2e264d59c91e52d8000d507eb20a9aca4a778731a08cfff7e5ac4a4bb7096", size = 1749699 },
    { url = "https://files.pythonhosted.org/packages/58/db/4f5beb989b547f79096e035c4981ceb36ac2b552d0ac5f2620e941501c99/black-25.1.0-cp311-cp311-win_amd64.whl", hash = "sha256:172b1dbff09f86ce6f4eb8edf9dede08b1fce58ba194c87d7a4f1a5aa2f5b3c2", size = 1428028 },
    { url = "https://files.pythonhosted.org/packages/09/71/54e999902aed72baf26bca0d50781b01838251a462612966e9fc4891eadd/black-25.1.0-py3-none-any.whl", hash = "sha256:95e8176dae143ba9097f351d174fdaf0ccd29efb414b362ae3fd72bf0f710717", size = 207646 },
]

[[package]]
name = "blinker"
version = "1.9.0"
source = { registry = "https://pypi.org/simple" }
sdist = { url = "https://files.pythonhosted.org/packages/21/28/9b3f50ce0e048515135495f198351908d99540d69bfdc8c1d15b73dc55ce/blinker-1.9.0.tar.gz", hash = "sha256:b4ce2265a7abece45e7cc896e98dbebe6cead56bcf805a3d23136d145f5445bf", size = 22460 }
wheels = [
    { url = "https://files.pythonhosted.org/packages/10/cb/f2ad4230dc2eb1a74edf38f1a38b9b52277f75bef262d8908e60d957e13c/blinker-1.9.0-py3-none-any.whl", hash = "sha256:ba0efaa9080b619ff2f3459d1d500c57bddea4a6b424b60a91141db6fd2f08bc", size = 8458 },
]

[[package]]
name = "boto3"
version = "1.40.35"
source = { registry = "https://pypi.org/simple" }
dependencies = [
    { name = "botocore" },
    { name = "jmespath" },
    { name = "s3transfer" },
]
sdist = { url = "https://files.pythonhosted.org/packages/08/d0/9082261eb9afbb88896fa2ce018fa10750f32572ab356f13f659761bc5b5/boto3-1.40.35.tar.gz", hash = "sha256:d718df3591c829bcca4c498abb7b09d64d1eecc4e5a2b6cef14b476501211b8a", size = 111563 }
wheels = [
    { url = "https://files.pythonhosted.org/packages/db/26/08d814db09dc46eab747c7ebe1d4af5b5158b68e1d7de82ecc71d419eab3/boto3-1.40.35-py3-none-any.whl", hash = "sha256:f4c1b01dd61e7733b453bca38b004ce030e26ee36e7a3d4a9e45a730b67bc38d", size = 139346 },
]

[[package]]
name = "botocore"
version = "1.40.35"
source = { registry = "https://pypi.org/simple" }
dependencies = [
    { name = "jmespath" },
    { name = "python-dateutil" },
    { name = "urllib3" },
]
sdist = { url = "https://files.pythonhosted.org/packages/da/6f/37f40da07f3cdde367f620874f76b828714409caf8466def65aede6bdf59/botocore-1.40.35.tar.gz", hash = "sha256:67e062752ff579c8cc25f30f9c3a84c72d692516a41a9ee1cf17735767ca78be", size = 14350022 }
wheels = [
    { url = "https://files.pythonhosted.org/packages/42/f4/9942dfb01a8a849daac34b15d5b7ca994c52ef131db2fa3f6e6995f61e0a/botocore-1.40.35-py3-none-any.whl", hash = "sha256:c545de2cbbce161f54ca589fbb677bae14cdbfac7d5f1a27f6a620cb057c26f4", size = 14020774 },
]

[[package]]
name = "brotli"
version = "1.1.0"
source = { registry = "https://pypi.org/simple" }
sdist = { url = "https://files.pythonhosted.org/packages/2f/c2/f9e977608bdf958650638c3f1e28f85a1b075f075ebbe77db8555463787b/Brotli-1.1.0.tar.gz", hash = "sha256:81de08ac11bcb85841e440c13611c00b67d3bf82698314928d0b676362546724", size = 7372270 }
wheels = [
    { url = "https://files.pythonhosted.org/packages/96/12/ad41e7fadd5db55459c4c401842b47f7fee51068f86dd2894dd0dcfc2d2a/Brotli-1.1.0-cp311-cp311-macosx_10_9_universal2.whl", hash = "sha256:a3daabb76a78f829cafc365531c972016e4aa8d5b4bf60660ad8ecee19df7ccc", size = 873068 },
    { url = "https://files.pythonhosted.org/packages/95/4e/5afab7b2b4b61a84e9c75b17814198ce515343a44e2ed4488fac314cd0a9/Brotli-1.1.0-cp311-cp311-macosx_10_9_x86_64.whl", hash = "sha256:c8146669223164fc87a7e3de9f81e9423c67a79d6b3447994dfb9c95da16e2d6", size = 446244 },
    { url = "https://files.pythonhosted.org/packages/9d/e6/f305eb61fb9a8580c525478a4a34c5ae1a9bcb12c3aee619114940bc513d/Brotli-1.1.0-cp311-cp311-manylinux_2_17_aarch64.manylinux2014_aarch64.whl", hash = "sha256:30924eb4c57903d5a7526b08ef4a584acc22ab1ffa085faceb521521d2de32dd", size = 2906500 },
    { url = "https://files.pythonhosted.org/packages/3e/4f/af6846cfbc1550a3024e5d3775ede1e00474c40882c7bf5b37a43ca35e91/Brotli-1.1.0-cp311-cp311-manylinux_2_17_ppc64le.manylinux2014_ppc64le.whl", hash = "sha256:ceb64bbc6eac5a140ca649003756940f8d6a7c444a68af170b3187623b43bebf", size = 2943950 },
    { url = "https://files.pythonhosted.org/packages/b3/e7/ca2993c7682d8629b62630ebf0d1f3bb3d579e667ce8e7ca03a0a0576a2d/Brotli-1.1.0-cp311-cp311-manylinux_2_17_x86_64.manylinux2014_x86_64.whl", hash = "sha256:a469274ad18dc0e4d316eefa616d1d0c2ff9da369af19fa6f3daa4f09671fd61", size = 2918527 },
    { url = "https://files.pythonhosted.org/packages/b3/96/da98e7bedc4c51104d29cc61e5f449a502dd3dbc211944546a4cc65500d3/Brotli-1.1.0-cp311-cp311-manylinux_2_5_i686.manylinux1_i686.manylinux_2_17_i686.manylinux2014_i686.whl", hash = "sha256:524f35912131cc2cabb00edfd8d573b07f2d9f21fa824bd3fb19725a9cf06327", size = 2845489 },
    { url = "https://files.pythonhosted.org/packages/e8/ef/ccbc16947d6ce943a7f57e1a40596c75859eeb6d279c6994eddd69615265/Brotli-1.1.0-cp311-cp311-musllinux_1_1_aarch64.whl", hash = "sha256:5b3cc074004d968722f51e550b41a27be656ec48f8afaeeb45ebf65b561481dd", size = 2914080 },
    { url = "https://files.pythonhosted.org/packages/80/d6/0bd38d758d1afa62a5524172f0b18626bb2392d717ff94806f741fcd5ee9/Brotli-1.1.0-cp311-cp311-musllinux_1_1_i686.whl", hash = "sha256:19c116e796420b0cee3da1ccec3b764ed2952ccfcc298b55a10e5610ad7885f9", size = 2813051 },
    { url = "https://files.pythonhosted.org/packages/14/56/48859dd5d129d7519e001f06dcfbb6e2cf6db92b2702c0c2ce7d97e086c1/Brotli-1.1.0-cp311-cp311-musllinux_1_1_ppc64le.whl", hash = "sha256:510b5b1bfbe20e1a7b3baf5fed9e9451873559a976c1a78eebaa3b86c57b4265", size = 2938172 },
    { url = "https://files.pythonhosted.org/packages/3d/77/a236d5f8cd9e9f4348da5acc75ab032ab1ab2c03cc8f430d24eea2672888/Brotli-1.1.0-cp311-cp311-musllinux_1_1_x86_64.whl", hash = "sha256:a1fd8a29719ccce974d523580987b7f8229aeace506952fa9ce1d53a033873c8", size = 2933023 },
    { url = "https://files.pythonhosted.org/packages/f1/87/3b283efc0f5cb35f7f84c0c240b1e1a1003a5e47141a4881bf87c86d0ce2/Brotli-1.1.0-cp311-cp311-musllinux_1_2_aarch64.whl", hash = "sha256:c247dd99d39e0338a604f8c2b3bc7061d5c2e9e2ac7ba9cc1be5a69cb6cd832f", size = 2935871 },
    { url = "https://files.pythonhosted.org/packages/f3/eb/2be4cc3e2141dc1a43ad4ca1875a72088229de38c68e842746b342667b2a/Brotli-1.1.0-cp311-cp311-musllinux_1_2_i686.whl", hash = "sha256:1b2c248cd517c222d89e74669a4adfa5577e06ab68771a529060cf5a156e9757", size = 2847784 },
    { url = "https://files.pythonhosted.org/packages/66/13/b58ddebfd35edde572ccefe6890cf7c493f0c319aad2a5badee134b4d8ec/Brotli-1.1.0-cp311-cp311-musllinux_1_2_ppc64le.whl", hash = "sha256:2a24c50840d89ded6c9a8fdc7b6ed3692ed4e86f1c4a4a938e1e92def92933e0", size = 3034905 },
    { url = "https://files.pythonhosted.org/packages/84/9c/bc96b6c7db824998a49ed3b38e441a2cae9234da6fa11f6ed17e8cf4f147/Brotli-1.1.0-cp311-cp311-musllinux_1_2_x86_64.whl", hash = "sha256:f31859074d57b4639318523d6ffdca586ace54271a73ad23ad021acd807eb14b", size = 2929467 },
    { url = "https://files.pythonhosted.org/packages/e7/71/8f161dee223c7ff7fea9d44893fba953ce97cf2c3c33f78ba260a91bcff5/Brotli-1.1.0-cp311-cp311-win32.whl", hash = "sha256:39da8adedf6942d76dc3e46653e52df937a3c4d6d18fdc94a7c29d263b1f5b50", size = 333169 },
    { url = "https://files.pythonhosted.org/packages/02/8a/fece0ee1057643cb2a5bbf59682de13f1725f8482b2c057d4e799d7ade75/Brotli-1.1.0-cp311-cp311-win_amd64.whl", hash = "sha256:aac0411d20e345dc0920bdec5548e438e999ff68d77564d5e9463a7ca9d3e7b1", size = 357253 },
]

[[package]]
name = "cachetools"
version = "5.5.2"
source = { registry = "https://pypi.org/simple" }
sdist = { url = "https://files.pythonhosted.org/packages/6c/81/3747dad6b14fa2cf53fcf10548cf5aea6913e96fab41a3c198676f8948a5/cachetools-5.5.2.tar.gz", hash = "sha256:1a661caa9175d26759571b2e19580f9d6393969e5dfca11fdb1f947a23e640d4", size = 28380 }
wheels = [
    { url = "https://files.pythonhosted.org/packages/72/76/20fa66124dbe6be5cafeb312ece67de6b61dd91a0247d1ea13db4ebb33c2/cachetools-5.5.2-py3-none-any.whl", hash = "sha256:d26a22bcc62eb95c3beabd9f1ee5e820d3d2704fe2967cbe350e20c8ffcd3f0a", size = 10080 },
]

[[package]]
name = "celery"
version = "5.5.3"
source = { registry = "https://pypi.org/simple" }
dependencies = [
    { name = "billiard" },
    { name = "click" },
    { name = "click-didyoumean" },
    { name = "click-plugins" },
    { name = "click-repl" },
    { name = "kombu" },
    { name = "python-dateutil" },
    { name = "vine" },
]
sdist = { url = "https://files.pythonhosted.org/packages/bb/7d/6c289f407d219ba36d8b384b42489ebdd0c84ce9c413875a8aae0c85f35b/celery-5.5.3.tar.gz", hash = "sha256:6c972ae7968c2b5281227f01c3a3f984037d21c5129d07bf3550cc2afc6b10a5", size = 1667144 }
wheels = [
    { url = "https://files.pythonhosted.org/packages/c9/af/0dcccc7fdcdf170f9a1585e5e96b6fb0ba1749ef6be8c89a6202284759bd/celery-5.5.3-py3-none-any.whl", hash = "sha256:0b5761a07057acee94694464ca482416b959568904c9dfa41ce8413a7d65d525", size = 438775 },
]

[[package]]
name = "certifi"
version = "2025.8.3"
source = { registry = "https://pypi.org/simple" }
sdist = { url = "https://files.pythonhosted.org/packages/dc/67/960ebe6bf230a96cda2e0abcf73af550ec4f090005363542f0765df162e0/certifi-2025.8.3.tar.gz", hash = "sha256:e564105f78ded564e3ae7c923924435e1daa7463faeab5bb932bc53ffae63407", size = 162386 }
wheels = [
    { url = "https://files.pythonhosted.org/packages/e5/48/1549795ba7742c948d2ad169c1c8cdbae65bc450d6cd753d124b17c8cd32/certifi-2025.8.3-py3-none-any.whl", hash = "sha256:f6c12493cfb1b06ba2ff328595af9350c65d6644968e5d3a2ffd78699af217a5", size = 161216 },
]

[[package]]
name = "cffi"
version = "2.0.0"
source = { registry = "https://pypi.org/simple" }
dependencies = [
    { name = "pycparser", marker = "implementation_name != 'PyPy'" },
]
sdist = { url = "https://files.pythonhosted.org/packages/eb/56/b1ba7935a17738ae8453301356628e8147c79dbb825bcbc73dc7401f9846/cffi-2.0.0.tar.gz", hash = "sha256:44d1b5909021139fe36001ae048dbdde8214afa20200eda0f64c068cac5d5529", size = 523588 }
wheels = [
    { url = "https://files.pythonhosted.org/packages/12/4a/3dfd5f7850cbf0d06dc84ba9aa00db766b52ca38d8b86e3a38314d52498c/cffi-2.0.0-cp311-cp311-macosx_10_13_x86_64.whl", hash = "sha256:b4c854ef3adc177950a8dfc81a86f5115d2abd545751a304c5bcf2c2c7283cfe", size = 184344 },
    { url = "https://files.pythonhosted.org/packages/4f/8b/f0e4c441227ba756aafbe78f117485b25bb26b1c059d01f137fa6d14896b/cffi-2.0.0-cp311-cp311-macosx_11_0_arm64.whl", hash = "sha256:2de9a304e27f7596cd03d16f1b7c72219bd944e99cc52b84d0145aefb07cbd3c", size = 180560 },
    { url = "https://files.pythonhosted.org/packages/b1/b7/1200d354378ef52ec227395d95c2576330fd22a869f7a70e88e1447eb234/cffi-2.0.0-cp311-cp311-manylinux1_i686.manylinux2014_i686.manylinux_2_17_i686.manylinux_2_5_i686.whl", hash = "sha256:baf5215e0ab74c16e2dd324e8ec067ef59e41125d3eade2b863d294fd5035c92", size = 209613 },
    { url = "https://files.pythonhosted.org/packages/b8/56/6033f5e86e8cc9bb629f0077ba71679508bdf54a9a5e112a3c0b91870332/cffi-2.0.0-cp311-cp311-manylinux2014_aarch64.manylinux_2_17_aarch64.whl", hash = "sha256:730cacb21e1bdff3ce90babf007d0a0917cc3e6492f336c2f0134101e0944f93", size = 216476 },
    { url = "https://files.pythonhosted.org/packages/dc/7f/55fecd70f7ece178db2f26128ec41430d8720f2d12ca97bf8f0a628207d5/cffi-2.0.0-cp311-cp311-manylinux2014_ppc64le.manylinux_2_17_ppc64le.whl", hash = "sha256:6824f87845e3396029f3820c206e459ccc91760e8fa24422f8b0c3d1731cbec5", size = 203374 },
    { url = "https://files.pythonhosted.org/packages/84/ef/a7b77c8bdc0f77adc3b46888f1ad54be8f3b7821697a7b89126e829e676a/cffi-2.0.0-cp311-cp311-manylinux2014_s390x.manylinux_2_17_s390x.whl", hash = "sha256:9de40a7b0323d889cf8d23d1ef214f565ab154443c42737dfe52ff82cf857664", size = 202597 },
    { url = "https://files.pythonhosted.org/packages/d7/91/500d892b2bf36529a75b77958edfcd5ad8e2ce4064ce2ecfeab2125d72d1/cffi-2.0.0-cp311-cp311-manylinux2014_x86_64.manylinux_2_17_x86_64.whl", hash = "sha256:8941aaadaf67246224cee8c3803777eed332a19d909b47e29c9842ef1e79ac26", size = 215574 },
    { url = "https://files.pythonhosted.org/packages/44/64/58f6255b62b101093d5df22dcb752596066c7e89dd725e0afaed242a61be/cffi-2.0.0-cp311-cp311-musllinux_1_2_aarch64.whl", hash = "sha256:a05d0c237b3349096d3981b727493e22147f934b20f6f125a3eba8f994bec4a9", size = 218971 },
    { url = "https://files.pythonhosted.org/packages/ab/49/fa72cebe2fd8a55fbe14956f9970fe8eb1ac59e5df042f603ef7c8ba0adc/cffi-2.0.0-cp311-cp311-musllinux_1_2_i686.whl", hash = "sha256:94698a9c5f91f9d138526b48fe26a199609544591f859c870d477351dc7b2414", size = 211972 },
    { url = "https://files.pythonhosted.org/packages/0b/28/dd0967a76aab36731b6ebfe64dec4e981aff7e0608f60c2d46b46982607d/cffi-2.0.0-cp311-cp311-musllinux_1_2_x86_64.whl", hash = "sha256:5fed36fccc0612a53f1d4d9a816b50a36702c28a2aa880cb8a122b3466638743", size = 217078 },
    { url = "https://files.pythonhosted.org/packages/2b/c0/015b25184413d7ab0a410775fdb4a50fca20f5589b5dab1dbbfa3baad8ce/cffi-2.0.0-cp311-cp311-win32.whl", hash = "sha256:c649e3a33450ec82378822b3dad03cc228b8f5963c0c12fc3b1e0ab940f768a5", size = 172076 },
    { url = "https://files.pythonhosted.org/packages/ae/8f/dc5531155e7070361eb1b7e4c1a9d896d0cb21c49f807a6c03fd63fc877e/cffi-2.0.0-cp311-cp311-win_amd64.whl", hash = "sha256:66f011380d0e49ed280c789fbd08ff0d40968ee7b665575489afa95c98196ab5", size = 182820 },
    { url = "https://files.pythonhosted.org/packages/95/5c/1b493356429f9aecfd56bc171285a4c4ac8697f76e9bbbbb105e537853a1/cffi-2.0.0-cp311-cp311-win_arm64.whl", hash = "sha256:c6638687455baf640e37344fe26d37c404db8b80d037c3d29f58fe8d1c3b194d", size = 177635 },
]

[[package]]
name = "charset-normalizer"
version = "3.4.3"
source = { registry = "https://pypi.org/simple" }
sdist = { url = "https://files.pythonhosted.org/packages/83/2d/5fd176ceb9b2fc619e63405525573493ca23441330fcdaee6bef9460e924/charset_normalizer-3.4.3.tar.gz", hash = "sha256:6fce4b8500244f6fcb71465d4a4930d132ba9ab8e71a7859e6a5d59851068d14", size = 122371 }
wheels = [
    { url = "https://files.pythonhosted.org/packages/7f/b5/991245018615474a60965a7c9cd2b4efbaabd16d582a5547c47ee1c7730b/charset_normalizer-3.4.3-cp311-cp311-macosx_10_9_universal2.whl", hash = "sha256:b256ee2e749283ef3ddcff51a675ff43798d92d746d1a6e4631bf8c707d22d0b", size = 204483 },
    { url = "https://files.pythonhosted.org/packages/c7/2a/ae245c41c06299ec18262825c1569c5d3298fc920e4ddf56ab011b417efd/charset_normalizer-3.4.3-cp311-cp311-manylinux2014_aarch64.manylinux_2_17_aarch64.manylinux_2_28_aarch64.whl", hash = "sha256:13faeacfe61784e2559e690fc53fa4c5ae97c6fcedb8eb6fb8d0a15b475d2c64", size = 145520 },
    { url = "https://files.pythonhosted.org/packages/3a/a4/b3b6c76e7a635748c4421d2b92c7b8f90a432f98bda5082049af37ffc8e3/charset_normalizer-3.4.3-cp311-cp311-manylinux2014_ppc64le.manylinux_2_17_ppc64le.manylinux_2_28_ppc64le.whl", hash = "sha256:00237675befef519d9af72169d8604a067d92755e84fe76492fef5441db05b91", size = 158876 },
    { url = "https://files.pythonhosted.org/packages/e2/e6/63bb0e10f90a8243c5def74b5b105b3bbbfb3e7bb753915fe333fb0c11ea/charset_normalizer-3.4.3-cp311-cp311-manylinux2014_s390x.manylinux_2_17_s390x.manylinux_2_28_s390x.whl", hash = "sha256:585f3b2a80fbd26b048a0be90c5aae8f06605d3c92615911c3a2b03a8a3b796f", size = 156083 },
    { url = "https://files.pythonhosted.org/packages/87/df/b7737ff046c974b183ea9aa111b74185ac8c3a326c6262d413bd5a1b8c69/charset_normalizer-3.4.3-cp311-cp311-manylinux2014_x86_64.manylinux_2_17_x86_64.manylinux_2_28_x86_64.whl", hash = "sha256:0e78314bdc32fa80696f72fa16dc61168fda4d6a0c014e0380f9d02f0e5d8a07", size = 150295 },
    { url = "https://files.pythonhosted.org/packages/61/f1/190d9977e0084d3f1dc169acd060d479bbbc71b90bf3e7bf7b9927dec3eb/charset_normalizer-3.4.3-cp311-cp311-musllinux_1_2_aarch64.whl", hash = "sha256:96b2b3d1a83ad55310de8c7b4a2d04d9277d5591f40761274856635acc5fcb30", size = 148379 },
    { url = "https://files.pythonhosted.org/packages/4c/92/27dbe365d34c68cfe0ca76f1edd70e8705d82b378cb54ebbaeabc2e3029d/charset_normalizer-3.4.3-cp311-cp311-musllinux_1_2_ppc64le.whl", hash = "sha256:939578d9d8fd4299220161fdd76e86c6a251987476f5243e8864a7844476ba14", size = 160018 },
    { url = "https://files.pythonhosted.org/packages/99/04/baae2a1ea1893a01635d475b9261c889a18fd48393634b6270827869fa34/charset_normalizer-3.4.3-cp311-cp311-musllinux_1_2_s390x.whl", hash = "sha256:fd10de089bcdcd1be95a2f73dbe6254798ec1bda9f450d5828c96f93e2536b9c", size = 157430 },
    { url = "https://files.pythonhosted.org/packages/2f/36/77da9c6a328c54d17b960c89eccacfab8271fdaaa228305330915b88afa9/charset_normalizer-3.4.3-cp311-cp311-musllinux_1_2_x86_64.whl", hash = "sha256:1e8ac75d72fa3775e0b7cb7e4629cec13b7514d928d15ef8ea06bca03ef01cae", size = 151600 },
    { url = "https://files.pythonhosted.org/packages/64/d4/9eb4ff2c167edbbf08cdd28e19078bf195762e9bd63371689cab5ecd3d0d/charset_normalizer-3.4.3-cp311-cp311-win32.whl", hash = "sha256:6cf8fd4c04756b6b60146d98cd8a77d0cdae0e1ca20329da2ac85eed779b6849", size = 99616 },
    { url = "https://files.pythonhosted.org/packages/f4/9c/996a4a028222e7761a96634d1820de8a744ff4327a00ada9c8942033089b/charset_normalizer-3.4.3-cp311-cp311-win_amd64.whl", hash = "sha256:31a9a6f775f9bcd865d88ee350f0ffb0e25936a7f930ca98995c05abf1faf21c", size = 107108 },
    { url = "https://files.pythonhosted.org/packages/8a/1f/f041989e93b001bc4e44bb1669ccdcf54d3f00e628229a85b08d330615c5/charset_normalizer-3.4.3-py3-none-any.whl", hash = "sha256:ce571ab16d890d23b5c278547ba694193a45011ff86a9162a71307ed9f86759a", size = 53175 },
]

[[package]]
name = "click"
version = "8.2.1"
source = { registry = "https://pypi.org/simple" }
dependencies = [
    { name = "colorama", marker = "sys_platform == 'win32'" },
]
sdist = { url = "https://files.pythonhosted.org/packages/60/6c/8ca2efa64cf75a977a0d7fac081354553ebe483345c734fb6b6515d96bbc/click-8.2.1.tar.gz", hash = "sha256:27c491cc05d968d271d5a1db13e3b5a184636d9d930f148c50b038f0d0646202", size = 286342 }
wheels = [
    { url = "https://files.pythonhosted.org/packages/85/32/10bb5764d90a8eee674e9dc6f4db6a0ab47c8c4d0d83c27f7c39ac415a4d/click-8.2.1-py3-none-any.whl", hash = "sha256:61a3265b914e850b85317d0b3109c7f8cd35a670f963866005d6ef1d5175a12b", size = 102215 },
]

[[package]]
name = "click-didyoumean"
version = "0.3.1"
source = { registry = "https://pypi.org/simple" }
dependencies = [
    { name = "click" },
]
sdist = { url = "https://files.pythonhosted.org/packages/30/ce/217289b77c590ea1e7c24242d9ddd6e249e52c795ff10fac2c50062c48cb/click_didyoumean-0.3.1.tar.gz", hash = "sha256:4f82fdff0dbe64ef8ab2279bd6aa3f6a99c3b28c05aa09cbfc07c9d7fbb5a463", size = 3089 }
wheels = [
    { url = "https://files.pythonhosted.org/packages/1b/5b/974430b5ffdb7a4f1941d13d83c64a0395114503cc357c6b9ae4ce5047ed/click_didyoumean-0.3.1-py3-none-any.whl", hash = "sha256:5c4bb6007cfea5f2fd6583a2fb6701a22a41eb98957e63d0fac41c10e7c3117c", size = 3631 },
]

[[package]]
name = "click-plugins"
version = "1.1.1.2"
source = { registry = "https://pypi.org/simple" }
dependencies = [
    { name = "click" },
]
sdist = { url = "https://files.pythonhosted.org/packages/c3/a4/34847b59150da33690a36da3681d6bbc2ec14ee9a846bc30a6746e5984e4/click_plugins-1.1.1.2.tar.gz", hash = "sha256:d7af3984a99d243c131aa1a828331e7630f4a88a9741fd05c927b204bcf92261", size = 8343 }
wheels = [
    { url = "https://files.pythonhosted.org/packages/3d/9a/2abecb28ae875e39c8cad711eb1186d8d14eab564705325e77e4e6ab9ae5/click_plugins-1.1.1.2-py2.py3-none-any.whl", hash = "sha256:008d65743833ffc1f5417bf0e78e8d2c23aab04d9745ba817bd3e71b0feb6aa6", size = 11051 },
]

[[package]]
name = "click-repl"
version = "0.3.0"
source = { registry = "https://pypi.org/simple" }
dependencies = [
    { name = "click" },
    { name = "prompt-toolkit" },
]
sdist = { url = "https://files.pythonhosted.org/packages/cb/a2/57f4ac79838cfae6912f997b4d1a64a858fb0c86d7fcaae6f7b58d267fca/click-repl-0.3.0.tar.gz", hash = "sha256:17849c23dba3d667247dc4defe1757fff98694e90fe37474f3feebb69ced26a9", size = 10449 }
wheels = [
    { url = "https://files.pythonhosted.org/packages/52/40/9d857001228658f0d59e97ebd4c346fe73e138c6de1bce61dc568a57c7f8/click_repl-0.3.0-py3-none-any.whl", hash = "sha256:fb7e06deb8da8de86180a33a9da97ac316751c094c6899382da7feeeeb51b812", size = 10289 },
]

[[package]]
name = "cloudpickle"
version = "3.1.1"
source = { registry = "https://pypi.org/simple" }
sdist = { url = "https://files.pythonhosted.org/packages/52/39/069100b84d7418bc358d81669d5748efb14b9cceacd2f9c75f550424132f/cloudpickle-3.1.1.tar.gz", hash = "sha256:b216fa8ae4019d5482a8ac3c95d8f6346115d8835911fd4aefd1a445e4242c64", size = 22113 }
wheels = [
    { url = "https://files.pythonhosted.org/packages/7e/e8/64c37fadfc2816a7701fa8a6ed8d87327c7d54eacfbfb6edab14a2f2be75/cloudpickle-3.1.1-py3-none-any.whl", hash = "sha256:c8c5a44295039331ee9dad40ba100a9c7297b6f988e50e87ccdf3765a668350e", size = 20992 },
]

[[package]]
name = "colorama"
version = "0.4.6"
source = { registry = "https://pypi.org/simple" }
sdist = { url = "https://files.pythonhosted.org/packages/d8/53/6f443c9a4a8358a93a6792e2acffb9d9d5cb0a5cfd8802644b7b1c9a02e4/colorama-0.4.6.tar.gz", hash = "sha256:08695f5cb7ed6e0531a20572697297273c47b8cae5a63ffc6d6ed5c201be6e44", size = 27697 }
wheels = [
    { url = "https://files.pythonhosted.org/packages/d1/d6/3965ed04c63042e047cb6a3e6ed1a63a35087b6a609aa3a15ed8ac56c221/colorama-0.4.6-py2.py3-none-any.whl", hash = "sha256:4f1d9991f5acc0ca119f9d443620b77f9d6b33703e51011c16baf57afb285fc6", size = 25335 },
]

[[package]]
name = "configobj"
version = "5.0.9"
source = { registry = "https://pypi.org/simple" }
sdist = { url = "https://files.pythonhosted.org/packages/f5/c4/c7f9e41bc2e5f8eeae4a08a01c91b2aea3dfab40a3e14b25e87e7db8d501/configobj-5.0.9.tar.gz", hash = "sha256:03c881bbf23aa07bccf1b837005975993c4ab4427ba57f959afdd9d1a2386848", size = 101518 }
wheels = [
    { url = "https://files.pythonhosted.org/packages/a6/c4/0679472c60052c27efa612b4cd3ddd2a23e885dcdc73461781d2c802d39e/configobj-5.0.9-py2.py3-none-any.whl", hash = "sha256:1ba10c5b6ee16229c79a05047aeda2b55eb4e80d7c7d8ecf17ec1ca600c79882", size = 35615 },
]

[[package]]
name = "contextlib2"
version = "21.6.0"
source = { registry = "https://pypi.org/simple" }
sdist = { url = "https://files.pythonhosted.org/packages/c7/13/37ea7805ae3057992e96ecb1cffa2fa35c2ef4498543b846f90dd2348d8f/contextlib2-21.6.0.tar.gz", hash = "sha256:ab1e2bfe1d01d968e1b7e8d9023bc51ef3509bba217bb730cee3827e1ee82869", size = 43795 }
wheels = [
    { url = "https://files.pythonhosted.org/packages/76/56/6d6872f79d14c0cb02f1646cbb4592eef935857c0951a105874b7b62a0c3/contextlib2-21.6.0-py2.py3-none-any.whl", hash = "sha256:3fbdb64466afd23abaf6c977627b75b6139a5a3e8ce38405c5b413aed7a0471f", size = 13277 },
]

[[package]]
name = "cryptography"
version = "45.0.7"
source = { registry = "https://pypi.org/simple" }
dependencies = [
    { name = "cffi", marker = "platform_python_implementation != 'PyPy'" },
]
sdist = { url = "https://files.pythonhosted.org/packages/a7/35/c495bffc2056f2dadb32434f1feedd79abde2a7f8363e1974afa9c33c7e2/cryptography-45.0.7.tar.gz", hash = "sha256:4b1654dfc64ea479c242508eb8c724044f1e964a47d1d1cacc5132292d851971", size = 744980 }
wheels = [
    { url = "https://files.pythonhosted.org/packages/0c/91/925c0ac74362172ae4516000fe877912e33b5983df735ff290c653de4913/cryptography-45.0.7-cp311-abi3-macosx_10_9_universal2.whl", hash = "sha256:3be4f21c6245930688bd9e162829480de027f8bf962ede33d4f8ba7d67a00cee", size = 7041105 },
    { url = "https://files.pythonhosted.org/packages/fc/63/43641c5acce3a6105cf8bd5baeceeb1846bb63067d26dae3e5db59f1513a/cryptography-45.0.7-cp311-abi3-manylinux2014_aarch64.manylinux_2_17_aarch64.whl", hash = "sha256:67285f8a611b0ebc0857ced2081e30302909f571a46bfa7a3cc0ad303fe015c6", size = 4205799 },
    { url = "https://files.pythonhosted.org/packages/bc/29/c238dd9107f10bfde09a4d1c52fd38828b1aa353ced11f358b5dd2507d24/cryptography-45.0.7-cp311-abi3-manylinux2014_x86_64.manylinux_2_17_x86_64.whl", hash = "sha256:577470e39e60a6cd7780793202e63536026d9b8641de011ed9d8174da9ca5339", size = 4430504 },
    { url = "https://files.pythonhosted.org/packages/62/62/24203e7cbcc9bd7c94739428cd30680b18ae6b18377ae66075c8e4771b1b/cryptography-45.0.7-cp311-abi3-manylinux_2_28_aarch64.whl", hash = "sha256:4bd3e5c4b9682bc112d634f2c6ccc6736ed3635fc3319ac2bb11d768cc5a00d8", size = 4209542 },
    { url = "https://files.pythonhosted.org/packages/cd/e3/e7de4771a08620eef2389b86cd87a2c50326827dea5528feb70595439ce4/cryptography-45.0.7-cp311-abi3-manylinux_2_28_armv7l.manylinux_2_31_armv7l.whl", hash = "sha256:465ccac9d70115cd4de7186e60cfe989de73f7bb23e8a7aa45af18f7412e75bf", size = 3889244 },
    { url = "https://files.pythonhosted.org/packages/96/b8/bca71059e79a0bb2f8e4ec61d9c205fbe97876318566cde3b5092529faa9/cryptography-45.0.7-cp311-abi3-manylinux_2_28_x86_64.whl", hash = "sha256:16ede8a4f7929b4b7ff3642eba2bf79aa1d71f24ab6ee443935c0d269b6bc513", size = 4461975 },
    { url = "https://files.pythonhosted.org/packages/58/67/3f5b26937fe1218c40e95ef4ff8d23c8dc05aa950d54200cc7ea5fb58d28/cryptography-45.0.7-cp311-abi3-manylinux_2_34_aarch64.whl", hash = "sha256:8978132287a9d3ad6b54fcd1e08548033cc09dc6aacacb6c004c73c3eb5d3ac3", size = 4209082 },
    { url = "https://files.pythonhosted.org/packages/0e/e4/b3e68a4ac363406a56cf7b741eeb80d05284d8c60ee1a55cdc7587e2a553/cryptography-45.0.7-cp311-abi3-manylinux_2_34_x86_64.whl", hash = "sha256:b6a0e535baec27b528cb07a119f321ac024592388c5681a5ced167ae98e9fff3", size = 4460397 },
    { url = "https://files.pythonhosted.org/packages/22/49/2c93f3cd4e3efc8cb22b02678c1fad691cff9dd71bb889e030d100acbfe0/cryptography-45.0.7-cp311-abi3-musllinux_1_2_aarch64.whl", hash = "sha256:a24ee598d10befaec178efdff6054bc4d7e883f615bfbcd08126a0f4931c83a6", size = 4337244 },
    { url = "https://files.pythonhosted.org/packages/04/19/030f400de0bccccc09aa262706d90f2ec23d56bc4eb4f4e8268d0ddf3fb8/cryptography-45.0.7-cp311-abi3-musllinux_1_2_x86_64.whl", hash = "sha256:fa26fa54c0a9384c27fcdc905a2fb7d60ac6e47d14bc2692145f2b3b1e2cfdbd", size = 4568862 },
    { url = "https://files.pythonhosted.org/packages/29/56/3034a3a353efa65116fa20eb3c990a8c9f0d3db4085429040a7eef9ada5f/cryptography-45.0.7-cp311-abi3-win32.whl", hash = "sha256:bef32a5e327bd8e5af915d3416ffefdbe65ed975b646b3805be81b23580b57b8", size = 2936578 },
    { url = "https://files.pythonhosted.org/packages/b3/61/0ab90f421c6194705a99d0fa9f6ee2045d916e4455fdbb095a9c2c9a520f/cryptography-45.0.7-cp311-abi3-win_amd64.whl", hash = "sha256:3808e6b2e5f0b46d981c24d79648e5c25c35e59902ea4391a0dcb3e667bf7443", size = 3405400 },
    { url = "https://files.pythonhosted.org/packages/63/e8/c436233ddf19c5f15b25ace33979a9dd2e7aa1a59209a0ee8554179f1cc0/cryptography-45.0.7-cp37-abi3-macosx_10_9_universal2.whl", hash = "sha256:bfb4c801f65dd61cedfc61a83732327fafbac55a47282e6f26f073ca7a41c3b2", size = 7021824 },
    { url = "https://files.pythonhosted.org/packages/bc/4c/8f57f2500d0ccd2675c5d0cc462095adf3faa8c52294ba085c036befb901/cryptography-45.0.7-cp37-abi3-manylinux2014_aarch64.manylinux_2_17_aarch64.whl", hash = "sha256:81823935e2f8d476707e85a78a405953a03ef7b7b4f55f93f7c2d9680e5e0691", size = 4202233 },
    { url = "https://files.pythonhosted.org/packages/eb/ac/59b7790b4ccaed739fc44775ce4645c9b8ce54cbec53edf16c74fd80cb2b/cryptography-45.0.7-cp37-abi3-manylinux2014_x86_64.manylinux_2_17_x86_64.whl", hash = "sha256:3994c809c17fc570c2af12c9b840d7cea85a9fd3e5c0e0491f4fa3c029216d59", size = 4423075 },
    { url = "https://files.pythonhosted.org/packages/b8/56/d4f07ea21434bf891faa088a6ac15d6d98093a66e75e30ad08e88aa2b9ba/cryptography-45.0.7-cp37-abi3-manylinux_2_28_aarch64.whl", hash = "sha256:dad43797959a74103cb59c5dac71409f9c27d34c8a05921341fb64ea8ccb1dd4", size = 4204517 },
    { url = "https://files.pythonhosted.org/packages/e8/ac/924a723299848b4c741c1059752c7cfe09473b6fd77d2920398fc26bfb53/cryptography-45.0.7-cp37-abi3-manylinux_2_28_armv7l.manylinux_2_31_armv7l.whl", hash = "sha256:ce7a453385e4c4693985b4a4a3533e041558851eae061a58a5405363b098fcd3", size = 3882893 },
    { url = "https://files.pythonhosted.org/packages/83/dc/4dab2ff0a871cc2d81d3ae6d780991c0192b259c35e4d83fe1de18b20c70/cryptography-45.0.7-cp37-abi3-manylinux_2_28_x86_64.whl", hash = "sha256:b04f85ac3a90c227b6e5890acb0edbaf3140938dbecf07bff618bf3638578cf1", size = 4450132 },
    { url = "https://files.pythonhosted.org/packages/12/dd/b2882b65db8fc944585d7fb00d67cf84a9cef4e77d9ba8f69082e911d0de/cryptography-45.0.7-cp37-abi3-manylinux_2_34_aarch64.whl", hash = "sha256:48c41a44ef8b8c2e80ca4527ee81daa4c527df3ecbc9423c41a420a9559d0e27", size = 4204086 },
    { url = "https://files.pythonhosted.org/packages/5d/fa/1d5745d878048699b8eb87c984d4ccc5da4f5008dfd3ad7a94040caca23a/cryptography-45.0.7-cp37-abi3-manylinux_2_34_x86_64.whl", hash = "sha256:f3df7b3d0f91b88b2106031fd995802a2e9ae13e02c36c1fc075b43f420f3a17", size = 4449383 },
    { url = "https://files.pythonhosted.org/packages/36/8b/fc61f87931bc030598e1876c45b936867bb72777eac693e905ab89832670/cryptography-45.0.7-cp37-abi3-musllinux_1_2_aarch64.whl", hash = "sha256:dd342f085542f6eb894ca00ef70236ea46070c8a13824c6bde0dfdcd36065b9b", size = 4332186 },
    { url = "https://files.pythonhosted.org/packages/0b/11/09700ddad7443ccb11d674efdbe9a832b4455dc1f16566d9bd3834922ce5/cryptography-45.0.7-cp37-abi3-musllinux_1_2_x86_64.whl", hash = "sha256:1993a1bb7e4eccfb922b6cd414f072e08ff5816702a0bdb8941c247a6b1b287c", size = 4561639 },
    { url = "https://files.pythonhosted.org/packages/71/ed/8f4c1337e9d3b94d8e50ae0b08ad0304a5709d483bfcadfcc77a23dbcb52/cryptography-45.0.7-cp37-abi3-win32.whl", hash = "sha256:18fcf70f243fe07252dcb1b268a687f2358025ce32f9f88028ca5c364b123ef5", size = 2926552 },
    { url = "https://files.pythonhosted.org/packages/bc/ff/026513ecad58dacd45d1d24ebe52b852165a26e287177de1d545325c0c25/cryptography-45.0.7-cp37-abi3-win_amd64.whl", hash = "sha256:7285a89df4900ed3bfaad5679b1e668cb4b38a8de1ccbfc84b05f34512da0a90", size = 3392742 },
    { url = "https://files.pythonhosted.org/packages/99/4e/49199a4c82946938a3e05d2e8ad9482484ba48bbc1e809e3d506c686d051/cryptography-45.0.7-pp311-pypy311_pp73-macosx_10_9_x86_64.whl", hash = "sha256:4a862753b36620af6fc54209264f92c716367f2f0ff4624952276a6bbd18cbde", size = 3584634 },
    { url = "https://files.pythonhosted.org/packages/16/ce/5f6ff59ea9c7779dba51b84871c19962529bdcc12e1a6ea172664916c550/cryptography-45.0.7-pp311-pypy311_pp73-manylinux_2_28_aarch64.whl", hash = "sha256:06ce84dc14df0bf6ea84666f958e6080cdb6fe1231be2a51f3fc1267d9f3fb34", size = 4149533 },
    { url = "https://files.pythonhosted.org/packages/ce/13/b3cfbd257ac96da4b88b46372e662009b7a16833bfc5da33bb97dd5631ae/cryptography-45.0.7-pp311-pypy311_pp73-manylinux_2_28_x86_64.whl", hash = "sha256:d0c5c6bac22b177bf8da7435d9d27a6834ee130309749d162b26c3105c0795a9", size = 4385557 },
    { url = "https://files.pythonhosted.org/packages/1c/c5/8c59d6b7c7b439ba4fc8d0cab868027fd095f215031bc123c3a070962912/cryptography-45.0.7-pp311-pypy311_pp73-manylinux_2_34_aarch64.whl", hash = "sha256:2f641b64acc00811da98df63df7d59fd4706c0df449da71cb7ac39a0732b40ae", size = 4149023 },
    { url = "https://files.pythonhosted.org/packages/55/32/05385c86d6ca9ab0b4d5bb442d2e3d85e727939a11f3e163fc776ce5eb40/cryptography-45.0.7-pp311-pypy311_pp73-manylinux_2_34_x86_64.whl", hash = "sha256:f5414a788ecc6ee6bc58560e85ca624258a55ca434884445440a810796ea0e0b", size = 4385722 },
    { url = "https://files.pythonhosted.org/packages/23/87/7ce86f3fa14bc11a5a48c30d8103c26e09b6465f8d8e9d74cf7a0714f043/cryptography-45.0.7-pp311-pypy311_pp73-win_amd64.whl", hash = "sha256:1f3d56f73595376f4244646dd5c5870c14c196949807be39e79e7bd9bac3da63", size = 3332908 },
]

[[package]]
name = "dacite"
version = "1.6.0"
source = { registry = "https://pypi.org/simple" }
sdist = { url = "https://files.pythonhosted.org/packages/f9/bf/3f0912b4cfd861cd0fb7278c2b8d5bfb0c613ec1b7922e25e4115287b73a/dacite-1.6.0.tar.gz", hash = "sha256:d48125ed0a0352d3de9f493bf980038088f45f3f9d7498f090b50a847daaa6df", size = 16538 }
wheels = [
    { url = "https://files.pythonhosted.org/packages/06/9d/11a073172d889e9e0d0ad270a1b468876c82d759af7864a8095dfc73f46d/dacite-1.6.0-py3-none-any.whl", hash = "sha256:4331535f7aabb505c732fa4c3c094313fc0a1d5ea19907bf4726a7819a68b93f", size = 12458 },
]

[[package]]
name = "dagshub"
version = "0.6.3"
source = { registry = "https://pypi.org/simple" }
dependencies = [
    { name = "appdirs" },
    { name = "boto3" },
    { name = "click" },
    { name = "dacite" },
    { name = "dagshub-annotation-converter" },
    { name = "dataclasses-json" },
    { name = "gitpython" },
    { name = "gql", extra = ["requests"] },
    { name = "httpx" },
    { name = "pandas" },
    { name = "pathvalidate" },
    { name = "python-dateutil" },
    { name = "pyyaml" },
    { name = "rich" },
    { name = "semver" },
    { name = "tenacity" },
    { name = "treelib" },
]
sdist = { url = "https://files.pythonhosted.org/packages/dc/fb/6437d6e879cd3c60542eeeef10c2fd32c2a0b449adcc6472d1f67a1966d4/dagshub-0.6.3.tar.gz", hash = "sha256:cf14da9ab2e03efde93dce31ebe033d4cc37454254fc8409276d904ecf34b74a", size = 236754 }
wheels = [
    { url = "https://files.pythonhosted.org/packages/4a/d2/35fb0ebd954386db7886e750d0a56a8654488155f95a4af599eab10e31f3/dagshub-0.6.3-py3-none-any.whl", hash = "sha256:6fac5037ea3a6c74e4dc471c21a433ecb6adb83770fbadb5cd0adbe57fc96bf5", size = 261262 },
]

[[package]]
name = "dagshub-annotation-converter"
version = "0.1.13"
source = { registry = "https://pypi.org/simple" }
dependencies = [
    { name = "lxml" },
    { name = "pandas" },
    { name = "pillow" },
    { name = "pydantic" },
    { name = "pyyaml" },
    { name = "typing-extensions" },
]
sdist = { url = "https://files.pythonhosted.org/packages/d5/1e/bd21f0284cddf6d91ec3a6a425f608b071a29f7c22fed8fa6386eefc1ffa/dagshub_annotation_converter-0.1.13.tar.gz", hash = "sha256:432fb232f7f977889c60ed90e049a7bd109663e828e182d86e1f21049ae4c7e3", size = 33389 }
wheels = [
    { url = "https://files.pythonhosted.org/packages/c7/19/217aac5e38c6257246c1bfc0c5de1237d37c2471135446a2997a9cd09d7a/dagshub_annotation_converter-0.1.13-py3-none-any.whl", hash = "sha256:6ec883bd1a3e5aa87ad55bb56c6f7c243f7551d5beab8434733d609c5d60d229", size = 35858 },
]

[[package]]
name = "databricks-cli"
version = "0.18.0"
source = { registry = "https://pypi.org/simple" }
dependencies = [
    { name = "click" },
    { name = "oauthlib" },
    { name = "pyjwt" },
    { name = "requests" },
    { name = "six" },
    { name = "tabulate" },
    { name = "urllib3" },
]
sdist = { url = "https://files.pythonhosted.org/packages/c7/6c/ee7a98f22ba6e4d39cdf7f3a7cd9461fcc562625ccbca58d94bf35fe598b/databricks-cli-0.18.0.tar.gz", hash = "sha256:87569709eda9af3e9db8047b691e420b5e980c62ef01675575c0d2b9b4211eb7", size = 95375 }
wheels = [
    { url = "https://files.pythonhosted.org/packages/ae/a3/d56f8382c40899301f327d1c881278b09c9b8bc301c2c111633a0346d06e/databricks_cli-0.18.0-py2.py3-none-any.whl", hash = "sha256:1176a5f42d3e8af4abfc915446fb23abc44513e325c436725f5898cbb9e3384b", size = 150329 },
]

[[package]]
name = "dataclasses-json"
version = "0.6.7"
source = { registry = "https://pypi.org/simple" }
dependencies = [
    { name = "marshmallow" },
    { name = "typing-inspect" },
]
sdist = { url = "https://files.pythonhosted.org/packages/64/a4/f71d9cf3a5ac257c993b5ca3f93df5f7fb395c725e7f1e6479d2514173c3/dataclasses_json-0.6.7.tar.gz", hash = "sha256:b6b3e528266ea45b9535223bc53ca645f5208833c29229e847b3f26a1cc55fc0", size = 32227 }
wheels = [
    { url = "https://files.pythonhosted.org/packages/c3/be/d0d44e092656fe7a06b55e6103cbce807cdbdee17884a5367c68c9860853/dataclasses_json-0.6.7-py3-none-any.whl", hash = "sha256:0dbf33f26c8d5305befd61b39d2b3414e8a407bedc2834dea9b8d642666fb40a", size = 28686 },
]

[[package]]
name = "datasets"
version = "4.1.1"
source = { registry = "https://pypi.org/simple" }
dependencies = [
    { name = "dill" },
    { name = "filelock" },
    { name = "fsspec", extra = ["http"] },
    { name = "huggingface-hub" },
    { name = "multiprocess" },
    { name = "numpy" },
    { name = "packaging" },
    { name = "pandas" },
    { name = "pyarrow" },
    { name = "pyyaml" },
    { name = "requests" },
    { name = "tqdm" },
    { name = "xxhash" },
]
sdist = { url = "https://files.pythonhosted.org/packages/91/a4/73f8e6ef52c535e1d20d5b2ca83bfe6de399d8b8b8a61ccc8d63d60735aa/datasets-4.1.1.tar.gz", hash = "sha256:7d8d5ba8b12861d2c44bfff9c83484ebfafff1ff553371e5901a8d3aab5450e2", size = 579324 }
wheels = [
    { url = "https://files.pythonhosted.org/packages/f4/c8/09012ac195a0aab58755800d2efdc0e7d5905053509f12cb5d136c911cda/datasets-4.1.1-py3-none-any.whl", hash = "sha256:62e4f6899a36be9ec74a7e759a6951253cc85b3fcfa0a759b0efa8353b149dac", size = 503623 },
]

[[package]]
name = "deprecated"
version = "1.2.18"
source = { registry = "https://pypi.org/simple" }
dependencies = [
    { name = "wrapt", marker = "sys_platform != 'win32'" },
]
sdist = { url = "https://files.pythonhosted.org/packages/98/97/06afe62762c9a8a86af0cfb7bfdab22a43ad17138b07af5b1a58442690a2/deprecated-1.2.18.tar.gz", hash = "sha256:422b6f6d859da6f2ef57857761bfb392480502a64c3028ca9bbe86085d72115d", size = 2928744 }
wheels = [
    { url = "https://files.pythonhosted.org/packages/6e/c6/ac0b6c1e2d138f1002bcf799d330bd6d85084fece321e662a14223794041/Deprecated-1.2.18-py2.py3-none-any.whl", hash = "sha256:bd5011788200372a32418f888e326a09ff80d0214bd961147cfed01b5c018eec", size = 9998 },
]

[[package]]
name = "dictdiffer"
version = "0.9.0"
source = { registry = "https://pypi.org/simple" }
sdist = { url = "https://files.pythonhosted.org/packages/61/7b/35cbccb7effc5d7e40f4c55e2b79399e1853041997fcda15c9ff160abba0/dictdiffer-0.9.0.tar.gz", hash = "sha256:17bacf5fbfe613ccf1b6d512bd766e6b21fb798822a133aa86098b8ac9997578", size = 31513 }
wheels = [
    { url = "https://files.pythonhosted.org/packages/47/ef/4cb333825d10317a36a1154341ba37e6e9c087bac99c1990ef07ffdb376f/dictdiffer-0.9.0-py2.py3-none-any.whl", hash = "sha256:442bfc693cfcadaf46674575d2eba1c53b42f5e404218ca2c2ff549f2df56595", size = 16754 },
]

[[package]]
name = "dill"
version = "0.4.0"
source = { registry = "https://pypi.org/simple" }
sdist = { url = "https://files.pythonhosted.org/packages/12/80/630b4b88364e9a8c8c5797f4602d0f76ef820909ee32f0bacb9f90654042/dill-0.4.0.tar.gz", hash = "sha256:0633f1d2df477324f53a895b02c901fb961bdbf65a17122586ea7019292cbcf0", size = 186976 }
wheels = [
    { url = "https://files.pythonhosted.org/packages/50/3d/9373ad9c56321fdab5b41197068e1d8c25883b3fea29dd361f9b55116869/dill-0.4.0-py3-none-any.whl", hash = "sha256:44f54bf6412c2c8464c14e8243eb163690a9800dbe2c367330883b19c7561049", size = 119668 },
]

[[package]]
name = "diskcache"
version = "5.6.3"
source = { registry = "https://pypi.org/simple" }
sdist = { url = "https://files.pythonhosted.org/packages/3f/21/1c1ffc1a039ddcc459db43cc108658f32c57d271d7289a2794e401d0fdb6/diskcache-5.6.3.tar.gz", hash = "sha256:2c3a3fa2743d8535d832ec61c2054a1641f41775aa7c556758a109941e33e4fc", size = 67916 }
wheels = [
    { url = "https://files.pythonhosted.org/packages/3f/27/4570e78fc0bf5ea0ca45eb1de3818a23787af9b390c0b0a0033a1b8236f9/diskcache-5.6.3-py3-none-any.whl", hash = "sha256:5e31b2d5fbad117cc363ebaf6b689474db18a1f6438bc82358b024abd4c2ca19", size = 45550 },
]

[[package]]
name = "distlib"
version = "0.4.0"
source = { registry = "https://pypi.org/simple" }
sdist = { url = "https://files.pythonhosted.org/packages/96/8e/709914eb2b5749865801041647dc7f4e6d00b549cfe88b65ca192995f07c/distlib-0.4.0.tar.gz", hash = "sha256:feec40075be03a04501a973d81f633735b4b69f98b05450592310c0f401a4e0d", size = 614605 }
wheels = [
    { url = "https://files.pythonhosted.org/packages/33/6b/e0547afaf41bf2c42e52430072fa5658766e3d65bd4b03a563d1b6336f57/distlib-0.4.0-py2.py3-none-any.whl", hash = "sha256:9659f7d87e46584a30b5780e43ac7a2143098441670ff0a49d5f9034c54a6c16", size = 469047 },
]

[[package]]
name = "distro"
version = "1.9.0"
source = { registry = "https://pypi.org/simple" }
sdist = { url = "https://files.pythonhosted.org/packages/fc/f8/98eea607f65de6527f8a2e8885fc8015d3e6f5775df186e443e0964a11c3/distro-1.9.0.tar.gz", hash = "sha256:2fa77c6fd8940f116ee1d6b94a2f90b13b5ea8d019b98bc8bafdcabcdd9bdbed", size = 60722 }
wheels = [
    { url = "https://files.pythonhosted.org/packages/12/b3/231ffd4ab1fc9d679809f356cebee130ac7daa00d6d6f3206dd4fd137e9e/distro-1.9.0-py3-none-any.whl", hash = "sha256:7bffd925d65168f85027d8da9af6bddab658135b840670a223589bc0c8ef02b2", size = 20277 },
]

[[package]]
name = "docker"
version = "7.1.0"
source = { registry = "https://pypi.org/simple" }
dependencies = [
    { name = "pywin32", marker = "sys_platform == 'win32'" },
    { name = "requests" },
    { name = "urllib3" },
]
sdist = { url = "https://files.pythonhosted.org/packages/91/9b/4a2ea29aeba62471211598dac5d96825bb49348fa07e906ea930394a83ce/docker-7.1.0.tar.gz", hash = "sha256:ad8c70e6e3f8926cb8a92619b832b4ea5299e2831c14284663184e200546fa6c", size = 117834 }
wheels = [
    { url = "https://files.pythonhosted.org/packages/e3/26/57c6fb270950d476074c087527a558ccb6f4436657314bfb6cdf484114c4/docker-7.1.0-py3-none-any.whl", hash = "sha256:c96b93b7f0a746f9e77d325bcfb87422a3d8bd4f03136ae8a85b37f1898d5fc0", size = 147774 },
]

[[package]]
name = "dpath"
version = "2.2.0"
source = { registry = "https://pypi.org/simple" }
sdist = { url = "https://files.pythonhosted.org/packages/b5/ce/e1fd64d36e4a5717bd5e6b2ad188f5eaa2e902fde871ea73a79875793fc9/dpath-2.2.0.tar.gz", hash = "sha256:34f7e630dc55ea3f219e555726f5da4b4b25f2200319c8e6902c394258dd6a3e", size = 28266 }
wheels = [
    { url = "https://files.pythonhosted.org/packages/05/d1/8952806fbf9583004ab479d8f58a9496c3d35f6b6009ddd458bdd9978eaf/dpath-2.2.0-py3-none-any.whl", hash = "sha256:b330a375ded0a0d2ed404440f6c6a715deae5313af40bbb01c8a41d891900576", size = 17618 },
]

[[package]]
name = "dulwich"
version = "0.24.1"
source = { registry = "https://pypi.org/simple" }
dependencies = [
    { name = "urllib3" },
]
sdist = { url = "https://files.pythonhosted.org/packages/2b/f3/13a3425ddf04bd31f1caf3f4fa8de2352700c454cb0536ce3f4dbdc57a81/dulwich-0.24.1.tar.gz", hash = "sha256:e19fd864f10f02bb834bb86167d92dcca1c228451b04458761fc13dabd447758", size = 806136 }
wheels = [
    { url = "https://files.pythonhosted.org/packages/93/46/efc7dde236144384277a18f27f584370a796a1c547cc94ff4f208d381a18/dulwich-0.24.1-cp311-cp311-macosx_11_0_arm64.whl", hash = "sha256:31ad6637322aaafeecc4c884f396ac2d963aadf201deb6422134fa0f8ac9a87a", size = 1091732 },
    { url = "https://files.pythonhosted.org/packages/dd/ec/34c93eb4295adccf1395e363cdf7200ecd4ec0a96b6cea43ff19074980c9/dulwich-0.24.1-cp311-cp311-manylinux_2_28_aarch64.whl", hash = "sha256:358e4b688f6c1fa5346a8394a2c1ab79ff7126be576b20ffd0f38085ead0df54", size = 1162365 },
    { url = "https://files.pythonhosted.org/packages/bd/90/16f4a0281a35adc7678245d8f47aaf48358e936903af69d2f18aa98b9990/dulwich-0.24.1-cp311-cp311-manylinux_2_28_x86_64.whl", hash = "sha256:50f981edd5307475f6f862ccdbe39e8dd01afc17f2ed8ee0e452c3878389b48c", size = 1167573 },
    { url = "https://files.pythonhosted.org/packages/01/fc/961308a475f6a26dc0e9360afd5cade20e164bb08bb3bbf7edabacddcdd7/dulwich-0.24.1-cp311-cp311-win32.whl", hash = "sha256:741417a6a029a3230c46ad4725a50440cac852f165706824303d9939cf83770c", size = 763597 },
    { url = "https://files.pythonhosted.org/packages/3b/92/001fb17046c8d8dffed6b205950d6cb82f3e8b6cd8561a3f9395759d0fd3/dulwich-0.24.1-cp311-cp311-win_amd64.whl", hash = "sha256:816ec4abd152ebd11d05bf25b5d37a4a88c18af59857067ee85d32e43af12b5f", size = 779975 },
    { url = "https://files.pythonhosted.org/packages/c9/bc/a2557d1b0afa5bf1e140f42f8cbca1783e43d7fa17665859c63060957952/dulwich-0.24.1-py3-none-any.whl", hash = "sha256:57cc0dc5a21059698ffa4ed9a7272f1040ec48535193df84b0ee6b16bf615676", size = 440765 },
]

[[package]]
name = "durationpy"
version = "0.10"
source = { registry = "https://pypi.org/simple" }
sdist = { url = "https://files.pythonhosted.org/packages/9d/a4/e44218c2b394e31a6dd0d6b095c4e1f32d0be54c2a4b250032d717647bab/durationpy-0.10.tar.gz", hash = "sha256:1fa6893409a6e739c9c72334fc65cca1f355dbdd93405d30f726deb5bde42fba", size = 3335 }
wheels = [
    { url = "https://files.pythonhosted.org/packages/b0/0d/9feae160378a3553fa9a339b0e9c1a048e147a4127210e286ef18b730f03/durationpy-0.10-py3-none-any.whl", hash = "sha256:3b41e1b601234296b4fb368338fdcd3e13e0b4fb5b67345948f4f2bf9868b286", size = 3922 },
]

[[package]]
name = "dvc"
version = "3.63.0"
source = { registry = "https://pypi.org/simple" }
dependencies = [
    { name = "attrs" },
    { name = "celery" },
    { name = "colorama" },
    { name = "configobj" },
    { name = "distro" },
    { name = "dpath" },
    { name = "dulwich" },
    { name = "dvc-data" },
    { name = "dvc-http" },
    { name = "dvc-objects" },
    { name = "dvc-render" },
    { name = "dvc-studio-client" },
    { name = "dvc-task" },
    { name = "flatten-dict" },
    { name = "flufl-lock" },
    { name = "fsspec" },
    { name = "funcy" },
    { name = "grandalf" },
    { name = "gto" },
    { name = "hydra-core" },
    { name = "iterative-telemetry" },
    { name = "kombu" },
    { name = "networkx" },
    { name = "omegaconf" },
    { name = "packaging" },
    { name = "pathspec" },
    { name = "platformdirs" },
    { name = "psutil" },
    { name = "pydot" },
    { name = "pygtrie" },
    { name = "pyparsing" },
    { name = "requests" },
    { name = "rich" },
    { name = "ruamel-yaml" },
    { name = "scmrepo" },
    { name = "shortuuid" },
    { name = "shtab" },
    { name = "tabulate" },
    { name = "tomlkit" },
    { name = "tqdm" },
    { name = "voluptuous" },
    { name = "zc-lockfile" },
]
sdist = { url = "https://files.pythonhosted.org/packages/53/d5/88ba8456536e9550ab44bdd3d430351626c20cb08a0593840e319933d773/dvc-3.63.0.tar.gz", hash = "sha256:b845cf8825e1b07d427e8d04754a0e01f141708bcbb1dae91e18db9e640ae68e", size = 668892 }
wheels = [
    { url = "https://files.pythonhosted.org/packages/35/15/15e4d0c4872b3a55c7a0b94c3f31df6bf28a6610d977ad96f1872e36034c/dvc-3.63.0-py3-none-any.whl", hash = "sha256:14e2cf206ee1f65a2afddf2b756bbc25816b32177c56067e1ccce2c65fbdb89f", size = 466193 },
]

[[package]]
name = "dvc-data"
version = "3.16.12"
source = { registry = "https://pypi.org/simple" }
dependencies = [
    { name = "attrs" },
    { name = "dictdiffer" },
    { name = "diskcache" },
    { name = "dvc-objects" },
    { name = "fsspec" },
    { name = "funcy" },
    { name = "orjson", marker = "implementation_name == 'cpython'" },
    { name = "pygtrie" },
    { name = "sqltrie" },
    { name = "tqdm" },
]
sdist = { url = "https://files.pythonhosted.org/packages/d6/49/9476147025cbabfa2695700dd0b4564bbeee085729bb2faa221605d85e3c/dvc_data-3.16.12.tar.gz", hash = "sha256:f92cc03ffdddb5bd3a7a7da78d595dec6915311256a4cfefe250967d6ce3d194", size = 81910 }
wheels = [
    { url = "https://files.pythonhosted.org/packages/7c/7c/2acac71d2366328ae9da1a0b68292fed07aef28ed6114ce3320f3253c8a2/dvc_data-3.16.12-py3-none-any.whl", hash = "sha256:39c183caecd142cf44bc16186c8e5ef3bb4d739111e41f80682c999db30b8cee", size = 78201 },
]

[[package]]
name = "dvc-http"
version = "2.32.0"
source = { registry = "https://pypi.org/simple" }
dependencies = [
    { name = "aiohttp-retry" },
    { name = "fsspec", extra = ["http"] },
]
sdist = { url = "https://files.pythonhosted.org/packages/33/e6/4fb38ab911a9d90fbe2c7759c430814fe2253760304a9de0d3ebd6e27c20/dvc-http-2.32.0.tar.gz", hash = "sha256:f714f8435634aab943c625f659ddac1188c6ddaf3ff161b39715b83ff39637fc", size = 14603 }
wheels = [
    { url = "https://files.pythonhosted.org/packages/89/04/2fe178c037c69cce0c8e9863f90512ca46aa2c763d67bc0e0e0fdac146ae/dvc_http-2.32.0-py3-none-any.whl", hash = "sha256:1bfd57a9eae3cbfa1db564d90d87003841921a644ab35f3f7735c641cc93d72e", size = 12597 },
]

[[package]]
name = "dvc-objects"
version = "5.1.1"
source = { registry = "https://pypi.org/simple" }
dependencies = [
    { name = "fsspec" },
    { name = "funcy" },
]
sdist = { url = "https://files.pythonhosted.org/packages/b5/36/68d3c92565d5fa7a6302d825965a1fedbc6e784d4d4ccaf6d536fae2124f/dvc_objects-5.1.1.tar.gz", hash = "sha256:9e308f2a33486aa44bd2ea42b6ec4a9bd6da5b69ac8127955e506c31d12fbdaa", size = 43010 }
wheels = [
    { url = "https://files.pythonhosted.org/packages/1c/57/224e4f0ab72e6eb35e991659d887d2351d01d1b739416759fe2877806c2b/dvc_objects-5.1.1-py3-none-any.whl", hash = "sha256:fd3bda1d51c6e05f67ded554b30b5b3bc4defaabfc277b2fe48106085b10f2e7", size = 33548 },
]

[[package]]
name = "dvc-render"
version = "1.0.2"
source = { registry = "https://pypi.org/simple" }
sdist = { url = "https://files.pythonhosted.org/packages/be/15/605312dbdc0931547987ee25a9a3f6fcabf48ca1436039abcd524156b8e2/dvc-render-1.0.2.tar.gz", hash = "sha256:40d1cd81760daf34b48fa8362b5002fcbe415e3cdbcf42369b6347d01497ffc0", size = 37772 }
wheels = [
    { url = "https://files.pythonhosted.org/packages/25/e4/d79fe332346a47b5468751292c0e45e496e10441e548ef447df1b6adb018/dvc_render-1.0.2-py3-none-any.whl", hash = "sha256:7e3e3cec1200fda41a99984190f14871f3cb878db7f94c853305056f69614ddb", size = 22070 },
]

[[package]]
name = "dvc-studio-client"
version = "0.22.0"
source = { registry = "https://pypi.org/simple" }
dependencies = [
    { name = "dulwich" },
    { name = "requests" },
    { name = "voluptuous" },
]
sdist = { url = "https://files.pythonhosted.org/packages/f4/52/f00bc978bfa313929221df1b6a1d82256b1c2727c55594dbbf9520f0adfd/dvc_studio_client-0.22.0.tar.gz", hash = "sha256:45d554a0386dd18bdfe17968e93f9b075563c888088b51bfa58713f64ed58ac8", size = 29432 }
wheels = [
    { url = "https://files.pythonhosted.org/packages/72/8b/42cb2c96555cf63b5c57c3b21f3901bb30a9ae963ecba86a8265b61eee7d/dvc_studio_client-0.22.0-py3-none-any.whl", hash = "sha256:99cb8874a1e5fc05de126a36a82b421f7af5c36d23c22024284733fc4d98029b", size = 16432 },
]

[[package]]
name = "dvc-task"
version = "0.40.2"
source = { registry = "https://pypi.org/simple" }
dependencies = [
    { name = "celery" },
    { name = "funcy" },
    { name = "kombu" },
    { name = "pywin32", marker = "sys_platform == 'win32'" },
    { name = "shortuuid" },
]
sdist = { url = "https://files.pythonhosted.org/packages/19/ef/da712c4d9c7d6cacac27d7b2779e6a97c3381ef2c963c33719d39113b6a3/dvc_task-0.40.2.tar.gz", hash = "sha256:909af541bf5fde83439da56c4c0ebac592af178a59b702708fadaacfd6e7b704", size = 36147 }
wheels = [
    { url = "https://files.pythonhosted.org/packages/64/bf/f23e8eff38556d479ab421f8b9ac9a9a0b44f8400098c934dce0607da1de/dvc_task-0.40.2-py3-none-any.whl", hash = "sha256:3891b94cf9d349072ee32ce47217b73530b1905e6dd5a1e378bd74afc8b4c030", size = 21392 },
]

[[package]]
name = "entrypoints"
version = "0.4"
source = { registry = "https://pypi.org/simple" }
sdist = { url = "https://files.pythonhosted.org/packages/ea/8d/a7121ffe5f402dc015277d2d31eb82d2187334503a011c18f2e78ecbb9b2/entrypoints-0.4.tar.gz", hash = "sha256:b706eddaa9218a19ebcd67b56818f05bb27589b1ca9e8d797b74affad4ccacd4", size = 13974 }
wheels = [
    { url = "https://files.pythonhosted.org/packages/35/a8/365059bbcd4572cbc41de17fd5b682be5868b218c3c5479071865cab9078/entrypoints-0.4-py3-none-any.whl", hash = "sha256:f174b5ff827504fd3cd97cc3f8649f3693f51538c7e4bdf3ef002c8429d42f9f", size = 5294 },
]

[[package]]
name = "evaluate"
version = "0.4.6"
source = { registry = "https://pypi.org/simple" }
dependencies = [
    { name = "datasets" },
    { name = "dill" },
    { name = "fsspec", extra = ["http"] },
    { name = "huggingface-hub" },
    { name = "multiprocess" },
    { name = "numpy" },
    { name = "packaging" },
    { name = "pandas" },
    { name = "requests" },
    { name = "tqdm" },
    { name = "xxhash" },
]
sdist = { url = "https://files.pythonhosted.org/packages/ad/d0/0c17a8e6e8dc7245f22dea860557c32bae50fc4d287ae030cb0e8ab8720f/evaluate-0.4.6.tar.gz", hash = "sha256:e07036ca12b3c24331f83ab787f21cc2dbf3631813a1631e63e40897c69a3f21", size = 65716 }
wheels = [
    { url = "https://files.pythonhosted.org/packages/3e/af/3e990d8d4002bbc9342adb4facd59506e653da93b2417de0fa6027cb86b1/evaluate-0.4.6-py3-none-any.whl", hash = "sha256:bca85bc294f338377b7ac2f861e21c308b11b2a285f510d7d5394d5df437db29", size = 84069 },
]

[[package]]
name = "fastapi"
version = "0.1.17"
source = { registry = "https://pypi.org/simple" }
resolution-markers = [
    "sys_platform == 'win32'",
]
dependencies = [
    { name = "pydantic", marker = "sys_platform == 'win32'" },
    { name = "starlette", marker = "sys_platform == 'win32'" },
]
sdist = { url = "https://files.pythonhosted.org/packages/fb/ca/e336cae3818f843392ce9e1e6f8cfc4b8dbdc1c2fcf81b34f7e6255ea05f/fastapi-0.1.17.tar.gz", hash = "sha256:a9a9b6cc32c38bab27a6549b94c44a30c70b485bc789d03de3aa8725f3394be5", size = 2826896 }
wheels = [
    { url = "https://files.pythonhosted.org/packages/ce/04/3639503a8a1bac37e747597e687997c58b302be92bc633049376f59e7dd7/fastapi-0.1.17-py3-none-any.whl", hash = "sha256:a6aaad2f60684477480ac9d7a1c95e67f4696a722f184db467494bfdd5b8f29d", size = 105578 },
]

[[package]]
name = "fastapi"
version = "0.115.14"
source = { registry = "https://pypi.org/simple" }
resolution-markers = [
    "sys_platform != 'win32'",
]
dependencies = [
    { name = "pydantic", marker = "sys_platform != 'win32'" },
    { name = "starlette", marker = "sys_platform != 'win32'" },
    { name = "typing-extensions", marker = "sys_platform != 'win32'" },
]
sdist = { url = "https://files.pythonhosted.org/packages/ca/53/8c38a874844a8b0fa10dd8adf3836ac154082cf88d3f22b544e9ceea0a15/fastapi-0.115.14.tar.gz", hash = "sha256:b1de15cdc1c499a4da47914db35d0e4ef8f1ce62b624e94e0e5824421df99739", size = 296263 }
wheels = [
    { url = "https://files.pythonhosted.org/packages/53/50/b1222562c6d270fea83e9c9075b8e8600b8479150a18e4516a6138b980d1/fastapi-0.115.14-py3-none-any.whl", hash = "sha256:6c0c8bf9420bd58f565e585036d971872472b4f7d3f6c73b698e10cffdefb3ca", size = 95514 },
]

[[package]]
name = "filelock"
version = "3.19.1"
source = { registry = "https://pypi.org/simple" }
sdist = { url = "https://files.pythonhosted.org/packages/40/bb/0ab3e58d22305b6f5440629d20683af28959bf793d98d11950e305c1c326/filelock-3.19.1.tar.gz", hash = "sha256:66eda1888b0171c998b35be2bcc0f6d75c388a7ce20c3f3f37aa8e96c2dddf58", size = 17687 }
wheels = [
    { url = "https://files.pythonhosted.org/packages/42/14/42b2651a2f46b022ccd948bca9f2d5af0fd8929c4eec235b8d6d844fbe67/filelock-3.19.1-py3-none-any.whl", hash = "sha256:d38e30481def20772f5baf097c122c3babc4fcdb7e14e57049eb9d88c6dc017d", size = 15988 },
]

[[package]]
name = "flask"
version = "3.1.2"
source = { registry = "https://pypi.org/simple" }
dependencies = [
    { name = "blinker" },
    { name = "click" },
    { name = "itsdangerous" },
    { name = "jinja2" },
    { name = "markupsafe" },
    { name = "werkzeug" },
]
sdist = { url = "https://files.pythonhosted.org/packages/dc/6d/cfe3c0fcc5e477df242b98bfe186a4c34357b4847e87ecaef04507332dab/flask-3.1.2.tar.gz", hash = "sha256:bf656c15c80190ed628ad08cdfd3aaa35beb087855e2f494910aa3774cc4fd87", size = 720160 }
wheels = [
    { url = "https://files.pythonhosted.org/packages/ec/f9/7f9263c5695f4bd0023734af91bedb2ff8209e8de6ead162f35d8dc762fd/flask-3.1.2-py3-none-any.whl", hash = "sha256:ca1d8112ec8a6158cc29ea4858963350011b5c846a414cdb7a954aa9e967d03c", size = 103308 },
]

[[package]]
name = "flatten-dict"
version = "0.4.2"
source = { registry = "https://pypi.org/simple" }
dependencies = [
    { name = "six" },
]
sdist = { url = "https://files.pythonhosted.org/packages/89/c6/5fe21639369f2ea609c964e20870b5c6c98a134ef12af848a7776ddbabe3/flatten-dict-0.4.2.tar.gz", hash = "sha256:506a96b6e6f805b81ae46a0f9f31290beb5fa79ded9d80dbe1b7fa236ab43076", size = 10362 }
wheels = [
    { url = "https://files.pythonhosted.org/packages/43/f5/ee39c6e92acc742c052f137b47c210cd0a1b72dcd3f98495528bb4d27761/flatten_dict-0.4.2-py2.py3-none-any.whl", hash = "sha256:7e245b20c4c718981212210eec4284a330c9f713e632e98765560e05421e48ad", size = 9656 },
]

[[package]]
name = "flufl-lock"
version = "8.2.0"
source = { registry = "https://pypi.org/simple" }
dependencies = [
    { name = "atpublic" },
    { name = "psutil" },
]
sdist = { url = "https://files.pythonhosted.org/packages/90/78/80f98f67deb8ba9b67e00a91ceb1ded5a7b8eb2b7801b89625d3396fc9d4/flufl_lock-8.2.0.tar.gz", hash = "sha256:15b333c35fab1a36b223840057258aeb4cd79f0fbaf82c144f23cdf6cf14d5e3", size = 33514 }
wheels = [
    { url = "https://files.pythonhosted.org/packages/8e/a1/15e07d6c8b33485c4eed49a170faea16d4c6c4fd9f2cb6242adfaed180e7/flufl_lock-8.2.0-py3-none-any.whl", hash = "sha256:59361e277a50efceff288b8e9d36dd43254ad11a88d42d7716195b848a3fce7c", size = 11251 },
]

[[package]]
name = "frozenlist"
version = "1.7.0"
source = { registry = "https://pypi.org/simple" }
sdist = { url = "https://files.pythonhosted.org/packages/79/b1/b64018016eeb087db503b038296fd782586432b9c077fc5c7839e9cb6ef6/frozenlist-1.7.0.tar.gz", hash = "sha256:2e310d81923c2437ea8670467121cc3e9b0f76d3043cc1d2331d56c7fb7a3a8f", size = 45078 }
wheels = [
    { url = "https://files.pythonhosted.org/packages/34/7e/803dde33760128acd393a27eb002f2020ddb8d99d30a44bfbaab31c5f08a/frozenlist-1.7.0-cp311-cp311-macosx_10_9_universal2.whl", hash = "sha256:aa51e147a66b2d74de1e6e2cf5921890de6b0f4820b257465101d7f37b49fb5a", size = 82251 },
    { url = "https://files.pythonhosted.org/packages/75/a9/9c2c5760b6ba45eae11334db454c189d43d34a4c0b489feb2175e5e64277/frozenlist-1.7.0-cp311-cp311-macosx_10_9_x86_64.whl", hash = "sha256:9b35db7ce1cd71d36ba24f80f0c9e7cff73a28d7a74e91fe83e23d27c7828750", size = 48183 },
    { url = "https://files.pythonhosted.org/packages/47/be/4038e2d869f8a2da165f35a6befb9158c259819be22eeaf9c9a8f6a87771/frozenlist-1.7.0-cp311-cp311-macosx_11_0_arm64.whl", hash = "sha256:34a69a85e34ff37791e94542065c8416c1afbf820b68f720452f636d5fb990cd", size = 47107 },
    { url = "https://files.pythonhosted.org/packages/79/26/85314b8a83187c76a37183ceed886381a5f992975786f883472fcb6dc5f2/frozenlist-1.7.0-cp311-cp311-manylinux_2_17_aarch64.manylinux2014_aarch64.whl", hash = "sha256:4a646531fa8d82c87fe4bb2e596f23173caec9185bfbca5d583b4ccfb95183e2", size = 237333 },
    { url = "https://files.pythonhosted.org/packages/1f/fd/e5b64f7d2c92a41639ffb2ad44a6a82f347787abc0c7df5f49057cf11770/frozenlist-1.7.0-cp311-cp311-manylinux_2_17_armv7l.manylinux2014_armv7l.manylinux_2_31_armv7l.whl", hash = "sha256:79b2ffbba483f4ed36a0f236ccb85fbb16e670c9238313709638167670ba235f", size = 231724 },
    { url = "https://files.pythonhosted.org/packages/20/fb/03395c0a43a5976af4bf7534759d214405fbbb4c114683f434dfdd3128ef/frozenlist-1.7.0-cp311-cp311-manylinux_2_17_ppc64le.manylinux2014_ppc64le.whl", hash = "sha256:a26f205c9ca5829cbf82bb2a84b5c36f7184c4316617d7ef1b271a56720d6b30", size = 245842 },
    { url = "https://files.pythonhosted.org/packages/d0/15/c01c8e1dffdac5d9803507d824f27aed2ba76b6ed0026fab4d9866e82f1f/frozenlist-1.7.0-cp311-cp311-manylinux_2_17_s390x.manylinux2014_s390x.whl", hash = "sha256:bcacfad3185a623fa11ea0e0634aac7b691aa925d50a440f39b458e41c561d98", size = 239767 },
    { url = "https://files.pythonhosted.org/packages/14/99/3f4c6fe882c1f5514b6848aa0a69b20cb5e5d8e8f51a339d48c0e9305ed0/frozenlist-1.7.0-cp311-cp311-manylinux_2_5_i686.manylinux1_i686.manylinux_2_17_i686.manylinux2014_i686.whl", hash = "sha256:72c1b0fe8fe451b34f12dce46445ddf14bd2a5bcad7e324987194dc8e3a74c86", size = 224130 },
    { url = "https://files.pythonhosted.org/packages/4d/83/220a374bd7b2aeba9d0725130665afe11de347d95c3620b9b82cc2fcab97/frozenlist-1.7.0-cp311-cp311-manylinux_2_5_x86_64.manylinux1_x86_64.manylinux_2_17_x86_64.manylinux2014_x86_64.whl", hash = "sha256:61d1a5baeaac6c0798ff6edfaeaa00e0e412d49946c53fae8d4b8e8b3566c4ae", size = 235301 },
    { url = "https://files.pythonhosted.org/packages/03/3c/3e3390d75334a063181625343e8daab61b77e1b8214802cc4e8a1bb678fc/frozenlist-1.7.0-cp311-cp311-musllinux_1_2_aarch64.whl", hash = "sha256:7edf5c043c062462f09b6820de9854bf28cc6cc5b6714b383149745e287181a8", size = 234606 },
    { url = "https://files.pythonhosted.org/packages/23/1e/58232c19608b7a549d72d9903005e2d82488f12554a32de2d5fb59b9b1ba/frozenlist-1.7.0-cp311-cp311-musllinux_1_2_armv7l.whl", hash = "sha256:d50ac7627b3a1bd2dcef6f9da89a772694ec04d9a61b66cf87f7d9446b4a0c31", size = 248372 },
    { url = "https://files.pythonhosted.org/packages/c0/a4/e4a567e01702a88a74ce8a324691e62a629bf47d4f8607f24bf1c7216e7f/frozenlist-1.7.0-cp311-cp311-musllinux_1_2_i686.whl", hash = "sha256:ce48b2fece5aeb45265bb7a58259f45027db0abff478e3077e12b05b17fb9da7", size = 229860 },
    { url = "https://files.pythonhosted.org/packages/73/a6/63b3374f7d22268b41a9db73d68a8233afa30ed164c46107b33c4d18ecdd/frozenlist-1.7.0-cp311-cp311-musllinux_1_2_ppc64le.whl", hash = "sha256:fe2365ae915a1fafd982c146754e1de6ab3478def8a59c86e1f7242d794f97d5", size = 245893 },
    { url = "https://files.pythonhosted.org/packages/6d/eb/d18b3f6e64799a79673c4ba0b45e4cfbe49c240edfd03a68be20002eaeaa/frozenlist-1.7.0-cp311-cp311-musllinux_1_2_s390x.whl", hash = "sha256:45a6f2fdbd10e074e8814eb98b05292f27bad7d1883afbe009d96abdcf3bc898", size = 246323 },
    { url = "https://files.pythonhosted.org/packages/5a/f5/720f3812e3d06cd89a1d5db9ff6450088b8f5c449dae8ffb2971a44da506/frozenlist-1.7.0-cp311-cp311-musllinux_1_2_x86_64.whl", hash = "sha256:21884e23cffabb157a9dd7e353779077bf5b8f9a58e9b262c6caad2ef5f80a56", size = 233149 },
    { url = "https://files.pythonhosted.org/packages/69/68/03efbf545e217d5db8446acfd4c447c15b7c8cf4dbd4a58403111df9322d/frozenlist-1.7.0-cp311-cp311-win32.whl", hash = "sha256:284d233a8953d7b24f9159b8a3496fc1ddc00f4db99c324bd5fb5f22d8698ea7", size = 39565 },
    { url = "https://files.pythonhosted.org/packages/58/17/fe61124c5c333ae87f09bb67186d65038834a47d974fc10a5fadb4cc5ae1/frozenlist-1.7.0-cp311-cp311-win_amd64.whl", hash = "sha256:387cbfdcde2f2353f19c2f66bbb52406d06ed77519ac7ee21be0232147c2592d", size = 44019 },
    { url = "https://files.pythonhosted.org/packages/ee/45/b82e3c16be2182bff01179db177fe144d58b5dc787a7d4492c6ed8b9317f/frozenlist-1.7.0-py3-none-any.whl", hash = "sha256:9a5af342e34f7e97caf8c995864c7a396418ae2859cc6fdf1b1073020d516a7e", size = 13106 },
]

[[package]]
name = "fsspec"
version = "2025.9.0"
source = { registry = "https://pypi.org/simple" }
sdist = { url = "https://files.pythonhosted.org/packages/de/e0/bab50af11c2d75c9c4a2a26a5254573c0bd97cea152254401510950486fa/fsspec-2025.9.0.tar.gz", hash = "sha256:19fd429483d25d28b65ec68f9f4adc16c17ea2c7c7bf54ec61360d478fb19c19", size = 304847 }
wheels = [
    { url = "https://files.pythonhosted.org/packages/47/71/70db47e4f6ce3e5c37a607355f80da8860a33226be640226ac52cb05ef2e/fsspec-2025.9.0-py3-none-any.whl", hash = "sha256:530dc2a2af60a414a832059574df4a6e10cce927f6f4a78209390fe38955cfb7", size = 199289 },
]

[package.optional-dependencies]
http = [
    { name = "aiohttp" },
]
tqdm = [
    { name = "tqdm" },
]

[[package]]
name = "funcy"
version = "2.0"
source = { registry = "https://pypi.org/simple" }
sdist = { url = "https://files.pythonhosted.org/packages/70/b8/c6081521ff70afdff55cd9512b2220bbf4fa88804dae51d1b57b4b58ef32/funcy-2.0.tar.gz", hash = "sha256:3963315d59d41c6f30c04bc910e10ab50a3ac4a225868bfa96feed133df075cb", size = 537931 }
wheels = [
    { url = "https://files.pythonhosted.org/packages/d5/08/c2409cb01d5368dcfedcbaffa7d044cc8957d57a9d0855244a5eb4709d30/funcy-2.0-py2.py3-none-any.whl", hash = "sha256:53df23c8bb1651b12f095df764bfb057935d49537a56de211b098f4c79614bb0", size = 30891 },
]

[[package]]
name = "gevent"
version = "25.9.1"
source = { registry = "https://pypi.org/simple" }
dependencies = [
    { name = "cffi", marker = "platform_python_implementation == 'CPython' and sys_platform == 'win32'" },
    { name = "greenlet", marker = "platform_python_implementation == 'CPython'" },
    { name = "zope-event" },
    { name = "zope-interface" },
]
sdist = { url = "https://files.pythonhosted.org/packages/9e/48/b3ef2673ffb940f980966694e40d6d32560f3ffa284ecaeb5ea3a90a6d3f/gevent-25.9.1.tar.gz", hash = "sha256:adf9cd552de44a4e6754c51ff2e78d9193b7fa6eab123db9578a210e657235dd", size = 5059025 }
wheels = [
    { url = "https://files.pythonhosted.org/packages/81/86/03f8db0704fed41b0fa830425845f1eb4e20c92efa3f18751ee17809e9c6/gevent-25.9.1-cp311-cp311-manylinux2014_aarch64.manylinux_2_17_aarch64.whl", hash = "sha256:18e5aff9e8342dc954adb9c9c524db56c2f3557999463445ba3d9cbe3dada7b7", size = 1792418 },
    { url = "https://files.pythonhosted.org/packages/5f/35/f6b3a31f0849a62cfa2c64574bcc68a781d5499c3195e296e892a121a3cf/gevent-25.9.1-cp311-cp311-manylinux2014_ppc64le.manylinux_2_17_ppc64le.whl", hash = "sha256:1cdf6db28f050ee103441caa8b0448ace545364f775059d5e2de089da975c457", size = 1875700 },
    { url = "https://files.pythonhosted.org/packages/66/1e/75055950aa9b48f553e061afa9e3728061b5ccecca358cef19166e4ab74a/gevent-25.9.1-cp311-cp311-manylinux2014_s390x.manylinux_2_17_s390x.whl", hash = "sha256:812debe235a8295be3b2a63b136c2474241fa5c58af55e6a0f8cfc29d4936235", size = 1831365 },
    { url = "https://files.pythonhosted.org/packages/31/e8/5c1f6968e5547e501cfa03dcb0239dff55e44c3660a37ec534e32a0c008f/gevent-25.9.1-cp311-cp311-manylinux2014_x86_64.manylinux_2_17_x86_64.whl", hash = "sha256:b28b61ff9216a3d73fe8f35669eefcafa957f143ac534faf77e8a19eb9e6883a", size = 2122087 },
    { url = "https://files.pythonhosted.org/packages/c0/2c/ebc5d38a7542af9fb7657bfe10932a558bb98c8a94e4748e827d3823fced/gevent-25.9.1-cp311-cp311-musllinux_1_2_aarch64.whl", hash = "sha256:5e4b6278b37373306fc6b1e5f0f1cf56339a1377f67c35972775143d8d7776ff", size = 1808776 },
    { url = "https://files.pythonhosted.org/packages/e6/26/e1d7d6c8ffbf76fe1fbb4e77bdb7f47d419206adc391ec40a8ace6ebbbf0/gevent-25.9.1-cp311-cp311-musllinux_1_2_x86_64.whl", hash = "sha256:d99f0cb2ce43c2e8305bf75bee61a8bde06619d21b9d0316ea190fc7a0620a56", size = 2179141 },
    { url = "https://files.pythonhosted.org/packages/1d/6c/bb21fd9c095506aeeaa616579a356aa50935165cc0f1e250e1e0575620a7/gevent-25.9.1-cp311-cp311-win_amd64.whl", hash = "sha256:72152517ecf548e2f838c61b4be76637d99279dbaa7e01b3924df040aa996586", size = 1677941 },
]

[[package]]
name = "geventhttpclient"
version = "2.3.4"
source = { registry = "https://pypi.org/simple" }
dependencies = [
    { name = "brotli" },
    { name = "certifi" },
    { name = "gevent" },
    { name = "urllib3" },
]
sdist = { url = "https://files.pythonhosted.org/packages/89/19/1ca8de73dcc0596d3df01be299e940d7fc3bccbeb6f62bb8dd2d427a3a50/geventhttpclient-2.3.4.tar.gz", hash = "sha256:1749f75810435a001fc6d4d7526c92cf02b39b30ab6217a886102f941c874222", size = 83545 }
wheels = [
    { url = "https://files.pythonhosted.org/packages/3d/c7/c4c31bd92b08c4e34073c722152b05c48c026bc6978cf04f52be7e9050d5/geventhttpclient-2.3.4-cp311-cp311-macosx_10_9_universal2.whl", hash = "sha256:fb8f6a18f1b5e37724111abbd3edf25f8f00e43dc261b11b10686e17688d2405", size = 71919 },
    { url = "https://files.pythonhosted.org/packages/9d/8a/4565e6e768181ecb06677861d949b3679ed29123b6f14333e38767a17b5a/geventhttpclient-2.3.4-cp311-cp311-macosx_10_9_x86_64.whl", hash = "sha256:dbb28455bb5d82ca3024f9eb7d65c8ff6707394b584519def497b5eb9e5b1222", size = 52577 },
    { url = "https://files.pythonhosted.org/packages/02/a1/fb623cf478799c08f95774bc41edb8ae4c2f1317ae986b52f233d0f3fa05/geventhttpclient-2.3.4-cp311-cp311-macosx_11_0_arm64.whl", hash = "sha256:96578fc4a5707b5535d1c25a89e72583e02aafe64d14f3b4d78f9c512c6d613c", size = 51981 },
    { url = "https://files.pythonhosted.org/packages/18/b2/a4ddd3d24c8aa064b19b9f180eb5e1517248518289d38af70500569ebedf/geventhttpclient-2.3.4-cp311-cp311-manylinux1_x86_64.manylinux_2_28_x86_64.manylinux_2_5_x86_64.whl", hash = "sha256:19721357db976149ccf54ac279eab8139da8cdf7a11343fd02212891b6f39677", size = 114287 },
    { url = "https://files.pythonhosted.org/packages/a1/cc/caac4d4bd2c72d53836dbf50018aed3747c0d0c6f1d08175a785083d9d36/geventhttpclient-2.3.4-cp311-cp311-manylinux2014_aarch64.manylinux_2_17_aarch64.manylinux_2_28_aarch64.whl", hash = "sha256:ecf830cdcd1d4d28463c8e0c48f7f5fb06f3c952fff875da279385554d1d4d65", size = 115208 },
    { url = "https://files.pythonhosted.org/packages/04/a2/8278bd4d16b9df88bd538824595b7b84efd6f03c7b56b2087d09be838e02/geventhttpclient-2.3.4-cp311-cp311-manylinux2014_ppc64le.manylinux_2_17_ppc64le.manylinux_2_28_ppc64le.whl", hash = "sha256:47dbf8a163a07f83b38b0f8a35b85e5d193d3af4522ab8a5bbecffff1a4cd462", size = 121101 },
    { url = "https://files.pythonhosted.org/packages/e3/0e/a9ebb216140bd0854007ff953094b2af983cdf6d4aec49796572fcbf2606/geventhttpclient-2.3.4-cp311-cp311-manylinux_2_17_aarch64.manylinux2014_aarch64.whl", hash = "sha256:4e39ad577b33a5be33b47bff7c2dda9b19ced4773d169d6555777cd8445c13c0", size = 118494 },
    { url = "https://files.pythonhosted.org/packages/4f/95/6d45dead27e4f5db7a6d277354b0e2877c58efb3cd1687d90a02d5c7b9cd/geventhttpclient-2.3.4-cp311-cp311-manylinux_2_17_ppc64le.manylinux2014_ppc64le.whl", hash = "sha256:110d863baf7f0a369b6c22be547c5582e87eea70ddda41894715c870b2e82eb0", size = 123860 },
    { url = "https://files.pythonhosted.org/packages/70/a1/4baa8dca3d2df94e6ccca889947bb5929aca5b64b59136bbf1779b5777ba/geventhttpclient-2.3.4-cp311-cp311-manylinux_2_5_i686.manylinux1_i686.manylinux_2_17_i686.manylinux2014_i686.whl", hash = "sha256:226d9fca98469bd770e3efd88326854296d1aa68016f285bd1a2fb6cd21e17ee", size = 114969 },
    { url = "https://files.pythonhosted.org/packages/ab/48/123fa67f6fca14c557332a168011565abd9cbdccc5c8b7ed76d9a736aeb2/geventhttpclient-2.3.4-cp311-cp311-manylinux_2_5_x86_64.manylinux1_x86_64.manylinux_2_17_x86_64.manylinux2014_x86_64.whl", hash = "sha256:71dbc6d4004017ef88c70229809df4ad2317aad4876870c0b6bcd4d6695b7a8d", size = 113311 },
    { url = "https://files.pythonhosted.org/packages/93/e4/8a467991127ca6c53dd79a8aecb26a48207e7e7976c578fb6eb31378792c/geventhttpclient-2.3.4-cp311-cp311-musllinux_1_2_aarch64.whl", hash = "sha256:ed35391ad697d6cda43c94087f59310f028c3e9fb229e435281a92509469c627", size = 111154 },
    { url = "https://files.pythonhosted.org/packages/11/e7/cca0663d90bc8e68592a62d7b28148eb9fd976f739bb107e4c93f9ae6d81/geventhttpclient-2.3.4-cp311-cp311-musllinux_1_2_i686.whl", hash = "sha256:97cd2ab03d303fd57dea4f6d9c2ab23b7193846f1b3bbb4c80b315ebb5fc8527", size = 112532 },
    { url = "https://files.pythonhosted.org/packages/02/98/625cee18a3be5f7ca74c612d4032b0c013b911eb73c7e72e06fa56a44ba2/geventhttpclient-2.3.4-cp311-cp311-musllinux_1_2_ppc64le.whl", hash = "sha256:ec4d1aa08569b7eb075942caeacabefee469a0e283c96c7aac0226d5e7598fe8", size = 117806 },
    { url = "https://files.pythonhosted.org/packages/f1/5e/e561a5f8c9d98b7258685355aacb9cca8a3c714190cf92438a6e91da09d5/geventhttpclient-2.3.4-cp311-cp311-musllinux_1_2_x86_64.whl", hash = "sha256:93926aacdb0f4289b558f213bc32c03578f3432a18b09e4b6d73a716839d7a74", size = 111392 },
    { url = "https://files.pythonhosted.org/packages/d0/37/42d09ad90fd1da960ff68facaa3b79418ccf66297f202ba5361038fc3182/geventhttpclient-2.3.4-cp311-cp311-win32.whl", hash = "sha256:ea87c25e933991366049a42c88e91ad20c2b72e11c7bd38ef68f80486ab63cb2", size = 48332 },
    { url = "https://files.pythonhosted.org/packages/4b/0b/55e2a9ed4b1aed7c97e857dc9649a7e804609a105e1ef3cb01da857fbce7/geventhttpclient-2.3.4-cp311-cp311-win_amd64.whl", hash = "sha256:e02e0e9ef2e45475cf33816c8fb2e24595650bcf259e7b15b515a7b49cae1ccf", size = 48969 },
    { url = "https://files.pythonhosted.org/packages/0b/a7/de506f91a1ec67d3c4a53f2aa7475e7ffb869a17b71b94ba370a027a69ac/geventhttpclient-2.3.4-pp311-pypy311_pp73-macosx_10_15_x86_64.whl", hash = "sha256:707a66cd1e3bf06e2c4f8f21d3b4e6290c9e092456f489c560345a8663cdd93e", size = 50828 },
    { url = "https://files.pythonhosted.org/packages/2b/43/86479c278e96cd3e190932b0003d5b8e415660d9e519d59094728ae249da/geventhttpclient-2.3.4-pp311-pypy311_pp73-macosx_11_0_arm64.whl", hash = "sha256:0129ce7ef50e67d66ea5de44d89a3998ab778a4db98093d943d6855323646fa5", size = 50086 },
    { url = "https://files.pythonhosted.org/packages/e8/f7/d3e04f95de14db3ca4fe126eb0e3ec24356125c5ca1f471a9b28b1d7714d/geventhttpclient-2.3.4-pp311-pypy311_pp73-manylinux_2_17_aarch64.manylinux2014_aarch64.whl", hash = "sha256:fac2635f68b3b6752c2a576833d9d18f0af50bdd4bd7dd2d2ca753e3b8add84c", size = 54523 },
    { url = "https://files.pythonhosted.org/packages/45/a7/d80c9ec1663f70f4bd976978bf86b3d0d123a220c4ae636c66d02d3accdb/geventhttpclient-2.3.4-pp311-pypy311_pp73-manylinux_2_5_i686.manylinux1_i686.manylinux_2_17_i686.manylinux2014_i686.whl", hash = "sha256:71206ab89abdd0bd5fee21e04a3995ec1f7d8ae1478ee5868f9e16e85a831653", size = 58866 },
    { url = "https://files.pythonhosted.org/packages/55/92/d874ff7e52803cef3850bf8875816a9f32e0a154b079a74e6663534bef30/geventhttpclient-2.3.4-pp311-pypy311_pp73-manylinux_2_5_x86_64.manylinux1_x86_64.manylinux_2_17_x86_64.manylinux2014_x86_64.whl", hash = "sha256:d8bde667d0ce46065fe57f8ff24b2e94f620a5747378c97314dcfc8fbab35b73", size = 54766 },
    { url = "https://files.pythonhosted.org/packages/a8/73/2e03125170485193fcc99ef23b52749543d6c6711706d58713fe315869c4/geventhttpclient-2.3.4-pp311-pypy311_pp73-win_amd64.whl", hash = "sha256:5f71c75fc138331cbbe668a08951d36b641d2c26fb3677d7e497afb8419538db", size = 49011 },
]

[[package]]
name = "gitdb"
version = "4.0.12"
source = { registry = "https://pypi.org/simple" }
dependencies = [
    { name = "smmap" },
]
sdist = { url = "https://files.pythonhosted.org/packages/72/94/63b0fc47eb32792c7ba1fe1b694daec9a63620db1e313033d18140c2320a/gitdb-4.0.12.tar.gz", hash = "sha256:5ef71f855d191a3326fcfbc0d5da835f26b13fbcba60c32c21091c349ffdb571", size = 394684 }
wheels = [
    { url = "https://files.pythonhosted.org/packages/a0/61/5c78b91c3143ed5c14207f463aecfc8f9dbb5092fb2869baf37c273b2705/gitdb-4.0.12-py3-none-any.whl", hash = "sha256:67073e15955400952c6565cc3e707c554a4eea2e428946f7a4c162fab9bd9bcf", size = 62794 },
]

[[package]]
name = "gitpython"
version = "3.1.45"
source = { registry = "https://pypi.org/simple" }
dependencies = [
    { name = "gitdb" },
]
sdist = { url = "https://files.pythonhosted.org/packages/9a/c8/dd58967d119baab745caec2f9d853297cec1989ec1d63f677d3880632b88/gitpython-3.1.45.tar.gz", hash = "sha256:85b0ee964ceddf211c41b9f27a49086010a190fd8132a24e21f362a4b36a791c", size = 215076 }
wheels = [
    { url = "https://files.pythonhosted.org/packages/01/61/d4b89fec821f72385526e1b9d9a3a0385dda4a72b206d28049e2c7cd39b8/gitpython-3.1.45-py3-none-any.whl", hash = "sha256:8908cb2e02fb3b93b7eb0f2827125cb699869470432cc885f019b8fd0fccff77", size = 208168 },
]

[[package]]
name = "google-api-core"
version = "2.25.1"
source = { registry = "https://pypi.org/simple" }
dependencies = [
    { name = "google-auth" },
    { name = "googleapis-common-protos" },
    { name = "proto-plus" },
    { name = "protobuf" },
    { name = "requests" },
]
sdist = { url = "https://files.pythonhosted.org/packages/dc/21/e9d043e88222317afdbdb567165fdbc3b0aad90064c7e0c9eb0ad9955ad8/google_api_core-2.25.1.tar.gz", hash = "sha256:d2aaa0b13c78c61cb3f4282c464c046e45fbd75755683c9c525e6e8f7ed0a5e8", size = 165443 }
wheels = [
    { url = "https://files.pythonhosted.org/packages/14/4b/ead00905132820b623732b175d66354e9d3e69fcf2a5dcdab780664e7896/google_api_core-2.25.1-py3-none-any.whl", hash = "sha256:8a2a56c1fef82987a524371f99f3bd0143702fecc670c72e600c1cda6bf8dbb7", size = 160807 },
]

[[package]]
name = "google-auth"
version = "2.40.3"
source = { registry = "https://pypi.org/simple" }
dependencies = [
    { name = "cachetools" },
    { name = "pyasn1-modules" },
    { name = "rsa" },
]
sdist = { url = "https://files.pythonhosted.org/packages/9e/9b/e92ef23b84fa10a64ce4831390b7a4c2e53c0132568d99d4ae61d04c8855/google_auth-2.40.3.tar.gz", hash = "sha256:500c3a29adedeb36ea9cf24b8d10858e152f2412e3ca37829b3fa18e33d63b77", size = 281029 }
wheels = [
    { url = "https://files.pythonhosted.org/packages/17/63/b19553b658a1692443c62bd07e5868adaa0ad746a0751ba62c59568cd45b/google_auth-2.40.3-py2.py3-none-any.whl", hash = "sha256:1370d4593e86213563547f97a92752fc658456fe4514c809544f330fed45a7ca", size = 216137 },
]

[[package]]
name = "google-cloud-core"
version = "2.4.3"
source = { registry = "https://pypi.org/simple" }
dependencies = [
    { name = "google-api-core" },
    { name = "google-auth" },
]
sdist = { url = "https://files.pythonhosted.org/packages/d6/b8/2b53838d2acd6ec6168fd284a990c76695e84c65deee79c9f3a4276f6b4f/google_cloud_core-2.4.3.tar.gz", hash = "sha256:1fab62d7102844b278fe6dead3af32408b1df3eb06f5c7e8634cbd40edc4da53", size = 35861 }
wheels = [
    { url = "https://files.pythonhosted.org/packages/40/86/bda7241a8da2d28a754aad2ba0f6776e35b67e37c36ae0c45d49370f1014/google_cloud_core-2.4.3-py2.py3-none-any.whl", hash = "sha256:5130f9f4c14b4fafdff75c79448f9495cfade0d8775facf1b09c3bf67e027f6e", size = 29348 },
]

[[package]]
name = "google-cloud-storage"
version = "3.4.0"
source = { registry = "https://pypi.org/simple" }
dependencies = [
    { name = "google-api-core" },
    { name = "google-auth" },
    { name = "google-cloud-core" },
    { name = "google-crc32c" },
    { name = "google-resumable-media" },
    { name = "requests" },
]
sdist = { url = "https://files.pythonhosted.org/packages/4e/a6/6e0a318f70975a3c048c0e1a18aee4f7b6d7dac1e798fdc5353c5248d418/google_cloud_storage-3.4.0.tar.gz", hash = "sha256:4c77ec00c98ccc6428e4c39404926f41e2152f48809b02af29d5116645c3c317", size = 17226847 }
wheels = [
    { url = "https://files.pythonhosted.org/packages/16/12/164a90e4692423ed5532274928b0e19c8cae345ae1aa413d78c6b688231b/google_cloud_storage-3.4.0-py3-none-any.whl", hash = "sha256:16eeca305e4747a6871f8f7627eef3b862fdd365b872ca74d4a89e9841d0f8e8", size = 278423 },
]

[[package]]
name = "google-crc32c"
version = "1.7.1"
source = { registry = "https://pypi.org/simple" }
sdist = { url = "https://files.pythonhosted.org/packages/19/ae/87802e6d9f9d69adfaedfcfd599266bf386a54d0be058b532d04c794f76d/google_crc32c-1.7.1.tar.gz", hash = "sha256:2bff2305f98846f3e825dbeec9ee406f89da7962accdb29356e4eadc251bd472", size = 14495 }
wheels = [
    { url = "https://files.pythonhosted.org/packages/f7/94/220139ea87822b6fdfdab4fb9ba81b3fff7ea2c82e2af34adc726085bffc/google_crc32c-1.7.1-cp311-cp311-macosx_12_0_arm64.whl", hash = "sha256:6fbab4b935989e2c3610371963ba1b86afb09537fd0c633049be82afe153ac06", size = 30468 },
    { url = "https://files.pythonhosted.org/packages/94/97/789b23bdeeb9d15dc2904660463ad539d0318286d7633fe2760c10ed0c1c/google_crc32c-1.7.1-cp311-cp311-macosx_12_0_x86_64.whl", hash = "sha256:ed66cbe1ed9cbaaad9392b5259b3eba4a9e565420d734e6238813c428c3336c9", size = 30313 },
    { url = "https://files.pythonhosted.org/packages/81/b8/976a2b843610c211e7ccb3e248996a61e87dbb2c09b1499847e295080aec/google_crc32c-1.7.1-cp311-cp311-manylinux_2_17_aarch64.manylinux2014_aarch64.whl", hash = "sha256:ee6547b657621b6cbed3562ea7826c3e11cab01cd33b74e1f677690652883e77", size = 33048 },
    { url = "https://files.pythonhosted.org/packages/c9/16/a3842c2cf591093b111d4a5e2bfb478ac6692d02f1b386d2a33283a19dc9/google_crc32c-1.7.1-cp311-cp311-manylinux_2_17_x86_64.manylinux2014_x86_64.whl", hash = "sha256:d68e17bad8f7dd9a49181a1f5a8f4b251c6dbc8cc96fb79f1d321dfd57d66f53", size = 32669 },
    { url = "https://files.pythonhosted.org/packages/04/17/ed9aba495916fcf5fe4ecb2267ceb851fc5f273c4e4625ae453350cfd564/google_crc32c-1.7.1-cp311-cp311-win_amd64.whl", hash = "sha256:6335de12921f06e1f774d0dd1fbea6bf610abe0887a1638f64d694013138be5d", size = 33476 },
    { url = "https://files.pythonhosted.org/packages/16/1b/1693372bf423ada422f80fd88260dbfd140754adb15cbc4d7e9a68b1cb8e/google_crc32c-1.7.1-pp311-pypy311_pp73-manylinux_2_17_aarch64.manylinux2014_aarch64.whl", hash = "sha256:85fef7fae11494e747c9fd1359a527e5970fc9603c90764843caabd3a16a0a48", size = 28241 },
    { url = "https://files.pythonhosted.org/packages/fd/3c/2a19a60a473de48717b4efb19398c3f914795b64a96cf3fbe82588044f78/google_crc32c-1.7.1-pp311-pypy311_pp73-manylinux_2_17_x86_64.manylinux2014_x86_64.whl", hash = "sha256:6efb97eb4369d52593ad6f75e7e10d053cf00c48983f7a973105bc70b0ac4d82", size = 28048 },
]

[[package]]
name = "google-resumable-media"
version = "2.7.2"
source = { registry = "https://pypi.org/simple" }
dependencies = [
    { name = "google-crc32c" },
]
sdist = { url = "https://files.pythonhosted.org/packages/58/5a/0efdc02665dca14e0837b62c8a1a93132c264bd02054a15abb2218afe0ae/google_resumable_media-2.7.2.tar.gz", hash = "sha256:5280aed4629f2b60b847b0d42f9857fd4935c11af266744df33d8074cae92fe0", size = 2163099 }
wheels = [
    { url = "https://files.pythonhosted.org/packages/82/35/b8d3baf8c46695858cb9d8835a53baa1eeb9906ddaf2f728a5f5b640fd1e/google_resumable_media-2.7.2-py2.py3-none-any.whl", hash = "sha256:3ce7551e9fe6d99e9a126101d2536612bb73486721951e9562fee0f90c6ababa", size = 81251 },
]

[[package]]
name = "googleapis-common-protos"
version = "1.70.0"
source = { registry = "https://pypi.org/simple" }
dependencies = [
    { name = "protobuf" },
]
sdist = { url = "https://files.pythonhosted.org/packages/39/24/33db22342cf4a2ea27c9955e6713140fedd51e8b141b5ce5260897020f1a/googleapis_common_protos-1.70.0.tar.gz", hash = "sha256:0e1b44e0ea153e6594f9f394fef15193a68aaaea2d843f83e2742717ca753257", size = 145903 }
wheels = [
    { url = "https://files.pythonhosted.org/packages/86/f1/62a193f0227cf15a920390abe675f386dec35f7ae3ffe6da582d3ade42c7/googleapis_common_protos-1.70.0-py3-none-any.whl", hash = "sha256:b8bfcca8c25a2bb253e0e0b0adaf8c00773e5e6af6fd92397576680b807e0fd8", size = 294530 },
]

[[package]]
name = "gql"
version = "4.0.0"
source = { registry = "https://pypi.org/simple" }
dependencies = [
    { name = "anyio" },
    { name = "backoff" },
    { name = "graphql-core" },
    { name = "yarl" },
]
sdist = { url = "https://files.pythonhosted.org/packages/06/9f/cf224a88ed71eb223b7aa0b9ff0aa10d7ecc9a4acdca2279eb046c26d5dc/gql-4.0.0.tar.gz", hash = "sha256:f22980844eb6a7c0266ffc70f111b9c7e7c7c13da38c3b439afc7eab3d7c9c8e", size = 215644 }
wheels = [
    { url = "https://files.pythonhosted.org/packages/ac/94/30bbd09e8d45339fa77a48f5778d74d47e9242c11b3cd1093b3d994770a5/gql-4.0.0-py3-none-any.whl", hash = "sha256:f3beed7c531218eb24d97cb7df031b4a84fdb462f4a2beb86e2633d395937479", size = 89900 },
]

[package.optional-dependencies]
requests = [
    { name = "requests" },
    { name = "requests-toolbelt" },
]

[[package]]
name = "grandalf"
version = "0.8"
source = { registry = "https://pypi.org/simple" }
dependencies = [
    { name = "pyparsing" },
]
sdist = { url = "https://files.pythonhosted.org/packages/95/0e/4ac934b416857969f9135dec17ac80660634327e003a870835dd1f382659/grandalf-0.8.tar.gz", hash = "sha256:2813f7aab87f0d20f334a3162ccfbcbf085977134a17a5b516940a93a77ea974", size = 38128 }
wheels = [
    { url = "https://files.pythonhosted.org/packages/61/30/44c7eb0a952478dbb5f2f67df806686d6a7e4b19f6204e091c4f49dc7c69/grandalf-0.8-py3-none-any.whl", hash = "sha256:793ca254442f4a79252ea9ff1ab998e852c1e071b863593e5383afee906b4185", size = 41802 },
]

[[package]]
name = "graphql-core"
version = "3.2.6"
source = { registry = "https://pypi.org/simple" }
sdist = { url = "https://files.pythonhosted.org/packages/c4/16/7574029da84834349b60ed71614d66ca3afe46e9bf9c7b9562102acb7d4f/graphql_core-3.2.6.tar.gz", hash = "sha256:c08eec22f9e40f0bd61d805907e3b3b1b9a320bc606e23dc145eebca07c8fbab", size = 505353 }
wheels = [
    { url = "https://files.pythonhosted.org/packages/ae/4f/7297663840621022bc73c22d7d9d80dbc78b4db6297f764b545cd5dd462d/graphql_core-3.2.6-py3-none-any.whl", hash = "sha256:78b016718c161a6fb20a7d97bbf107f331cd1afe53e45566c59f776ed7f0b45f", size = 203416 },
]

[[package]]
name = "great-expectations"
version = "1.5.8"
source = { registry = "https://pypi.org/simple" }
dependencies = [
    { name = "altair" },
    { name = "cryptography" },
    { name = "jinja2" },
    { name = "jsonschema" },
    { name = "marshmallow" },
    { name = "mistune" },
    { name = "numpy" },
    { name = "packaging" },
    { name = "pandas" },
    { name = "posthog" },
    { name = "pydantic" },
    { name = "pyparsing" },
    { name = "python-dateutil" },
    { name = "requests" },
    { name = "ruamel-yaml" },
    { name = "scipy" },
    { name = "tqdm" },
    { name = "typing-extensions" },
    { name = "tzlocal" },
]
sdist = { url = "https://files.pythonhosted.org/packages/98/f7/b707f00b1c5a463fd4eae978677204389d52e31274eb58f150727e76e9e7/great_expectations-1.5.8.tar.gz", hash = "sha256:641125068d7cf04080ca46d050aab732d7fc29678583fa3598f8bbbba4704fda", size = 36260267 }
wheels = [
    { url = "https://files.pythonhosted.org/packages/a5/b9/16e7432d5e9167df17c46723b21fbceb024846f94102b727d6b736520ea5/great_expectations-1.5.8-py3-none-any.whl", hash = "sha256:3f08a5ef0a60bcc5e438f9edf25d9fe31f900e049bfaddb334deb18459c3212b", size = 4929397 },
]

[[package]]
name = "greenlet"
version = "3.2.4"
source = { registry = "https://pypi.org/simple" }
sdist = { url = "https://files.pythonhosted.org/packages/03/b8/704d753a5a45507a7aab61f18db9509302ed3d0a27ac7e0359ec2905b1a6/greenlet-3.2.4.tar.gz", hash = "sha256:0dca0d95ff849f9a364385f36ab49f50065d76964944638be9691e1832e9f86d", size = 188260 }
wheels = [
    { url = "https://files.pythonhosted.org/packages/a4/de/f28ced0a67749cac23fecb02b694f6473f47686dff6afaa211d186e2ef9c/greenlet-3.2.4-cp311-cp311-macosx_11_0_universal2.whl", hash = "sha256:96378df1de302bc38e99c3a9aa311967b7dc80ced1dcc6f171e99842987882a2", size = 272305 },
    { url = "https://files.pythonhosted.org/packages/09/16/2c3792cba130000bf2a31c5272999113f4764fd9d874fb257ff588ac779a/greenlet-3.2.4-cp311-cp311-manylinux2014_aarch64.manylinux_2_17_aarch64.whl", hash = "sha256:1ee8fae0519a337f2329cb78bd7a8e128ec0f881073d43f023c7b8d4831d5246", size = 632472 },
    { url = "https://files.pythonhosted.org/packages/ae/8f/95d48d7e3d433e6dae5b1682e4292242a53f22df82e6d3dda81b1701a960/greenlet-3.2.4-cp311-cp311-manylinux2014_ppc64le.manylinux_2_17_ppc64le.whl", hash = "sha256:94abf90142c2a18151632371140b3dba4dee031633fe614cb592dbb6c9e17bc3", size = 644646 },
    { url = "https://files.pythonhosted.org/packages/d5/5e/405965351aef8c76b8ef7ad370e5da58d57ef6068df197548b015464001a/greenlet-3.2.4-cp311-cp311-manylinux2014_s390x.manylinux_2_17_s390x.whl", hash = "sha256:4d1378601b85e2e5171b99be8d2dc85f594c79967599328f95c1dc1a40f1c633", size = 640519 },
    { url = "https://files.pythonhosted.org/packages/25/5d/382753b52006ce0218297ec1b628e048c4e64b155379331f25a7316eb749/greenlet-3.2.4-cp311-cp311-manylinux2014_x86_64.manylinux_2_17_x86_64.whl", hash = "sha256:0db5594dce18db94f7d1650d7489909b57afde4c580806b8d9203b6e79cdc079", size = 639707 },
    { url = "https://files.pythonhosted.org/packages/1f/8e/abdd3f14d735b2929290a018ecf133c901be4874b858dd1c604b9319f064/greenlet-3.2.4-cp311-cp311-manylinux_2_24_x86_64.manylinux_2_28_x86_64.whl", hash = "sha256:2523e5246274f54fdadbce8494458a2ebdcdbc7b802318466ac5606d3cded1f8", size = 587684 },
    { url = "https://files.pythonhosted.org/packages/5d/65/deb2a69c3e5996439b0176f6651e0052542bb6c8f8ec2e3fba97c9768805/greenlet-3.2.4-cp311-cp311-musllinux_1_1_aarch64.whl", hash = "sha256:1987de92fec508535687fb807a5cea1560f6196285a4cde35c100b8cd632cc52", size = 1116647 },
    { url = "https://files.pythonhosted.org/packages/3f/cc/b07000438a29ac5cfb2194bfc128151d52f333cee74dd7dfe3fb733fc16c/greenlet-3.2.4-cp311-cp311-musllinux_1_1_x86_64.whl", hash = "sha256:55e9c5affaa6775e2c6b67659f3a71684de4c549b3dd9afca3bc773533d284fa", size = 1142073 },
    { url = "https://files.pythonhosted.org/packages/d8/0f/30aef242fcab550b0b3520b8e3561156857c94288f0332a79928c31a52cf/greenlet-3.2.4-cp311-cp311-win_amd64.whl", hash = "sha256:9c40adce87eaa9ddb593ccb0fa6a07caf34015a29bf8d344811665b573138db9", size = 299100 },
]

[[package]]
name = "grpcio"
version = "1.75.0"
source = { registry = "https://pypi.org/simple" }
dependencies = [
    { name = "typing-extensions" },
]
sdist = { url = "https://files.pythonhosted.org/packages/91/88/fe2844eefd3d2188bc0d7a2768c6375b46dfd96469ea52d8aeee8587d7e0/grpcio-1.75.0.tar.gz", hash = "sha256:b989e8b09489478c2d19fecc744a298930f40d8b27c3638afbfe84d22f36ce4e", size = 12722485 }
wheels = [
    { url = "https://files.pythonhosted.org/packages/95/b7/a6f42596fc367656970f5811e5d2d9912ca937aa90621d5468a11680ef47/grpcio-1.75.0-cp311-cp311-linux_armv7l.whl", hash = "sha256:7f89d6d0cd43170a80ebb4605cad54c7d462d21dc054f47688912e8bf08164af", size = 5699769 },
    { url = "https://files.pythonhosted.org/packages/c2/42/284c463a311cd2c5f804fd4fdbd418805460bd5d702359148dd062c1685d/grpcio-1.75.0-cp311-cp311-macosx_11_0_universal2.whl", hash = "sha256:cb6c5b075c2d092f81138646a755f0dad94e4622300ebef089f94e6308155d82", size = 11480362 },
    { url = "https://files.pythonhosted.org/packages/0b/10/60d54d5a03062c3ae91bddb6e3acefe71264307a419885f453526d9203ff/grpcio-1.75.0-cp311-cp311-manylinux2014_aarch64.manylinux_2_17_aarch64.whl", hash = "sha256:494dcbade5606128cb9f530ce00331a90ecf5e7c5b243d373aebdb18e503c346", size = 6284753 },
    { url = "https://files.pythonhosted.org/packages/cf/af/381a4bfb04de5e2527819452583e694df075c7a931e9bf1b2a603b593ab2/grpcio-1.75.0-cp311-cp311-manylinux2014_i686.manylinux_2_17_i686.whl", hash = "sha256:050760fd29c8508844a720f06c5827bb00de8f5e02f58587eb21a4444ad706e5", size = 6944103 },
    { url = "https://files.pythonhosted.org/packages/16/18/c80dd7e1828bd6700ce242c1616871927eef933ed0c2cee5c636a880e47b/grpcio-1.75.0-cp311-cp311-manylinux2014_x86_64.manylinux_2_17_x86_64.whl", hash = "sha256:266fa6209b68a537b2728bb2552f970e7e78c77fe43c6e9cbbe1f476e9e5c35f", size = 6464036 },
    { url = "https://files.pythonhosted.org/packages/79/3f/78520c7ed9ccea16d402530bc87958bbeb48c42a2ec8032738a7864d38f8/grpcio-1.75.0-cp311-cp311-musllinux_1_2_aarch64.whl", hash = "sha256:06d22e1d8645e37bc110f4c589cb22c283fd3de76523065f821d6e81de33f5d4", size = 7097455 },
    { url = "https://files.pythonhosted.org/packages/ad/69/3cebe4901a865eb07aefc3ee03a02a632e152e9198dadf482a7faf926f31/grpcio-1.75.0-cp311-cp311-musllinux_1_2_i686.whl", hash = "sha256:9880c323595d851292785966cadb6c708100b34b163cab114e3933f5773cba2d", size = 8037203 },
    { url = "https://files.pythonhosted.org/packages/04/ed/1e483d1eba5032642c10caf28acf07ca8de0508244648947764956db346a/grpcio-1.75.0-cp311-cp311-musllinux_1_2_x86_64.whl", hash = "sha256:55a2d5ae79cd0f68783fb6ec95509be23746e3c239290b2ee69c69a38daa961a", size = 7492085 },
    { url = "https://files.pythonhosted.org/packages/ee/65/6ef676aa7dbd9578dfca990bb44d41a49a1e36344ca7d79de6b59733ba96/grpcio-1.75.0-cp311-cp311-win32.whl", hash = "sha256:352dbdf25495eef584c8de809db280582093bc3961d95a9d78f0dfb7274023a2", size = 3944697 },
    { url = "https://files.pythonhosted.org/packages/0d/83/b753373098b81ec5cb01f71c21dfd7aafb5eb48a1566d503e9fd3c1254fe/grpcio-1.75.0-cp311-cp311-win_amd64.whl", hash = "sha256:678b649171f229fb16bda1a2473e820330aa3002500c4f9fd3a74b786578e90f", size = 4642235 },
]

[[package]]
name = "gto"
version = "1.8.0"
source = { registry = "https://pypi.org/simple" }
dependencies = [
    { name = "entrypoints" },
    { name = "funcy" },
    { name = "pydantic" },
    { name = "rich" },
    { name = "ruamel-yaml" },
    { name = "scmrepo" },
    { name = "semver" },
    { name = "tabulate" },
    { name = "typer" },
]
sdist = { url = "https://files.pythonhosted.org/packages/6e/8b/0878e392a61e2f9b7d5ab62a1d00645d6de43ae58c738038e89ab5528650/gto-1.8.0.tar.gz", hash = "sha256:eeb95bbb99582232a9344923ebbb4158d9ee3102de9e782ff95f0e14123da228", size = 58944 }
wheels = [
    { url = "https://files.pythonhosted.org/packages/4f/32/6bd3d6a0de08162dc9628cfa5ece0aca6e58ac1ff0af157d5058c1e147ef/gto-1.8.0-py3-none-any.whl", hash = "sha256:d91116bfbed0bcf669b1c2d2f4b4566afed8350e6dd42b105774e274943959f0", size = 45368 },
]

[[package]]
name = "gunicorn"
version = "23.0.0"
source = { registry = "https://pypi.org/simple" }
dependencies = [
    { name = "packaging", marker = "sys_platform != 'win32'" },
]
sdist = { url = "https://files.pythonhosted.org/packages/34/72/9614c465dc206155d93eff0ca20d42e1e35afc533971379482de953521a4/gunicorn-23.0.0.tar.gz", hash = "sha256:f014447a0101dc57e294f6c18ca6b40227a4c90e9bdb586042628030cba004ec", size = 375031 }
wheels = [
    { url = "https://files.pythonhosted.org/packages/cb/7d/6dac2a6e1eba33ee43f318edbed4ff29151a49b5d37f080aad1e6469bca4/gunicorn-23.0.0-py3-none-any.whl", hash = "sha256:ec400d38950de4dfd418cff8328b2c8faed0edb0d517d3394e457c317908ca4d", size = 85029 },
]

[[package]]
name = "h11"
version = "0.16.0"
source = { registry = "https://pypi.org/simple" }
sdist = { url = "https://files.pythonhosted.org/packages/01/ee/02a2c011bdab74c6fb3c75474d40b3052059d95df7e73351460c8588d963/h11-0.16.0.tar.gz", hash = "sha256:4e35b956cf45792e4caa5885e69fba00bdbc6ffafbfa020300e549b208ee5ff1", size = 101250 }
wheels = [
    { url = "https://files.pythonhosted.org/packages/04/4b/29cac41a4d98d144bf5f6d33995617b185d14b22401f75ca86f384e87ff1/h11-0.16.0-py3-none-any.whl", hash = "sha256:63cf8bbe7522de3bf65932fda1d9c2772064ffb3dae62d55932da54b31cb6c86", size = 37515 },
]

[[package]]
name = "hf-xet"
version = "1.1.10"
source = { registry = "https://pypi.org/simple" }
sdist = { url = "https://files.pythonhosted.org/packages/74/31/feeddfce1748c4a233ec1aa5b7396161c07ae1aa9b7bdbc9a72c3c7dd768/hf_xet-1.1.10.tar.gz", hash = "sha256:408aef343800a2102374a883f283ff29068055c111f003ff840733d3b715bb97", size = 487910 }
wheels = [
    { url = "https://files.pythonhosted.org/packages/f7/a2/343e6d05de96908366bdc0081f2d8607d61200be2ac802769c4284cc65bd/hf_xet-1.1.10-cp37-abi3-macosx_10_12_x86_64.whl", hash = "sha256:686083aca1a6669bc85c21c0563551cbcdaa5cf7876a91f3d074a030b577231d", size = 2761466 },
    { url = "https://files.pythonhosted.org/packages/31/f9/6215f948ac8f17566ee27af6430ea72045e0418ce757260248b483f4183b/hf_xet-1.1.10-cp37-abi3-macosx_11_0_arm64.whl", hash = "sha256:71081925383b66b24eedff3013f8e6bbd41215c3338be4b94ba75fd75b21513b", size = 2623807 },
    { url = "https://files.pythonhosted.org/packages/15/07/86397573efefff941e100367bbda0b21496ffcdb34db7ab51912994c32a2/hf_xet-1.1.10-cp37-abi3-manylinux_2_17_x86_64.manylinux2014_x86_64.whl", hash = "sha256:6b6bceb6361c80c1cc42b5a7b4e3efd90e64630bcf11224dcac50ef30a47e435", size = 3186960 },
    { url = "https://files.pythonhosted.org/packages/01/a7/0b2e242b918cc30e1f91980f3c4b026ff2eedaf1e2ad96933bca164b2869/hf_xet-1.1.10-cp37-abi3-manylinux_2_28_aarch64.whl", hash = "sha256:eae7c1fc8a664e54753ffc235e11427ca61f4b0477d757cc4eb9ae374b69f09c", size = 3087167 },
    { url = "https://files.pythonhosted.org/packages/4a/25/3e32ab61cc7145b11eee9d745988e2f0f4fafda81b25980eebf97d8cff15/hf_xet-1.1.10-cp37-abi3-musllinux_1_2_aarch64.whl", hash = "sha256:0a0005fd08f002180f7a12d4e13b22be277725bc23ed0529f8add5c7a6309c06", size = 3248612 },
    { url = "https://files.pythonhosted.org/packages/2c/3d/ab7109e607ed321afaa690f557a9ada6d6d164ec852fd6bf9979665dc3d6/hf_xet-1.1.10-cp37-abi3-musllinux_1_2_x86_64.whl", hash = "sha256:f900481cf6e362a6c549c61ff77468bd59d6dd082f3170a36acfef2eb6a6793f", size = 3353360 },
    { url = "https://files.pythonhosted.org/packages/ee/0e/471f0a21db36e71a2f1752767ad77e92d8cde24e974e03d662931b1305ec/hf_xet-1.1.10-cp37-abi3-win_amd64.whl", hash = "sha256:5f54b19cc347c13235ae7ee98b330c26dd65ef1df47e5316ffb1e87713ca7045", size = 2804691 },
]

[[package]]
name = "httpcore"
version = "1.0.9"
source = { registry = "https://pypi.org/simple" }
dependencies = [
    { name = "certifi" },
    { name = "h11" },
]
sdist = { url = "https://files.pythonhosted.org/packages/06/94/82699a10bca87a5556c9c59b5963f2d039dbd239f25bc2a63907a05a14cb/httpcore-1.0.9.tar.gz", hash = "sha256:6e34463af53fd2ab5d807f399a9b45ea31c3dfa2276f15a2c3f00afff6e176e8", size = 85484 }
wheels = [
    { url = "https://files.pythonhosted.org/packages/7e/f5/f66802a942d491edb555dd61e3a9961140fd64c90bce1eafd741609d334d/httpcore-1.0.9-py3-none-any.whl", hash = "sha256:2d400746a40668fc9dec9810239072b40b4484b640a8c38fd654a024c7a1bf55", size = 78784 },
]

[[package]]
name = "httpx"
version = "0.28.1"
source = { registry = "https://pypi.org/simple" }
dependencies = [
    { name = "anyio" },
    { name = "certifi" },
    { name = "httpcore" },
    { name = "idna" },
]
sdist = { url = "https://files.pythonhosted.org/packages/b1/df/48c586a5fe32a0f01324ee087459e112ebb7224f646c0b5023f5e79e9956/httpx-0.28.1.tar.gz", hash = "sha256:75e98c5f16b0f35b567856f597f06ff2270a374470a5c2392242528e3e3e42fc", size = 141406 }
wheels = [
    { url = "https://files.pythonhosted.org/packages/2a/39/e50c7c3a983047577ee07d2a9e53faf5a69493943ec3f6a384bdc792deb2/httpx-0.28.1-py3-none-any.whl", hash = "sha256:d909fcccc110f8c7faf814ca82a9a4d816bc5a6dbfea25d6591d6985b8ba59ad", size = 73517 },
]

[[package]]
name = "huggingface-hub"
version = "0.35.1"
source = { registry = "https://pypi.org/simple" }
dependencies = [
    { name = "filelock" },
    { name = "fsspec" },
    { name = "hf-xet", marker = "platform_machine == 'aarch64' or platform_machine == 'amd64' or platform_machine == 'arm64' or platform_machine == 'x86_64'" },
    { name = "packaging" },
    { name = "pyyaml" },
    { name = "requests" },
    { name = "tqdm" },
    { name = "typing-extensions" },
]
sdist = { url = "https://files.pythonhosted.org/packages/f6/42/0e7be334a6851cd7d51cc11717cb95e89333ebf0064431c0255c56957526/huggingface_hub-0.35.1.tar.gz", hash = "sha256:3585b88c5169c64b7e4214d0e88163d4a709de6d1a502e0cd0459e9ee2c9c572", size = 461374 }
wheels = [
    { url = "https://files.pythonhosted.org/packages/f1/60/4acf0c8a3925d9ff491dc08fe84d37e09cfca9c3b885e0db3d4dedb98cea/huggingface_hub-0.35.1-py3-none-any.whl", hash = "sha256:2f0e2709c711e3040e31d3e0418341f7092910f1462dd00350c4e97af47280a8", size = 563340 },
]

[[package]]
name = "humanfriendly"
version = "10.0"
source = { registry = "https://pypi.org/simple" }
dependencies = [
    { name = "pyreadline3", marker = "sys_platform == 'win32'" },
]
sdist = { url = "https://files.pythonhosted.org/packages/cc/3f/2c29224acb2e2df4d2046e4c73ee2662023c58ff5b113c4c1adac0886c43/humanfriendly-10.0.tar.gz", hash = "sha256:6b0b831ce8f15f7300721aa49829fc4e83921a9a301cc7f606be6686a2288ddc", size = 360702 }
wheels = [
    { url = "https://files.pythonhosted.org/packages/f0/0f/310fb31e39e2d734ccaa2c0fb981ee41f7bd5056ce9bc29b2248bd569169/humanfriendly-10.0-py2.py3-none-any.whl", hash = "sha256:1697e1a8a8f550fd43c2865cd84542fc175a61dcb779b6fee18cf6b6ccba1477", size = 86794 },
]

[[package]]
name = "hydra-core"
version = "1.3.2"
source = { registry = "https://pypi.org/simple" }
dependencies = [
    { name = "antlr4-python3-runtime" },
    { name = "omegaconf" },
    { name = "packaging" },
]
sdist = { url = "https://files.pythonhosted.org/packages/6d/8e/07e42bc434a847154083b315779b0a81d567154504624e181caf2c71cd98/hydra-core-1.3.2.tar.gz", hash = "sha256:8a878ed67216997c3e9d88a8e72e7b4767e81af37afb4ea3334b269a4390a824", size = 3263494 }
wheels = [
    { url = "https://files.pythonhosted.org/packages/c6/50/e0edd38dcd63fb26a8547f13d28f7a008bc4a3fd4eb4ff030673f22ad41a/hydra_core-1.3.2-py3-none-any.whl", hash = "sha256:fa0238a9e31df3373b35b0bfb672c34cc92718d21f81311d8996a16de1141d8b", size = 154547 },
]

[[package]]
name = "idna"
version = "3.10"
source = { registry = "https://pypi.org/simple" }
sdist = { url = "https://files.pythonhosted.org/packages/f1/70/7703c29685631f5a7590aa73f1f1d3fa9a380e654b86af429e0934a32f7d/idna-3.10.tar.gz", hash = "sha256:12f65c9b470abda6dc35cf8e63cc574b1c52b11df2c86030af0ac09b01b13ea9", size = 190490 }
wheels = [
    { url = "https://files.pythonhosted.org/packages/76/c6/c88e154df9c4e1a2a66ccf0005a88dfb2650c1dffb6f5ce603dfbd452ce3/idna-3.10-py3-none-any.whl", hash = "sha256:946d195a0d259cbba61165e88e65941f16e9b36ea6ddb97f00452bae8b1287d3", size = 70442 },
]

[[package]]
name = "importlib-metadata"
version = "8.4.0"
source = { registry = "https://pypi.org/simple" }
resolution-markers = [
    "sys_platform != 'win32'",
]
dependencies = [
    { name = "zipp", marker = "sys_platform != 'win32'" },
]
sdist = { url = "https://files.pythonhosted.org/packages/c0/bd/fa8ce65b0a7d4b6d143ec23b0f5fd3f7ab80121078c465bc02baeaab22dc/importlib_metadata-8.4.0.tar.gz", hash = "sha256:9a547d3bc3608b025f93d403fdd1aae741c24fbb8314df4b155675742ce303c5", size = 54320 }
wheels = [
    { url = "https://files.pythonhosted.org/packages/c0/14/362d31bf1076b21e1bcdcb0dc61944822ff263937b804a79231df2774d28/importlib_metadata-8.4.0-py3-none-any.whl", hash = "sha256:66f342cc6ac9818fc6ff340576acd24d65ba0b3efabb2b4ac08b598965a4a2f1", size = 26269 },
]

[[package]]
name = "importlib-metadata"
version = "8.7.0"
source = { registry = "https://pypi.org/simple" }
resolution-markers = [
    "sys_platform == 'win32'",
]
dependencies = [
    { name = "zipp", marker = "sys_platform == 'win32'" },
]
sdist = { url = "https://files.pythonhosted.org/packages/76/66/650a33bd90f786193e4de4b3ad86ea60b53c89b669a5c7be931fac31cdb0/importlib_metadata-8.7.0.tar.gz", hash = "sha256:d13b81ad223b890aa16c5471f2ac3056cf76c5f10f82d6f9292f0b415f389000", size = 56641 }
wheels = [
    { url = "https://files.pythonhosted.org/packages/20/b0/36bd937216ec521246249be3bf9855081de4c5e06a0c9b4219dbeda50373/importlib_metadata-8.7.0-py3-none-any.whl", hash = "sha256:e5dd1551894c77868a30651cef00984d50e1002d06942a7101d34870c5f02afd", size = 27656 },
]

[[package]]
name = "importlib-resources"
version = "6.5.2"
source = { registry = "https://pypi.org/simple" }
sdist = { url = "https://files.pythonhosted.org/packages/cf/8c/f834fbf984f691b4f7ff60f50b514cc3de5cc08abfc3295564dd89c5e2e7/importlib_resources-6.5.2.tar.gz", hash = "sha256:185f87adef5bcc288449d98fb4fba07cea78bc036455dd44c5fc4a2fe78fed2c", size = 44693 }
wheels = [
    { url = "https://files.pythonhosted.org/packages/a4/ed/1f1afb2e9e7f38a545d628f864d562a5ae64fe6f7a10e28ffb9b185b4e89/importlib_resources-6.5.2-py3-none-any.whl", hash = "sha256:789cfdc3ed28c78b67a06acb8126751ced69a3d5f79c095a98298cd8a760ccec", size = 37461 },
]

[[package]]
name = "iniconfig"
version = "2.1.0"
source = { registry = "https://pypi.org/simple" }
sdist = { url = "https://files.pythonhosted.org/packages/f2/97/ebf4da567aa6827c909642694d71c9fcf53e5b504f2d96afea02718862f3/iniconfig-2.1.0.tar.gz", hash = "sha256:3abbd2e30b36733fee78f9c7f7308f2d0050e88f0087fd25c2645f63c773e1c7", size = 4793 }
wheels = [
    { url = "https://files.pythonhosted.org/packages/2c/e1/e6716421ea10d38022b952c159d5161ca1193197fb744506875fbb87ea7b/iniconfig-2.1.0-py3-none-any.whl", hash = "sha256:9deba5723312380e77435581c6bf4935c94cbfab9b1ed33ef8d238ea168eb760", size = 6050 },
]

[[package]]
name = "isodate"
version = "0.7.2"
source = { registry = "https://pypi.org/simple" }
sdist = { url = "https://files.pythonhosted.org/packages/54/4d/e940025e2ce31a8ce1202635910747e5a87cc3a6a6bb2d00973375014749/isodate-0.7.2.tar.gz", hash = "sha256:4cd1aa0f43ca76f4a6c6c0292a85f40b35ec2e43e315b59f06e6d32171a953e6", size = 29705 }
wheels = [
    { url = "https://files.pythonhosted.org/packages/15/aa/0aca39a37d3c7eb941ba736ede56d689e7be91cab5d9ca846bde3999eba6/isodate-0.7.2-py3-none-any.whl", hash = "sha256:28009937d8031054830160fce6d409ed342816b543597cece116d966c6d99e15", size = 22320 },
]

[[package]]
name = "isort"
version = "6.0.1"
source = { registry = "https://pypi.org/simple" }
sdist = { url = "https://files.pythonhosted.org/packages/b8/21/1e2a441f74a653a144224d7d21afe8f4169e6c7c20bb13aec3a2dc3815e0/isort-6.0.1.tar.gz", hash = "sha256:1cb5df28dfbc742e490c5e41bad6da41b805b0a8be7bc93cd0fb2a8a890ac450", size = 821955 }
wheels = [
    { url = "https://files.pythonhosted.org/packages/c1/11/114d0a5f4dabbdcedc1125dee0888514c3c3b16d3e9facad87ed96fad97c/isort-6.0.1-py3-none-any.whl", hash = "sha256:2dc5d7f65c9678d94c88dfc29161a320eec67328bc97aad576874cb4be1e9615", size = 94186 },
]

[[package]]
name = "iterative-telemetry"
version = "0.0.10"
source = { registry = "https://pypi.org/simple" }
dependencies = [
    { name = "appdirs" },
    { name = "distro" },
    { name = "filelock" },
    { name = "requests" },
]
sdist = { url = "https://files.pythonhosted.org/packages/d2/b6/f17d6e80252b7be6ca4d9463db226ce7863d26287f16f1347e981cd2f3d8/iterative_telemetry-0.0.10.tar.gz", hash = "sha256:7fde6111de6fa4acf5a95a6190cc9cc5d17d835a815f0a18ece201f6031f4ed6", size = 20080 }
wheels = [
    { url = "https://files.pythonhosted.org/packages/1a/82/7331bbf84f1ccce7a2dd09a580c7bad38417cf35c84dc0b81bce2cf779b9/iterative_telemetry-0.0.10-py3-none-any.whl", hash = "sha256:e58ffb60d22c3de8dad6a114697cc61f6c14911cae484bf90df394e0d6553603", size = 10644 },
]

[[package]]
name = "itsdangerous"
version = "2.2.0"
source = { registry = "https://pypi.org/simple" }
sdist = { url = "https://files.pythonhosted.org/packages/9c/cb/8ac0172223afbccb63986cc25049b154ecfb5e85932587206f42317be31d/itsdangerous-2.2.0.tar.gz", hash = "sha256:e0050c0b7da1eea53ffaf149c0cfbb5c6e2e2b69c4bef22c81fa6eb73e5f6173", size = 54410 }
wheels = [
    { url = "https://files.pythonhosted.org/packages/04/96/92447566d16df59b2a776c0fb82dbc4d9e07cd95062562af01e408583fc4/itsdangerous-2.2.0-py3-none-any.whl", hash = "sha256:c6242fc49e35958c8b15141343aa660db5fc54d4f13a1db01a3f5891b98700ef", size = 16234 },
]

[[package]]
name = "jeepney"
version = "0.9.0"
source = { registry = "https://pypi.org/simple" }
sdist = { url = "https://files.pythonhosted.org/packages/7b/6f/357efd7602486741aa73ffc0617fb310a29b588ed0fd69c2399acbb85b0c/jeepney-0.9.0.tar.gz", hash = "sha256:cf0e9e845622b81e4a28df94c40345400256ec608d0e55bb8a3feaa9163f5732", size = 106758 }
wheels = [
    { url = "https://files.pythonhosted.org/packages/b2/a3/e137168c9c44d18eff0376253da9f1e9234d0239e0ee230d2fee6cea8e55/jeepney-0.9.0-py3-none-any.whl", hash = "sha256:97e5714520c16fc0a45695e5365a2e11b81ea79bba796e26f9f1d178cb182683", size = 49010 },
]

[[package]]
name = "jinja2"
version = "3.1.6"
source = { registry = "https://pypi.org/simple" }
dependencies = [
    { name = "markupsafe" },
]
sdist = { url = "https://files.pythonhosted.org/packages/df/bf/f7da0350254c0ed7c72f3e33cef02e048281fec7ecec5f032d4aac52226b/jinja2-3.1.6.tar.gz", hash = "sha256:0137fb05990d35f1275a587e9aee6d56da821fc83491a0fb838183be43f66d6d", size = 245115 }
wheels = [
    { url = "https://files.pythonhosted.org/packages/62/a1/3d680cbfd5f4b8f15abc1d571870c5fc3e594bb582bc3b64ea099db13e56/jinja2-3.1.6-py3-none-any.whl", hash = "sha256:85ece4451f492d0c13c5dd7c13a64681a86afae63a5f347908daf103ce6d2f67", size = 134899 },
]

[[package]]
name = "jmespath"
version = "1.0.1"
source = { registry = "https://pypi.org/simple" }
sdist = { url = "https://files.pythonhosted.org/packages/00/2a/e867e8531cf3e36b41201936b7fa7ba7b5702dbef42922193f05c8976cd6/jmespath-1.0.1.tar.gz", hash = "sha256:90261b206d6defd58fdd5e85f478bf633a2901798906be2ad389150c5c60edbe", size = 25843 }
wheels = [
    { url = "https://files.pythonhosted.org/packages/31/b4/b9b800c45527aadd64d5b442f9b932b00648617eb5d63d2c7a6587b7cafc/jmespath-1.0.1-py3-none-any.whl", hash = "sha256:02e2e4cc71b5bcab88332eebf907519190dd9e6e82107fa7f83b1003a6252980", size = 20256 },
]

[[package]]
name = "joblib"
version = "1.5.2"
source = { registry = "https://pypi.org/simple" }
sdist = { url = "https://files.pythonhosted.org/packages/e8/5d/447af5ea094b9e4c4054f82e223ada074c552335b9b4b2d14bd9b35a67c4/joblib-1.5.2.tar.gz", hash = "sha256:3faa5c39054b2f03ca547da9b2f52fde67c06240c31853f306aea97f13647b55", size = 331077 }
wheels = [
    { url = "https://files.pythonhosted.org/packages/1e/e8/685f47e0d754320684db4425a0967f7d3fa70126bffd76110b7009a0090f/joblib-1.5.2-py3-none-any.whl", hash = "sha256:4e1f0bdbb987e6d843c70cf43714cb276623def372df3c22fe5266b2670bc241", size = 308396 },
]

[[package]]
name = "jsonpickle"
version = "4.1.1"
source = { registry = "https://pypi.org/simple" }
sdist = { url = "https://files.pythonhosted.org/packages/e4/a6/d07afcfdef402900229bcca795f80506b207af13a838d4d99ad45abf530c/jsonpickle-4.1.1.tar.gz", hash = "sha256:f86e18f13e2b96c1c1eede0b7b90095bbb61d99fedc14813c44dc2f361dbbae1", size = 316885 }
wheels = [
    { url = "https://files.pythonhosted.org/packages/c1/73/04df8a6fa66d43a9fd45c30f283cc4afff17da671886e451d52af60bdc7e/jsonpickle-4.1.1-py3-none-any.whl", hash = "sha256:bb141da6057898aa2438ff268362b126826c812a1721e31cf08a6e142910dc91", size = 47125 },
]

[[package]]
name = "jsonschema"
version = "4.25.1"
source = { registry = "https://pypi.org/simple" }
dependencies = [
    { name = "attrs" },
    { name = "jsonschema-specifications" },
    { name = "referencing" },
    { name = "rpds-py" },
]
sdist = { url = "https://files.pythonhosted.org/packages/74/69/f7185de793a29082a9f3c7728268ffb31cb5095131a9c139a74078e27336/jsonschema-4.25.1.tar.gz", hash = "sha256:e4a9655ce0da0c0b67a085847e00a3a51449e1157f4f75e9fb5aa545e122eb85", size = 357342 }
wheels = [
    { url = "https://files.pythonhosted.org/packages/bf/9c/8c95d856233c1f82500c2450b8c68576b4cf1c871db3afac5c34ff84e6fd/jsonschema-4.25.1-py3-none-any.whl", hash = "sha256:3fba0169e345c7175110351d456342c364814cfcf3b964ba4587f22915230a63", size = 90040 },
]

[[package]]
name = "jsonschema-specifications"
version = "2025.9.1"
source = { registry = "https://pypi.org/simple" }
dependencies = [
    { name = "referencing" },
]
sdist = { url = "https://files.pythonhosted.org/packages/19/74/a633ee74eb36c44aa6d1095e7cc5569bebf04342ee146178e2d36600708b/jsonschema_specifications-2025.9.1.tar.gz", hash = "sha256:b540987f239e745613c7a9176f3edb72b832a4ac465cf02712288397832b5e8d", size = 32855 }
wheels = [
    { url = "https://files.pythonhosted.org/packages/41/45/1a4ed80516f02155c51f51e8cedb3c1902296743db0bbc66608a0db2814f/jsonschema_specifications-2025.9.1-py3-none-any.whl", hash = "sha256:98802fee3a11ee76ecaca44429fda8a41bff98b00a0f2838151b113f210cc6fe", size = 18437 },
]

[[package]]
name = "knack"
version = "0.12.0"
source = { registry = "https://pypi.org/simple" }
dependencies = [
    { name = "argcomplete" },
    { name = "jmespath" },
    { name = "packaging" },
    { name = "pygments" },
    { name = "pyyaml" },
    { name = "tabulate" },
]
sdist = { url = "https://files.pythonhosted.org/packages/bb/eb/1f26c9112a4ee84cfa4a0a81bdf844207496a476fa026cfc98545bb702db/knack-0.12.0.tar.gz", hash = "sha256:71f2a6b42ae9a302e43243320fa05edb09b19339fcf1f331f5b6d07bf97f5291", size = 72401 }
wheels = [
    { url = "https://files.pythonhosted.org/packages/29/28/dc87d6014ad6dbfeaf0ee79e62d225ae80f537dade0ac690d67b11e2c948/knack-0.12.0-py3-none-any.whl", hash = "sha256:c1c3e8555f5aa974880f580ad7c862502b6ef274b1c9891ae0cc17f8eaa5c8b5", size = 60843 },
]

[[package]]
name = "kombu"
version = "5.5.4"
source = { registry = "https://pypi.org/simple" }
dependencies = [
    { name = "amqp" },
    { name = "packaging" },
    { name = "tzdata" },
    { name = "vine" },
]
sdist = { url = "https://files.pythonhosted.org/packages/0f/d3/5ff936d8319ac86b9c409f1501b07c426e6ad41966fedace9ef1b966e23f/kombu-5.5.4.tar.gz", hash = "sha256:886600168275ebeada93b888e831352fe578168342f0d1d5833d88ba0d847363", size = 461992 }
wheels = [
    { url = "https://files.pythonhosted.org/packages/ef/70/a07dcf4f62598c8ad579df241af55ced65bed76e42e45d3c368a6d82dbc1/kombu-5.5.4-py3-none-any.whl", hash = "sha256:a12ed0557c238897d8e518f1d1fdf84bd1516c5e305af2dacd85c2015115feb8", size = 210034 },
]

[[package]]
name = "kubernetes"
version = "33.1.0"
source = { registry = "https://pypi.org/simple" }
dependencies = [
    { name = "certifi" },
    { name = "durationpy" },
    { name = "google-auth" },
    { name = "oauthlib" },
    { name = "python-dateutil" },
    { name = "pyyaml" },
    { name = "requests" },
    { name = "requests-oauthlib" },
    { name = "six" },
    { name = "urllib3" },
    { name = "websocket-client" },
]
sdist = { url = "https://files.pythonhosted.org/packages/ae/52/19ebe8004c243fdfa78268a96727c71e08f00ff6fe69a301d0b7fcbce3c2/kubernetes-33.1.0.tar.gz", hash = "sha256:f64d829843a54c251061a8e7a14523b521f2dc5c896cf6d65ccf348648a88993", size = 1036779 }
wheels = [
    { url = "https://files.pythonhosted.org/packages/89/43/d9bebfc3db7dea6ec80df5cb2aad8d274dd18ec2edd6c4f21f32c237cbbb/kubernetes-33.1.0-py2.py3-none-any.whl", hash = "sha256:544de42b24b64287f7e0aa9513c93cb503f7f40eea39b20f66810011a86eabc5", size = 1941335 },
]

[[package]]
name = "loguru"
version = "0.7.3"
source = { registry = "https://pypi.org/simple" }
dependencies = [
    { name = "colorama", marker = "sys_platform == 'win32'" },
    { name = "win32-setctime", marker = "sys_platform == 'win32'" },
]
sdist = { url = "https://files.pythonhosted.org/packages/3a/05/a1dae3dffd1116099471c643b8924f5aa6524411dc6c63fdae648c4f1aca/loguru-0.7.3.tar.gz", hash = "sha256:19480589e77d47b8d85b2c827ad95d49bf31b0dcde16593892eb51dd18706eb6", size = 63559 }
wheels = [
    { url = "https://files.pythonhosted.org/packages/0c/29/0348de65b8cc732daa3e33e67806420b2ae89bdce2b04af740289c5c6c8c/loguru-0.7.3-py3-none-any.whl", hash = "sha256:31a33c10c8e1e10422bfd431aeb5d351c7cf7fa671e3c4df004162264b28220c", size = 61595 },
]

[[package]]
name = "lxml"
version = "6.0.1"
source = { registry = "https://pypi.org/simple" }
sdist = { url = "https://files.pythonhosted.org/packages/8f/bd/f9d01fd4132d81c6f43ab01983caea69ec9614b913c290a26738431a015d/lxml-6.0.1.tar.gz", hash = "sha256:2b3a882ebf27dd026df3801a87cf49ff791336e0f94b0fad195db77e01240690", size = 4070214 }
wheels = [
    { url = "https://files.pythonhosted.org/packages/29/c8/262c1d19339ef644cdc9eb5aad2e85bd2d1fa2d7c71cdef3ede1a3eed84d/lxml-6.0.1-cp311-cp311-macosx_10_9_universal2.whl", hash = "sha256:c6acde83f7a3d6399e6d83c1892a06ac9b14ea48332a5fbd55d60b9897b9570a", size = 8422719 },
    { url = "https://files.pythonhosted.org/packages/e5/d4/1b0afbeb801468a310642c3a6f6704e53c38a4a6eb1ca6faea013333e02f/lxml-6.0.1-cp311-cp311-macosx_10_9_x86_64.whl", hash = "sha256:0d21c9cacb6a889cbb8eeb46c77ef2c1dd529cde10443fdeb1de847b3193c541", size = 4575763 },
    { url = "https://files.pythonhosted.org/packages/5b/c1/8db9b5402bf52ceb758618313f7423cd54aea85679fcf607013707d854a8/lxml-6.0.1-cp311-cp311-manylinux2014_aarch64.manylinux_2_17_aarch64.whl", hash = "sha256:847458b7cd0d04004895f1fb2cca8e7c0f8ec923c49c06b7a72ec2d48ea6aca2", size = 4943244 },
    { url = "https://files.pythonhosted.org/packages/e7/78/838e115358dd2369c1c5186080dd874a50a691fb5cd80db6afe5e816e2c6/lxml-6.0.1-cp311-cp311-manylinux2014_x86_64.manylinux_2_17_x86_64.whl", hash = "sha256:1dc13405bf315d008fe02b1472d2a9d65ee1c73c0a06de5f5a45e6e404d9a1c0", size = 5081725 },
    { url = "https://files.pythonhosted.org/packages/c7/b6/bdcb3a3ddd2438c5b1a1915161f34e8c85c96dc574b0ef3be3924f36315c/lxml-6.0.1-cp311-cp311-manylinux_2_26_aarch64.manylinux_2_28_aarch64.whl", hash = "sha256:70f540c229a8c0a770dcaf6d5af56a5295e0fc314fc7ef4399d543328054bcea", size = 5021238 },
    { url = "https://files.pythonhosted.org/packages/73/e5/1bfb96185dc1a64c7c6fbb7369192bda4461952daa2025207715f9968205/lxml-6.0.1-cp311-cp311-manylinux_2_26_i686.manylinux_2_28_i686.whl", hash = "sha256:d2f73aef768c70e8deb8c4742fca4fd729b132fda68458518851c7735b55297e", size = 5343744 },
    { url = "https://files.pythonhosted.org/packages/a2/ae/df3ea9ebc3c493b9c6bdc6bd8c554ac4e147f8d7839993388aab57ec606d/lxml-6.0.1-cp311-cp311-manylinux_2_26_x86_64.manylinux_2_28_x86_64.whl", hash = "sha256:e7f4066b85a4fa25ad31b75444bd578c3ebe6b8ed47237896341308e2ce923c3", size = 5223477 },
    { url = "https://files.pythonhosted.org/packages/37/b3/65e1e33600542c08bc03a4c5c9c306c34696b0966a424a3be6ffec8038ed/lxml-6.0.1-cp311-cp311-manylinux_2_31_armv7l.whl", hash = "sha256:0cce65db0cd8c750a378639900d56f89f7d6af11cd5eda72fde054d27c54b8ce", size = 4676626 },
    { url = "https://files.pythonhosted.org/packages/7a/46/ee3ed8f3a60e9457d7aea46542d419917d81dbfd5700fe64b2a36fb5ef61/lxml-6.0.1-cp311-cp311-musllinux_1_2_aarch64.whl", hash = "sha256:c372d42f3eee5844b69dcab7b8d18b2f449efd54b46ac76970d6e06b8e8d9a66", size = 5066042 },
    { url = "https://files.pythonhosted.org/packages/9c/b9/8394538e7cdbeb3bfa36bc74924be1a4383e0bb5af75f32713c2c4aa0479/lxml-6.0.1-cp311-cp311-musllinux_1_2_armv7l.whl", hash = "sha256:2e2b0e042e1408bbb1c5f3cfcb0f571ff4ac98d8e73f4bf37c5dd179276beedd", size = 4724714 },
    { url = "https://files.pythonhosted.org/packages/b3/21/3ef7da1ea2a73976c1a5a311d7cde5d379234eec0968ee609517714940b4/lxml-6.0.1-cp311-cp311-musllinux_1_2_x86_64.whl", hash = "sha256:cc73bb8640eadd66d25c5a03175de6801f63c535f0f3cf50cac2f06a8211f420", size = 5247376 },
    { url = "https://files.pythonhosted.org/packages/26/7d/0980016f124f00c572cba6f4243e13a8e80650843c66271ee692cddf25f3/lxml-6.0.1-cp311-cp311-win32.whl", hash = "sha256:7c23fd8c839708d368e406282d7953cee5134f4592ef4900026d84566d2b4c88", size = 3609499 },
    { url = "https://files.pythonhosted.org/packages/b1/08/28440437521f265eff4413eb2a65efac269c4c7db5fd8449b586e75d8de2/lxml-6.0.1-cp311-cp311-win_amd64.whl", hash = "sha256:2516acc6947ecd3c41a4a4564242a87c6786376989307284ddb115f6a99d927f", size = 4036003 },
    { url = "https://files.pythonhosted.org/packages/7b/dc/617e67296d98099213a505d781f04804e7b12923ecd15a781a4ab9181992/lxml-6.0.1-cp311-cp311-win_arm64.whl", hash = "sha256:cb46f8cfa1b0334b074f40c0ff94ce4d9a6755d492e6c116adb5f4a57fb6ad96", size = 3679662 },
    { url = "https://files.pythonhosted.org/packages/41/37/41961f53f83ded57b37e65e4f47d1c6c6ef5fd02cb1d6ffe028ba0efa7d4/lxml-6.0.1-pp311-pypy311_pp73-macosx_10_15_x86_64.whl", hash = "sha256:b556aaa6ef393e989dac694b9c95761e32e058d5c4c11ddeef33f790518f7a5e", size = 3903412 },
    { url = "https://files.pythonhosted.org/packages/3d/47/8631ea73f3dc776fb6517ccde4d5bd5072f35f9eacbba8c657caa4037a69/lxml-6.0.1-pp311-pypy311_pp73-manylinux2014_aarch64.manylinux_2_17_aarch64.whl", hash = "sha256:64fac7a05ebb3737b79fd89fe5a5b6c5546aac35cfcfd9208eb6e5d13215771c", size = 4224810 },
    { url = "https://files.pythonhosted.org/packages/3d/b8/39ae30ca3b1516729faeef941ed84bf8f12321625f2644492ed8320cb254/lxml-6.0.1-pp311-pypy311_pp73-manylinux2014_x86_64.manylinux_2_17_x86_64.whl", hash = "sha256:038d3c08babcfce9dc89aaf498e6da205efad5b7106c3b11830a488d4eadf56b", size = 4329221 },
    { url = "https://files.pythonhosted.org/packages/9c/ea/048dea6cdfc7a72d40ae8ed7e7d23cf4a6b6a6547b51b492a3be50af0e80/lxml-6.0.1-pp311-pypy311_pp73-manylinux_2_26_aarch64.manylinux_2_28_aarch64.whl", hash = "sha256:445f2cee71c404ab4259bc21e20339a859f75383ba2d7fb97dfe7c163994287b", size = 4270228 },
    { url = "https://files.pythonhosted.org/packages/6b/d4/c2b46e432377c45d611ae2f669aa47971df1586c1a5240675801d0f02bac/lxml-6.0.1-pp311-pypy311_pp73-manylinux_2_26_x86_64.manylinux_2_28_x86_64.whl", hash = "sha256:e352d8578e83822d70bea88f3d08b9912528e4c338f04ab707207ab12f4b7aac", size = 4416077 },
    { url = "https://files.pythonhosted.org/packages/b6/db/8f620f1ac62cf32554821b00b768dd5957ac8e3fd051593532be5b40b438/lxml-6.0.1-pp311-pypy311_pp73-win_amd64.whl", hash = "sha256:51bd5d1a9796ca253db6045ab45ca882c09c071deafffc22e06975b7ace36300", size = 3518127 },
]

[[package]]
name = "mako"
version = "1.3.10"
source = { registry = "https://pypi.org/simple" }
dependencies = [
    { name = "markupsafe" },
]
sdist = { url = "https://files.pythonhosted.org/packages/9e/38/bd5b78a920a64d708fe6bc8e0a2c075e1389d53bef8413725c63ba041535/mako-1.3.10.tar.gz", hash = "sha256:99579a6f39583fa7e5630a28c3c1f440e4e97a414b80372649c0ce338da2ea28", size = 392474 }
wheels = [
    { url = "https://files.pythonhosted.org/packages/87/fb/99f81ac72ae23375f22b7afdb7642aba97c00a713c217124420147681a2f/mako-1.3.10-py3-none-any.whl", hash = "sha256:baef24a52fc4fc514a0887ac600f9f1cff3d82c61d4d700a1fa84d597b88db59", size = 78509 },
]

[[package]]
name = "markdown-it-py"
version = "4.0.0"
source = { registry = "https://pypi.org/simple" }
dependencies = [
    { name = "mdurl" },
]
sdist = { url = "https://files.pythonhosted.org/packages/5b/f5/4ec618ed16cc4f8fb3b701563655a69816155e79e24a17b651541804721d/markdown_it_py-4.0.0.tar.gz", hash = "sha256:cb0a2b4aa34f932c007117b194e945bd74e0ec24133ceb5bac59009cda1cb9f3", size = 73070 }
wheels = [
    { url = "https://files.pythonhosted.org/packages/94/54/e7d793b573f298e1c9013b8c4dade17d481164aa517d1d7148619c2cedbf/markdown_it_py-4.0.0-py3-none-any.whl", hash = "sha256:87327c59b172c5011896038353a81343b6754500a08cd7a4973bb48c6d578147", size = 87321 },
]

[[package]]
name = "markupsafe"
version = "3.0.2"
source = { registry = "https://pypi.org/simple" }
sdist = { url = "https://files.pythonhosted.org/packages/b2/97/5d42485e71dfc078108a86d6de8fa46db44a1a9295e89c5d6d4a06e23a62/markupsafe-3.0.2.tar.gz", hash = "sha256:ee55d3edf80167e48ea11a923c7386f4669df67d7994554387f84e7d8b0a2bf0", size = 20537 }
wheels = [
    { url = "https://files.pythonhosted.org/packages/6b/28/bbf83e3f76936960b850435576dd5e67034e200469571be53f69174a2dfd/MarkupSafe-3.0.2-cp311-cp311-macosx_10_9_universal2.whl", hash = "sha256:9025b4018f3a1314059769c7bf15441064b2207cb3f065e6ea1e7359cb46db9d", size = 14353 },
    { url = "https://files.pythonhosted.org/packages/6c/30/316d194b093cde57d448a4c3209f22e3046c5bb2fb0820b118292b334be7/MarkupSafe-3.0.2-cp311-cp311-macosx_11_0_arm64.whl", hash = "sha256:93335ca3812df2f366e80509ae119189886b0f3c2b81325d39efdb84a1e2ae93", size = 12392 },
    { url = "https://files.pythonhosted.org/packages/f2/96/9cdafba8445d3a53cae530aaf83c38ec64c4d5427d975c974084af5bc5d2/MarkupSafe-3.0.2-cp311-cp311-manylinux_2_17_aarch64.manylinux2014_aarch64.whl", hash = "sha256:2cb8438c3cbb25e220c2ab33bb226559e7afb3baec11c4f218ffa7308603c832", size = 23984 },
    { url = "https://files.pythonhosted.org/packages/f1/a4/aefb044a2cd8d7334c8a47d3fb2c9f328ac48cb349468cc31c20b539305f/MarkupSafe-3.0.2-cp311-cp311-manylinux_2_17_x86_64.manylinux2014_x86_64.whl", hash = "sha256:a123e330ef0853c6e822384873bef7507557d8e4a082961e1defa947aa59ba84", size = 23120 },
    { url = "https://files.pythonhosted.org/packages/8d/21/5e4851379f88f3fad1de30361db501300d4f07bcad047d3cb0449fc51f8c/MarkupSafe-3.0.2-cp311-cp311-manylinux_2_5_i686.manylinux1_i686.manylinux_2_17_i686.manylinux2014_i686.whl", hash = "sha256:1e084f686b92e5b83186b07e8a17fc09e38fff551f3602b249881fec658d3eca", size = 23032 },
    { url = "https://files.pythonhosted.org/packages/00/7b/e92c64e079b2d0d7ddf69899c98842f3f9a60a1ae72657c89ce2655c999d/MarkupSafe-3.0.2-cp311-cp311-musllinux_1_2_aarch64.whl", hash = "sha256:d8213e09c917a951de9d09ecee036d5c7d36cb6cb7dbaece4c71a60d79fb9798", size = 24057 },
    { url = "https://files.pythonhosted.org/packages/f9/ac/46f960ca323037caa0a10662ef97d0a4728e890334fc156b9f9e52bcc4ca/MarkupSafe-3.0.2-cp311-cp311-musllinux_1_2_i686.whl", hash = "sha256:5b02fb34468b6aaa40dfc198d813a641e3a63b98c2b05a16b9f80b7ec314185e", size = 23359 },
    { url = "https://files.pythonhosted.org/packages/69/84/83439e16197337b8b14b6a5b9c2105fff81d42c2a7c5b58ac7b62ee2c3b1/MarkupSafe-3.0.2-cp311-cp311-musllinux_1_2_x86_64.whl", hash = "sha256:0bff5e0ae4ef2e1ae4fdf2dfd5b76c75e5c2fa4132d05fc1b0dabcd20c7e28c4", size = 23306 },
    { url = "https://files.pythonhosted.org/packages/9a/34/a15aa69f01e2181ed8d2b685c0d2f6655d5cca2c4db0ddea775e631918cd/MarkupSafe-3.0.2-cp311-cp311-win32.whl", hash = "sha256:6c89876f41da747c8d3677a2b540fb32ef5715f97b66eeb0c6b66f5e3ef6f59d", size = 15094 },
    { url = "https://files.pythonhosted.org/packages/da/b8/3a3bd761922d416f3dc5d00bfbed11f66b1ab89a0c2b6e887240a30b0f6b/MarkupSafe-3.0.2-cp311-cp311-win_amd64.whl", hash = "sha256:70a87b411535ccad5ef2f1df5136506a10775d267e197e4cf531ced10537bd6b", size = 15521 },
]

[[package]]
name = "marshmallow"
version = "3.26.1"
source = { registry = "https://pypi.org/simple" }
dependencies = [
    { name = "packaging" },
]
sdist = { url = "https://files.pythonhosted.org/packages/ab/5e/5e53d26b42ab75491cda89b871dab9e97c840bf12c63ec58a1919710cd06/marshmallow-3.26.1.tar.gz", hash = "sha256:e6d8affb6cb61d39d26402096dc0aee12d5a26d490a121f118d2e81dc0719dc6", size = 221825 }
wheels = [
    { url = "https://files.pythonhosted.org/packages/34/75/51952c7b2d3873b44a0028b1bd26a25078c18f92f256608e8d1dc61b39fd/marshmallow-3.26.1-py3-none-any.whl", hash = "sha256:3350409f20a70a7e4e11a27661187b77cdcaeb20abca41c1454fe33636bea09c", size = 50878 },
]

[[package]]
name = "mccabe"
version = "0.7.0"
source = { registry = "https://pypi.org/simple" }
sdist = { url = "https://files.pythonhosted.org/packages/e7/ff/0ffefdcac38932a54d2b5eed4e0ba8a408f215002cd178ad1df0f2806ff8/mccabe-0.7.0.tar.gz", hash = "sha256:348e0240c33b60bbdf4e523192ef919f28cb2c3d7d5c7794f74009290f236325", size = 9658 }
wheels = [
    { url = "https://files.pythonhosted.org/packages/27/1a/1f68f9ba0c207934b35b86a8ca3aad8395a3d6dd7921c0686e23853ff5a9/mccabe-0.7.0-py2.py3-none-any.whl", hash = "sha256:6c2d30ab6be0e4a46919781807b4f0d834ebdd6c6e3dca0bda5a15f863427b6e", size = 7350 },
]

[[package]]
name = "mdurl"
version = "0.1.2"
source = { registry = "https://pypi.org/simple" }
sdist = { url = "https://files.pythonhosted.org/packages/d6/54/cfe61301667036ec958cb99bd3efefba235e65cdeb9c84d24a8293ba1d90/mdurl-0.1.2.tar.gz", hash = "sha256:bb413d29f5eea38f31dd4754dd7377d4465116fb207585f97bf925588687c1ba", size = 8729 }
wheels = [
    { url = "https://files.pythonhosted.org/packages/b3/38/89ba8ad64ae25be8de66a6d463314cf1eb366222074cfda9ee839c56a4b4/mdurl-0.1.2-py3-none-any.whl", hash = "sha256:84008a41e51615a49fc9966191ff91509e3c40b939176e643fd50a5c2196b8f8", size = 9979 },
]

[[package]]
name = "mistune"
version = "3.1.4"
source = { registry = "https://pypi.org/simple" }
sdist = { url = "https://files.pythonhosted.org/packages/d7/02/a7fb8b21d4d55ac93cdcde9d3638da5dd0ebdd3a4fed76c7725e10b81cbe/mistune-3.1.4.tar.gz", hash = "sha256:b5a7f801d389f724ec702840c11d8fc48f2b33519102fc7ee739e8177b672164", size = 94588 }
wheels = [
    { url = "https://files.pythonhosted.org/packages/7a/f0/8282d9641415e9e33df173516226b404d367a0fc55e1a60424a152913abc/mistune-3.1.4-py3-none-any.whl", hash = "sha256:93691da911e5d9d2e23bc54472892aff676df27a75274962ff9edc210364266d", size = 53481 },
]

[[package]]
name = "mlflow"
version = "1.27.0"
source = { registry = "https://pypi.org/simple" }
dependencies = [
    { name = "alembic" },
    { name = "click" },
    { name = "cloudpickle" },
    { name = "databricks-cli" },
    { name = "docker" },
    { name = "entrypoints" },
    { name = "flask" },
    { name = "gitpython" },
    { name = "gunicorn", marker = "sys_platform != 'win32'" },
    { name = "importlib-metadata", version = "8.4.0", source = { registry = "https://pypi.org/simple" }, marker = "sys_platform != 'win32'" },
    { name = "importlib-metadata", version = "8.7.0", source = { registry = "https://pypi.org/simple" }, marker = "sys_platform == 'win32'" },
    { name = "numpy" },
    { name = "packaging" },
    { name = "pandas" },
    { name = "prometheus-flask-exporter" },
    { name = "protobuf" },
    { name = "pytz" },
    { name = "pyyaml" },
    { name = "querystring-parser" },
    { name = "requests" },
    { name = "scipy" },
    { name = "sqlalchemy" },
    { name = "sqlparse" },
    { name = "waitress", marker = "sys_platform == 'win32'" },
]
sdist = { url = "https://files.pythonhosted.org/packages/03/fe/138d0c8ddd389c785266d5f06c4142f16bced7f6602c5a13a3e4d75236a6/mlflow-1.27.0.tar.gz", hash = "sha256:6a1e34d6be266725e41d4547572a8425d86d6623e1c8888cf3f22b90019be0aa", size = 17596027 }
wheels = [
    { url = "https://files.pythonhosted.org/packages/12/49/1c6f1535bb8b9f35463b043c08a902531a367ed42b0fe4afb3882bb28f8a/mlflow-1.27.0-py3-none-any.whl", hash = "sha256:d759f3eefad2ff509a0fbc10507224204c6f6bb8d7f437bbf0bb9961cf74ff95", size = 17945978 },
]

[package.optional-dependencies]
extras = [
    { name = "azureml-core" },
    { name = "boto3" },
    { name = "google-cloud-storage" },
    { name = "kubernetes" },
    { name = "mlserver", version = "1.2.4", source = { registry = "https://pypi.org/simple" }, marker = "sys_platform == 'win32'" },
    { name = "mlserver", version = "1.7.0", source = { registry = "https://pypi.org/simple" }, marker = "sys_platform != 'win32'" },
    { name = "mlserver-mlflow" },
    { name = "pyarrow" },
    { name = "pysftp" },
    { name = "scikit-learn" },
    { name = "virtualenv" },
]

[[package]]
name = "mlserver"
version = "1.2.4"
source = { registry = "https://pypi.org/simple" }
resolution-markers = [
    "sys_platform == 'win32'",
]
dependencies = [
    { name = "aiofiles", marker = "sys_platform == 'win32'" },
    { name = "aiokafka", marker = "sys_platform == 'win32'" },
    { name = "click", marker = "sys_platform == 'win32'" },
    { name = "fastapi", version = "0.1.17", source = { registry = "https://pypi.org/simple" }, marker = "sys_platform == 'win32'" },
    { name = "grpcio", marker = "sys_platform == 'win32'" },
    { name = "numpy", marker = "sys_platform == 'win32'" },
    { name = "orjson", marker = "sys_platform == 'win32'" },
    { name = "pandas", marker = "sys_platform == 'win32'" },
    { name = "protobuf", marker = "sys_platform == 'win32'" },
    { name = "py-grpc-prometheus", marker = "sys_platform == 'win32'" },
    { name = "python-dotenv", marker = "sys_platform == 'win32'" },
    { name = "starlette-exporter", marker = "sys_platform == 'win32'" },
    { name = "tritonclient", extra = ["http"], marker = "sys_platform == 'win32'" },
    { name = "uvicorn", marker = "sys_platform == 'win32'" },
]
sdist = { url = "https://files.pythonhosted.org/packages/71/9d/aff54f53dde8aa78c54e65e7ef6fdbaecb55a26a7d052b8ce31763d5d0d9/mlserver-1.2.4.tar.gz", hash = "sha256:faa6586c09e7342ed4604b79a284393eda71346f66393955cb9670faffd47e8f", size = 74035 }
wheels = [
    { url = "https://files.pythonhosted.org/packages/1e/33/a38297aa269e721d7ca6204bc85217efae7a7096d1a91f751ae4fcc3a9f3/mlserver-1.2.4-py3-none-any.whl", hash = "sha256:16437cddcb1471fe35d9d5de374224cf60a515b4ad555dc06f06a8dea3624565", size = 95996 },
]

[[package]]
name = "mlserver"
version = "1.7.0"
source = { registry = "https://pypi.org/simple" }
resolution-markers = [
    "sys_platform != 'win32'",
]
dependencies = [
    { name = "aiofiles", marker = "sys_platform != 'win32'" },
    { name = "aiokafka", marker = "sys_platform != 'win32'" },
    { name = "click", marker = "sys_platform != 'win32'" },
    { name = "fastapi", version = "0.115.14", source = { registry = "https://pypi.org/simple" }, marker = "sys_platform != 'win32'" },
    { name = "gevent", marker = "sys_platform != 'win32'" },
    { name = "geventhttpclient", marker = "sys_platform != 'win32'" },
    { name = "grpcio", marker = "sys_platform != 'win32'" },
    { name = "importlib-resources", marker = "sys_platform != 'win32'" },
    { name = "numpy", marker = "sys_platform != 'win32'" },
    { name = "opentelemetry-exporter-otlp-proto-grpc", marker = "sys_platform != 'win32'" },
    { name = "opentelemetry-instrumentation-fastapi", marker = "sys_platform != 'win32'" },
    { name = "opentelemetry-instrumentation-grpc", marker = "sys_platform != 'win32'" },
    { name = "opentelemetry-sdk", marker = "sys_platform != 'win32'" },
    { name = "orjson", marker = "sys_platform != 'win32'" },
    { name = "pandas", marker = "sys_platform != 'win32'" },
    { name = "protobuf", marker = "sys_platform != 'win32'" },
    { name = "py-grpc-prometheus", marker = "sys_platform != 'win32'" },
    { name = "pydantic", marker = "sys_platform != 'win32'" },
    { name = "pydantic-settings", marker = "sys_platform != 'win32'" },
    { name = "python-dotenv", marker = "sys_platform != 'win32'" },
    { name = "python-multipart", marker = "sys_platform != 'win32'" },
    { name = "starlette-exporter", marker = "sys_platform != 'win32'" },
    { name = "tritonclient", extra = ["http"], marker = "sys_platform != 'win32'" },
    { name = "uvicorn", marker = "sys_platform != 'win32'" },
    { name = "uvloop", marker = "platform_python_implementation != 'PyPy' and sys_platform != 'cygwin' and sys_platform != 'win32'" },
]
sdist = { url = "https://files.pythonhosted.org/packages/be/8c/850f6f971ed01609fc5fd1fa863b5c8c94794a78e582d1ea01db52252a83/mlserver-1.7.0.tar.gz", hash = "sha256:51c3854813acc4f4010791e14273846ed42a005218127785cdfa576ec1ae2a21", size = 96882 }
wheels = [
    { url = "https://files.pythonhosted.org/packages/ab/80/162a8a4388b562a39587632a14353238b57cedf35b2bb3a2dfdf9d621519/mlserver-1.7.0-py3-none-any.whl", hash = "sha256:3c852da377e158a4affa426a79aaabf3a8b523ad88739be656b24fcc7b6ba742", size = 129381 },
]

[[package]]
name = "mlserver-mlflow"
version = "1.7.0"
source = { registry = "https://pypi.org/simple" }
dependencies = [
    { name = "mlflow" },
    { name = "mlserver", version = "1.2.4", source = { registry = "https://pypi.org/simple" }, marker = "sys_platform == 'win32'" },
    { name = "mlserver", version = "1.7.0", source = { registry = "https://pypi.org/simple" }, marker = "sys_platform != 'win32'" },
]
sdist = { url = "https://files.pythonhosted.org/packages/44/da/3820b08fdf1919bd1b6e34d8eca89c2716797cc8aed9c1cc12c334581ea5/mlserver_mlflow-1.7.0.tar.gz", hash = "sha256:23b1956091f260ce59543db49db5f875a30a264dbc30f2843ff7d71b1d44113e", size = 8453 }
wheels = [
    { url = "https://files.pythonhosted.org/packages/8c/b9/da2904ac57bac1298f8b41325507b3b747946d87280049eacdf4f00a1986/mlserver_mlflow-1.7.0-py3-none-any.whl", hash = "sha256:1e00de1a0173dace379eef86db994750fd9fd2ce0ff025f0e3451d6996a5d278", size = 10201 },
]

[[package]]
name = "mpmath"
version = "1.3.0"
source = { registry = "https://pypi.org/simple" }
sdist = { url = "https://files.pythonhosted.org/packages/e0/47/dd32fa426cc72114383ac549964eecb20ecfd886d1e5ccf5340b55b02f57/mpmath-1.3.0.tar.gz", hash = "sha256:7a28eb2a9774d00c7bc92411c19a89209d5da7c4c9a9e227be8330a23a25b91f", size = 508106 }
wheels = [
    { url = "https://files.pythonhosted.org/packages/43/e3/7d92a15f894aa0c9c4b49b8ee9ac9850d6e63b03c9c32c0367a13ae62209/mpmath-1.3.0-py3-none-any.whl", hash = "sha256:a0b2b9fe80bbcd81a6647ff13108738cfb482d481d826cc0e02f5b35e5c88d2c", size = 536198 },
]

[[package]]
name = "msal"
version = "1.34.0"
source = { registry = "https://pypi.org/simple" }
dependencies = [
    { name = "cryptography" },
    { name = "pyjwt", extra = ["crypto"] },
    { name = "requests" },
]
sdist = { url = "https://files.pythonhosted.org/packages/cf/0e/c857c46d653e104019a84f22d4494f2119b4fe9f896c92b4b864b3b045cc/msal-1.34.0.tar.gz", hash = "sha256:76ba83b716ea5a6d75b0279c0ac353a0e05b820ca1f6682c0eb7f45190c43c2f", size = 153961 }
wheels = [
    { url = "https://files.pythonhosted.org/packages/c2/dc/18d48843499e278538890dc709e9ee3dea8375f8be8e82682851df1b48b5/msal-1.34.0-py3-none-any.whl", hash = "sha256:f669b1644e4950115da7a176441b0e13ec2975c29528d8b9e81316023676d6e1", size = 116987 },
]

[[package]]
name = "msal-extensions"
version = "1.3.1"
source = { registry = "https://pypi.org/simple" }
dependencies = [
    { name = "msal" },
]
sdist = { url = "https://files.pythonhosted.org/packages/01/99/5d239b6156eddf761a636bded1118414d161bd6b7b37a9335549ed159396/msal_extensions-1.3.1.tar.gz", hash = "sha256:c5b0fd10f65ef62b5f1d62f4251d51cbcaf003fcedae8c91b040a488614be1a4", size = 23315 }
wheels = [
    { url = "https://files.pythonhosted.org/packages/5e/75/bd9b7bb966668920f06b200e84454c8f3566b102183bc55c5473d96cb2b9/msal_extensions-1.3.1-py3-none-any.whl", hash = "sha256:96d3de4d034504e969ac5e85bae8106c8373b5c6568e4c8fa7af2eca9dbe6bca", size = 20583 },
]

[[package]]
name = "msrest"
version = "0.7.1"
source = { registry = "https://pypi.org/simple" }
dependencies = [
    { name = "azure-core" },
    { name = "certifi" },
    { name = "isodate" },
    { name = "requests" },
    { name = "requests-oauthlib" },
]
sdist = { url = "https://files.pythonhosted.org/packages/68/77/8397c8fb8fc257d8ea0fa66f8068e073278c65f05acb17dcb22a02bfdc42/msrest-0.7.1.zip", hash = "sha256:6e7661f46f3afd88b75667b7187a92829924446c7ea1d169be8c4bb7eeb788b9", size = 175332 }
wheels = [
    { url = "https://files.pythonhosted.org/packages/15/cf/f2966a2638144491f8696c27320d5219f48a072715075d168b31d3237720/msrest-0.7.1-py3-none-any.whl", hash = "sha256:21120a810e1233e5e6cc7fe40b474eeb4ec6f757a15d7cf86702c369f9567c32", size = 85384 },
]

[[package]]
name = "msrestazure"
version = "0.6.4.post1"
source = { registry = "https://pypi.org/simple" }
dependencies = [
    { name = "adal" },
    { name = "msrest" },
    { name = "six" },
]
sdist = { url = "https://files.pythonhosted.org/packages/5d/86/06a086e4ed3523765a1917665257b1828f1bf882130768445f082a4c3484/msrestazure-0.6.4.post1.tar.gz", hash = "sha256:39842007569e8c77885ace5c46e4bf2a9108fcb09b1e6efdf85b6e2c642b55d4", size = 47728 }
wheels = [
    { url = "https://files.pythonhosted.org/packages/c9/7e/620e883def84ae56b8a9da382d960f7f801e37518fe930085cf72c148dae/msrestazure-0.6.4.post1-py2.py3-none-any.whl", hash = "sha256:2264493b086c2a0a82ddf5fd87b35b3fffc443819127fed992ac5028354c151e", size = 40789 },
]

[[package]]
name = "multidict"
version = "6.6.4"
source = { registry = "https://pypi.org/simple" }
sdist = { url = "https://files.pythonhosted.org/packages/69/7f/0652e6ed47ab288e3756ea9c0df8b14950781184d4bd7883f4d87dd41245/multidict-6.6.4.tar.gz", hash = "sha256:d2d4e4787672911b48350df02ed3fa3fffdc2f2e8ca06dd6afdf34189b76a9dd", size = 101843 }
wheels = [
    { url = "https://files.pythonhosted.org/packages/6b/7f/90a7f01e2d005d6653c689039977f6856718c75c5579445effb7e60923d1/multidict-6.6.4-cp311-cp311-macosx_10_9_universal2.whl", hash = "sha256:c7a0e9b561e6460484318a7612e725df1145d46b0ef57c6b9866441bf6e27e0c", size = 76472 },
    { url = "https://files.pythonhosted.org/packages/54/a3/bed07bc9e2bb302ce752f1dabc69e884cd6a676da44fb0e501b246031fdd/multidict-6.6.4-cp311-cp311-macosx_10_9_x86_64.whl", hash = "sha256:6bf2f10f70acc7a2446965ffbc726e5fc0b272c97a90b485857e5c70022213eb", size = 44634 },
    { url = "https://files.pythonhosted.org/packages/a7/4b/ceeb4f8f33cf81277da464307afeaf164fb0297947642585884f5cad4f28/multidict-6.6.4-cp311-cp311-macosx_11_0_arm64.whl", hash = "sha256:66247d72ed62d5dd29752ffc1d3b88f135c6a8de8b5f63b7c14e973ef5bda19e", size = 44282 },
    { url = "https://files.pythonhosted.org/packages/03/35/436a5da8702b06866189b69f655ffdb8f70796252a8772a77815f1812679/multidict-6.6.4-cp311-cp311-manylinux1_i686.manylinux2014_i686.manylinux_2_17_i686.manylinux_2_5_i686.whl", hash = "sha256:105245cc6b76f51e408451a844a54e6823bbd5a490ebfe5bdfc79798511ceded", size = 229696 },
    { url = "https://files.pythonhosted.org/packages/b6/0e/915160be8fecf1fca35f790c08fb74ca684d752fcba62c11daaf3d92c216/multidict-6.6.4-cp311-cp311-manylinux2014_aarch64.manylinux_2_17_aarch64.manylinux_2_28_aarch64.whl", hash = "sha256:cbbc54e58b34c3bae389ef00046be0961f30fef7cb0dd9c7756aee376a4f7683", size = 246665 },
    { url = "https://files.pythonhosted.org/packages/08/ee/2f464330acd83f77dcc346f0b1a0eaae10230291450887f96b204b8ac4d3/multidict-6.6.4-cp311-cp311-manylinux2014_armv7l.manylinux_2_17_armv7l.manylinux_2_31_armv7l.whl", hash = "sha256:56c6b3652f945c9bc3ac6c8178cd93132b8d82dd581fcbc3a00676c51302bc1a", size = 225485 },
    { url = "https://files.pythonhosted.org/packages/71/cc/9a117f828b4d7fbaec6adeed2204f211e9caf0a012692a1ee32169f846ae/multidict-6.6.4-cp311-cp311-manylinux2014_ppc64le.manylinux_2_17_ppc64le.manylinux_2_28_ppc64le.whl", hash = "sha256:b95494daf857602eccf4c18ca33337dd2be705bccdb6dddbfc9d513e6addb9d9", size = 257318 },
    { url = "https://files.pythonhosted.org/packages/25/77/62752d3dbd70e27fdd68e86626c1ae6bccfebe2bb1f84ae226363e112f5a/multidict-6.6.4-cp311-cp311-manylinux2014_s390x.manylinux_2_17_s390x.manylinux_2_28_s390x.whl", hash = "sha256:e5b1413361cef15340ab9dc61523e653d25723e82d488ef7d60a12878227ed50", size = 254689 },
    { url = "https://files.pythonhosted.org/packages/00/6e/fac58b1072a6fc59af5e7acb245e8754d3e1f97f4f808a6559951f72a0d4/multidict-6.6.4-cp311-cp311-manylinux2014_x86_64.manylinux_2_17_x86_64.manylinux_2_28_x86_64.whl", hash = "sha256:e167bf899c3d724f9662ef00b4f7fef87a19c22b2fead198a6f68b263618df52", size = 246709 },
    { url = "https://files.pythonhosted.org/packages/01/ef/4698d6842ef5e797c6db7744b0081e36fb5de3d00002cc4c58071097fac3/multidict-6.6.4-cp311-cp311-musllinux_1_2_aarch64.whl", hash = "sha256:aaea28ba20a9026dfa77f4b80369e51cb767c61e33a2d4043399c67bd95fb7c6", size = 243185 },
    { url = "https://files.pythonhosted.org/packages/aa/c9/d82e95ae1d6e4ef396934e9b0e942dfc428775f9554acf04393cce66b157/multidict-6.6.4-cp311-cp311-musllinux_1_2_armv7l.whl", hash = "sha256:8c91cdb30809a96d9ecf442ec9bc45e8cfaa0f7f8bdf534e082c2443a196727e", size = 237838 },
    { url = "https://files.pythonhosted.org/packages/57/cf/f94af5c36baaa75d44fab9f02e2a6bcfa0cd90acb44d4976a80960759dbc/multidict-6.6.4-cp311-cp311-musllinux_1_2_i686.whl", hash = "sha256:1a0ccbfe93ca114c5d65a2471d52d8829e56d467c97b0e341cf5ee45410033b3", size = 246368 },
    { url = "https://files.pythonhosted.org/packages/4a/fe/29f23460c3d995f6a4b678cb2e9730e7277231b981f0b234702f0177818a/multidict-6.6.4-cp311-cp311-musllinux_1_2_ppc64le.whl", hash = "sha256:55624b3f321d84c403cb7d8e6e982f41ae233d85f85db54ba6286f7295dc8a9c", size = 253339 },
    { url = "https://files.pythonhosted.org/packages/29/b6/fd59449204426187b82bf8a75f629310f68c6adc9559dc922d5abe34797b/multidict-6.6.4-cp311-cp311-musllinux_1_2_s390x.whl", hash = "sha256:4a1fb393a2c9d202cb766c76208bd7945bc194eba8ac920ce98c6e458f0b524b", size = 246933 },
    { url = "https://files.pythonhosted.org/packages/19/52/d5d6b344f176a5ac3606f7a61fb44dc746e04550e1a13834dff722b8d7d6/multidict-6.6.4-cp311-cp311-musllinux_1_2_x86_64.whl", hash = "sha256:43868297a5759a845fa3a483fb4392973a95fb1de891605a3728130c52b8f40f", size = 242225 },
    { url = "https://files.pythonhosted.org/packages/ec/d3/5b2281ed89ff4d5318d82478a2a2450fcdfc3300da48ff15c1778280ad26/multidict-6.6.4-cp311-cp311-win32.whl", hash = "sha256:ed3b94c5e362a8a84d69642dbeac615452e8af9b8eb825b7bc9f31a53a1051e2", size = 41306 },
    { url = "https://files.pythonhosted.org/packages/74/7d/36b045c23a1ab98507aefd44fd8b264ee1dd5e5010543c6fccf82141ccef/multidict-6.6.4-cp311-cp311-win_amd64.whl", hash = "sha256:d8c112f7a90d8ca5d20213aa41eac690bb50a76da153e3afb3886418e61cb22e", size = 46029 },
    { url = "https://files.pythonhosted.org/packages/0f/5e/553d67d24432c5cd52b49047f2d248821843743ee6d29a704594f656d182/multidict-6.6.4-cp311-cp311-win_arm64.whl", hash = "sha256:3bb0eae408fa1996d87247ca0d6a57b7fc1dcf83e8a5c47ab82c558c250d4adf", size = 43017 },
    { url = "https://files.pythonhosted.org/packages/fd/69/b547032297c7e63ba2af494edba695d781af8a0c6e89e4d06cf848b21d80/multidict-6.6.4-py3-none-any.whl", hash = "sha256:27d8f8e125c07cb954e54d75d04905a9bba8a439c1d84aca94949d4d03d8601c", size = 12313 },
]

[[package]]
name = "multiprocess"
version = "0.70.16"
source = { registry = "https://pypi.org/simple" }
dependencies = [
    { name = "dill" },
]
sdist = { url = "https://files.pythonhosted.org/packages/b5/ae/04f39c5d0d0def03247c2893d6f2b83c136bf3320a2154d7b8858f2ba72d/multiprocess-0.70.16.tar.gz", hash = "sha256:161af703d4652a0e1410be6abccecde4a7ddffd19341be0a7011b94aeb171ac1", size = 1772603 }
wheels = [
    { url = "https://files.pythonhosted.org/packages/bc/f7/7ec7fddc92e50714ea3745631f79bd9c96424cb2702632521028e57d3a36/multiprocess-0.70.16-py310-none-any.whl", hash = "sha256:c4a9944c67bd49f823687463660a2d6daae94c289adff97e0f9d696ba6371d02", size = 134824 },
    { url = "https://files.pythonhosted.org/packages/50/15/b56e50e8debaf439f44befec5b2af11db85f6e0f344c3113ae0be0593a91/multiprocess-0.70.16-py311-none-any.whl", hash = "sha256:af4cabb0dac72abfb1e794fa7855c325fd2b55a10a44628a3c1ad3311c04127a", size = 143519 },
    { url = "https://files.pythonhosted.org/packages/ea/89/38df130f2c799090c978b366cfdf5b96d08de5b29a4a293df7f7429fa50b/multiprocess-0.70.16-py38-none-any.whl", hash = "sha256:a71d82033454891091a226dfc319d0cfa8019a4e888ef9ca910372a446de4435", size = 132628 },
    { url = "https://files.pythonhosted.org/packages/da/d9/f7f9379981e39b8c2511c9e0326d212accacb82f12fbfdc1aa2ce2a7b2b6/multiprocess-0.70.16-py39-none-any.whl", hash = "sha256:a0bafd3ae1b732eac64be2e72038231c1ba97724b60b09400d68f229fcc2fbf3", size = 133351 },
]

[[package]]
name = "mypy-extensions"
version = "1.1.0"
source = { registry = "https://pypi.org/simple" }
sdist = { url = "https://files.pythonhosted.org/packages/a2/6e/371856a3fb9d31ca8dac321cda606860fa4548858c0cc45d9d1d4ca2628b/mypy_extensions-1.1.0.tar.gz", hash = "sha256:52e68efc3284861e772bbcd66823fde5ae21fd2fdb51c62a211403730b916558", size = 6343 }
wheels = [
    { url = "https://files.pythonhosted.org/packages/79/7b/2c79738432f5c924bef5071f933bcc9efd0473bac3b4aa584a6f7c1c8df8/mypy_extensions-1.1.0-py3-none-any.whl", hash = "sha256:1be4cccdb0f2482337c4743e60421de3a356cd97508abadd57d47403e94f5505", size = 4963 },
]

[[package]]
name = "ndg-httpsclient"
version = "0.5.1"
source = { registry = "https://pypi.org/simple" }
dependencies = [
    { name = "pyasn1" },
    { name = "pyopenssl" },
]
sdist = { url = "https://files.pythonhosted.org/packages/b9/f8/8f49278581cb848fb710a362bfc3028262a82044167684fb64ad068dbf92/ndg_httpsclient-0.5.1.tar.gz", hash = "sha256:d72faed0376ab039736c2ba12e30695e2788c4aa569c9c3e3d72131de2592210", size = 26665 }
wheels = [
    { url = "https://files.pythonhosted.org/packages/fb/67/c2f508c00ed2a6911541494504b7cac16fe0b0473912568df65fd1801132/ndg_httpsclient-0.5.1-py3-none-any.whl", hash = "sha256:dd174c11d971b6244a891f7be2b32ca9853d3797a72edb34fa5d7b07d8fff7d4", size = 34042 },
]

[[package]]
name = "networkx"
version = "3.5"
source = { registry = "https://pypi.org/simple" }
sdist = { url = "https://files.pythonhosted.org/packages/6c/4f/ccdb8ad3a38e583f214547fd2f7ff1fc160c43a75af88e6aec213404b96a/networkx-3.5.tar.gz", hash = "sha256:d4c6f9cf81f52d69230866796b82afbccdec3db7ae4fbd1b65ea750feed50037", size = 2471065 }
wheels = [
    { url = "https://files.pythonhosted.org/packages/eb/8d/776adee7bbf76365fdd7f2552710282c79a4ead5d2a46408c9043a2b70ba/networkx-3.5-py3-none-any.whl", hash = "sha256:0030d386a9a06dee3565298b4a734b68589749a544acbb6c412dc9e2489ec6ec", size = 2034406 },
]

[[package]]
name = "numpy"
version = "1.26.4"
source = { registry = "https://pypi.org/simple" }
sdist = { url = "https://files.pythonhosted.org/packages/65/6e/09db70a523a96d25e115e71cc56a6f9031e7b8cd166c1ac8438307c14058/numpy-1.26.4.tar.gz", hash = "sha256:2a02aba9ed12e4ac4eb3ea9421c420301a0c6460d9830d74a9df87efa4912010", size = 15786129 }
wheels = [
    { url = "https://files.pythonhosted.org/packages/11/57/baae43d14fe163fa0e4c47f307b6b2511ab8d7d30177c491960504252053/numpy-1.26.4-cp311-cp311-macosx_10_9_x86_64.whl", hash = "sha256:4c66707fabe114439db9068ee468c26bbdf909cac0fb58686a42a24de1760c71", size = 20630554 },
    { url = "https://files.pythonhosted.org/packages/1a/2e/151484f49fd03944c4a3ad9c418ed193cfd02724e138ac8a9505d056c582/numpy-1.26.4-cp311-cp311-macosx_11_0_arm64.whl", hash = "sha256:edd8b5fe47dab091176d21bb6de568acdd906d1887a4584a15a9a96a1dca06ef", size = 13997127 },
    { url = "https://files.pythonhosted.org/packages/79/ae/7e5b85136806f9dadf4878bf73cf223fe5c2636818ba3ab1c585d0403164/numpy-1.26.4-cp311-cp311-manylinux_2_17_aarch64.manylinux2014_aarch64.whl", hash = "sha256:7ab55401287bfec946ced39700c053796e7cc0e3acbef09993a9ad2adba6ca6e", size = 14222994 },
    { url = "https://files.pythonhosted.org/packages/3a/d0/edc009c27b406c4f9cbc79274d6e46d634d139075492ad055e3d68445925/numpy-1.26.4-cp311-cp311-manylinux_2_17_x86_64.manylinux2014_x86_64.whl", hash = "sha256:666dbfb6ec68962c033a450943ded891bed2d54e6755e35e5835d63f4f6931d5", size = 18252005 },
    { url = "https://files.pythonhosted.org/packages/09/bf/2b1aaf8f525f2923ff6cfcf134ae5e750e279ac65ebf386c75a0cf6da06a/numpy-1.26.4-cp311-cp311-musllinux_1_1_aarch64.whl", hash = "sha256:96ff0b2ad353d8f990b63294c8986f1ec3cb19d749234014f4e7eb0112ceba5a", size = 13885297 },
    { url = "https://files.pythonhosted.org/packages/df/a0/4e0f14d847cfc2a633a1c8621d00724f3206cfeddeb66d35698c4e2cf3d2/numpy-1.26.4-cp311-cp311-musllinux_1_1_x86_64.whl", hash = "sha256:60dedbb91afcbfdc9bc0b1f3f402804070deed7392c23eb7a7f07fa857868e8a", size = 18093567 },
    { url = "https://files.pythonhosted.org/packages/d2/b7/a734c733286e10a7f1a8ad1ae8c90f2d33bf604a96548e0a4a3a6739b468/numpy-1.26.4-cp311-cp311-win32.whl", hash = "sha256:1af303d6b2210eb850fcf03064d364652b7120803a0b872f5211f5234b399f20", size = 5968812 },
    { url = "https://files.pythonhosted.org/packages/3f/6b/5610004206cf7f8e7ad91c5a85a8c71b2f2f8051a0c0c4d5916b76d6cbb2/numpy-1.26.4-cp311-cp311-win_amd64.whl", hash = "sha256:cd25bcecc4974d09257ffcd1f098ee778f7834c3ad767fe5db785be9a4aa9cb2", size = 15811913 },
]

[[package]]
name = "nvidia-cublas-cu12"
version = "12.8.4.1"
source = { registry = "https://pypi.org/simple" }
wheels = [
    { url = "https://files.pythonhosted.org/packages/dc/61/e24b560ab2e2eaeb3c839129175fb330dfcfc29e5203196e5541a4c44682/nvidia_cublas_cu12-12.8.4.1-py3-none-manylinux_2_27_x86_64.whl", hash = "sha256:8ac4e771d5a348c551b2a426eda6193c19aa630236b418086020df5ba9667142", size = 594346921 },
]

[[package]]
name = "nvidia-cuda-cupti-cu12"
version = "12.8.90"
source = { registry = "https://pypi.org/simple" }
wheels = [
    { url = "https://files.pythonhosted.org/packages/f8/02/2adcaa145158bf1a8295d83591d22e4103dbfd821bcaf6f3f53151ca4ffa/nvidia_cuda_cupti_cu12-12.8.90-py3-none-manylinux2014_x86_64.manylinux_2_17_x86_64.whl", hash = "sha256:ea0cb07ebda26bb9b29ba82cda34849e73c166c18162d3913575b0c9db9a6182", size = 10248621 },
]

[[package]]
name = "nvidia-cuda-nvrtc-cu12"
version = "12.8.93"
source = { registry = "https://pypi.org/simple" }
wheels = [
    { url = "https://files.pythonhosted.org/packages/05/6b/32f747947df2da6994e999492ab306a903659555dddc0fbdeb9d71f75e52/nvidia_cuda_nvrtc_cu12-12.8.93-py3-none-manylinux2010_x86_64.manylinux_2_12_x86_64.whl", hash = "sha256:a7756528852ef889772a84c6cd89d41dfa74667e24cca16bb31f8f061e3e9994", size = 88040029 },
]

[[package]]
name = "nvidia-cuda-runtime-cu12"
version = "12.8.90"
source = { registry = "https://pypi.org/simple" }
wheels = [
    { url = "https://files.pythonhosted.org/packages/0d/9b/a997b638fcd068ad6e4d53b8551a7d30fe8b404d6f1804abf1df69838932/nvidia_cuda_runtime_cu12-12.8.90-py3-none-manylinux2014_x86_64.manylinux_2_17_x86_64.whl", hash = "sha256:adade8dcbd0edf427b7204d480d6066d33902cab2a4707dcfc48a2d0fd44ab90", size = 954765 },
]

[[package]]
name = "nvidia-cudnn-cu12"
version = "9.10.2.21"
source = { registry = "https://pypi.org/simple" }
dependencies = [
    { name = "nvidia-cublas-cu12", marker = "sys_platform != 'win32'" },
]
wheels = [
    { url = "https://files.pythonhosted.org/packages/ba/51/e123d997aa098c61d029f76663dedbfb9bc8dcf8c60cbd6adbe42f76d049/nvidia_cudnn_cu12-9.10.2.21-py3-none-manylinux_2_27_x86_64.whl", hash = "sha256:949452be657fa16687d0930933f032835951ef0892b37d2d53824d1a84dc97a8", size = 706758467 },
]

[[package]]
name = "nvidia-cufft-cu12"
version = "11.3.3.83"
source = { registry = "https://pypi.org/simple" }
dependencies = [
    { name = "nvidia-nvjitlink-cu12", marker = "sys_platform != 'win32'" },
]
wheels = [
    { url = "https://files.pythonhosted.org/packages/1f/13/ee4e00f30e676b66ae65b4f08cb5bcbb8392c03f54f2d5413ea99a5d1c80/nvidia_cufft_cu12-11.3.3.83-py3-none-manylinux2014_x86_64.manylinux_2_17_x86_64.whl", hash = "sha256:4d2dd21ec0b88cf61b62e6b43564355e5222e4a3fb394cac0db101f2dd0d4f74", size = 193118695 },
]

[[package]]
name = "nvidia-cufile-cu12"
version = "1.13.1.3"
source = { registry = "https://pypi.org/simple" }
wheels = [
    { url = "https://files.pythonhosted.org/packages/bb/fe/1bcba1dfbfb8d01be8d93f07bfc502c93fa23afa6fd5ab3fc7c1df71038a/nvidia_cufile_cu12-1.13.1.3-py3-none-manylinux2014_x86_64.manylinux_2_17_x86_64.whl", hash = "sha256:1d069003be650e131b21c932ec3d8969c1715379251f8d23a1860554b1cb24fc", size = 1197834 },
]

[[package]]
name = "nvidia-curand-cu12"
version = "10.3.9.90"
source = { registry = "https://pypi.org/simple" }
wheels = [
    { url = "https://files.pythonhosted.org/packages/fb/aa/6584b56dc84ebe9cf93226a5cde4d99080c8e90ab40f0c27bda7a0f29aa1/nvidia_curand_cu12-10.3.9.90-py3-none-manylinux_2_27_x86_64.whl", hash = "sha256:b32331d4f4df5d6eefa0554c565b626c7216f87a06a4f56fab27c3b68a830ec9", size = 63619976 },
]

[[package]]
name = "nvidia-cusolver-cu12"
version = "11.7.3.90"
source = { registry = "https://pypi.org/simple" }
dependencies = [
    { name = "nvidia-cublas-cu12", marker = "sys_platform != 'win32'" },
    { name = "nvidia-cusparse-cu12", marker = "sys_platform != 'win32'" },
    { name = "nvidia-nvjitlink-cu12", marker = "sys_platform != 'win32'" },
]
wheels = [
    { url = "https://files.pythonhosted.org/packages/85/48/9a13d2975803e8cf2777d5ed57b87a0b6ca2cc795f9a4f59796a910bfb80/nvidia_cusolver_cu12-11.7.3.90-py3-none-manylinux_2_27_x86_64.whl", hash = "sha256:4376c11ad263152bd50ea295c05370360776f8c3427b30991df774f9fb26c450", size = 267506905 },
]

[[package]]
name = "nvidia-cusparse-cu12"
version = "12.5.8.93"
source = { registry = "https://pypi.org/simple" }
dependencies = [
    { name = "nvidia-nvjitlink-cu12", marker = "sys_platform != 'win32'" },
]
wheels = [
    { url = "https://files.pythonhosted.org/packages/c2/f5/e1854cb2f2bcd4280c44736c93550cc300ff4b8c95ebe370d0aa7d2b473d/nvidia_cusparse_cu12-12.5.8.93-py3-none-manylinux2014_x86_64.manylinux_2_17_x86_64.whl", hash = "sha256:1ec05d76bbbd8b61b06a80e1eaf8cf4959c3d4ce8e711b65ebd0443bb0ebb13b", size = 288216466 },
]

[[package]]
name = "nvidia-cusparselt-cu12"
version = "0.7.1"
source = { registry = "https://pypi.org/simple" }
wheels = [
    { url = "https://files.pythonhosted.org/packages/56/79/12978b96bd44274fe38b5dde5cfb660b1d114f70a65ef962bcbbed99b549/nvidia_cusparselt_cu12-0.7.1-py3-none-manylinux2014_x86_64.whl", hash = "sha256:f1bb701d6b930d5a7cea44c19ceb973311500847f81b634d802b7b539dc55623", size = 287193691 },
]

[[package]]
name = "nvidia-nccl-cu12"
version = "2.27.3"
source = { registry = "https://pypi.org/simple" }
wheels = [
    { url = "https://files.pythonhosted.org/packages/5c/5b/4e4fff7bad39adf89f735f2bc87248c81db71205b62bcc0d5ca5b606b3c3/nvidia_nccl_cu12-2.27.3-py3-none-manylinux2014_x86_64.manylinux_2_17_x86_64.whl", hash = "sha256:adf27ccf4238253e0b826bce3ff5fa532d65fc42322c8bfdfaf28024c0fbe039", size = 322364134 },
]

[[package]]
name = "nvidia-nvjitlink-cu12"
version = "12.8.93"
source = { registry = "https://pypi.org/simple" }
wheels = [
    { url = "https://files.pythonhosted.org/packages/f6/74/86a07f1d0f42998ca31312f998bd3b9a7eff7f52378f4f270c8679c77fb9/nvidia_nvjitlink_cu12-12.8.93-py3-none-manylinux2010_x86_64.manylinux_2_12_x86_64.whl", hash = "sha256:81ff63371a7ebd6e6451970684f916be2eab07321b73c9d244dc2b4da7f73b88", size = 39254836 },
]

[[package]]
name = "nvidia-nvtx-cu12"
version = "12.8.90"
source = { registry = "https://pypi.org/simple" }
wheels = [
    { url = "https://files.pythonhosted.org/packages/a2/eb/86626c1bbc2edb86323022371c39aa48df6fd8b0a1647bc274577f72e90b/nvidia_nvtx_cu12-12.8.90-py3-none-manylinux2014_x86_64.manylinux_2_17_x86_64.whl", hash = "sha256:5b17e2001cc0d751a5bc2c6ec6d26ad95913324a4adb86788c944f8ce9ba441f", size = 89954 },
]

[[package]]
name = "oauthlib"
version = "3.3.1"
source = { registry = "https://pypi.org/simple" }
sdist = { url = "https://files.pythonhosted.org/packages/0b/5f/19930f824ffeb0ad4372da4812c50edbd1434f678c90c2733e1188edfc63/oauthlib-3.3.1.tar.gz", hash = "sha256:0f0f8aa759826a193cf66c12ea1af1637f87b9b4622d46e866952bb022e538c9", size = 185918 }
wheels = [
    { url = "https://files.pythonhosted.org/packages/be/9c/92789c596b8df838baa98fa71844d84283302f7604ed565dafe5a6b5041a/oauthlib-3.3.1-py3-none-any.whl", hash = "sha256:88119c938d2b8fb88561af5f6ee0eec8cc8d552b7bb1f712743136eb7523b7a1", size = 160065 },
]

[[package]]
name = "omegaconf"
version = "2.3.0"
source = { registry = "https://pypi.org/simple" }
dependencies = [
    { name = "antlr4-python3-runtime" },
    { name = "pyyaml" },
]
sdist = { url = "https://files.pythonhosted.org/packages/09/48/6388f1bb9da707110532cb70ec4d2822858ddfb44f1cdf1233c20a80ea4b/omegaconf-2.3.0.tar.gz", hash = "sha256:d5d4b6d29955cc50ad50c46dc269bcd92c6e00f5f90d23ab5fee7bfca4ba4cc7", size = 3298120 }
wheels = [
    { url = "https://files.pythonhosted.org/packages/e3/94/1843518e420fa3ed6919835845df698c7e27e183cb997394e4a670973a65/omegaconf-2.3.0-py3-none-any.whl", hash = "sha256:7b4df175cdb08ba400f45cae3bdcae7ba8365db4d165fc65fd04b050ab63b46b", size = 79500 },
]

[[package]]
name = "opentelemetry-api"
version = "1.27.0"
source = { registry = "https://pypi.org/simple" }
dependencies = [
    { name = "deprecated", marker = "sys_platform != 'win32'" },
    { name = "importlib-metadata", version = "8.4.0", source = { registry = "https://pypi.org/simple" }, marker = "sys_platform != 'win32'" },
]
sdist = { url = "https://files.pythonhosted.org/packages/c9/83/93114b6de85a98963aec218a51509a52ed3f8de918fe91eb0f7299805c3f/opentelemetry_api-1.27.0.tar.gz", hash = "sha256:ed673583eaa5f81b5ce5e86ef7cdaf622f88ef65f0b9aab40b843dcae5bef342", size = 62693 }
wheels = [
    { url = "https://files.pythonhosted.org/packages/fb/1f/737dcdbc9fea2fa96c1b392ae47275165a7c641663fbb08a8d252968eed2/opentelemetry_api-1.27.0-py3-none-any.whl", hash = "sha256:953d5871815e7c30c81b56d910c707588000fff7a3ca1c73e6531911d53065e7", size = 63970 },
]

[[package]]
name = "opentelemetry-exporter-otlp-proto-common"
version = "1.27.0"
source = { registry = "https://pypi.org/simple" }
dependencies = [
    { name = "opentelemetry-proto", marker = "sys_platform != 'win32'" },
]
sdist = { url = "https://files.pythonhosted.org/packages/cd/2e/7eaf4ba595fb5213cf639c9158dfb64aacb2e4c7d74bfa664af89fa111f4/opentelemetry_exporter_otlp_proto_common-1.27.0.tar.gz", hash = "sha256:159d27cf49f359e3798c4c3eb8da6ef4020e292571bd8c5604a2a573231dd5c8", size = 17860 }
wheels = [
    { url = "https://files.pythonhosted.org/packages/41/27/4610ab3d9bb3cde4309b6505f98b3aabca04a26aa480aa18cede23149837/opentelemetry_exporter_otlp_proto_common-1.27.0-py3-none-any.whl", hash = "sha256:675db7fffcb60946f3a5c43e17d1168a3307a94a930ecf8d2ea1f286f3d4f79a", size = 17848 },
]

[[package]]
name = "opentelemetry-exporter-otlp-proto-grpc"
version = "1.27.0"
source = { registry = "https://pypi.org/simple" }
dependencies = [
    { name = "deprecated", marker = "sys_platform != 'win32'" },
    { name = "googleapis-common-protos", marker = "sys_platform != 'win32'" },
    { name = "grpcio", marker = "sys_platform != 'win32'" },
    { name = "opentelemetry-api", marker = "sys_platform != 'win32'" },
    { name = "opentelemetry-exporter-otlp-proto-common", marker = "sys_platform != 'win32'" },
    { name = "opentelemetry-proto", marker = "sys_platform != 'win32'" },
    { name = "opentelemetry-sdk", marker = "sys_platform != 'win32'" },
]
sdist = { url = "https://files.pythonhosted.org/packages/a1/d0/c1e375b292df26e0ffebf194e82cd197e4c26cc298582bda626ce3ce74c5/opentelemetry_exporter_otlp_proto_grpc-1.27.0.tar.gz", hash = "sha256:af6f72f76bcf425dfb5ad11c1a6d6eca2863b91e63575f89bb7b4b55099d968f", size = 26244 }
wheels = [
    { url = "https://files.pythonhosted.org/packages/8d/80/32217460c2c64c0568cea38410124ff680a9b65f6732867bbf857c4d8626/opentelemetry_exporter_otlp_proto_grpc-1.27.0-py3-none-any.whl", hash = "sha256:56b5bbd5d61aab05e300d9d62a6b3c134827bbd28d0b12f2649c2da368006c9e", size = 18541 },
]

[[package]]
name = "opentelemetry-instrumentation"
version = "0.48b0"
source = { registry = "https://pypi.org/simple" }
dependencies = [
    { name = "opentelemetry-api", marker = "sys_platform != 'win32'" },
    { name = "setuptools", marker = "sys_platform != 'win32'" },
    { name = "wrapt", marker = "sys_platform != 'win32'" },
]
sdist = { url = "https://files.pythonhosted.org/packages/04/0e/d9394839af5d55c8feb3b22cd11138b953b49739b20678ca96289e30f904/opentelemetry_instrumentation-0.48b0.tar.gz", hash = "sha256:94929685d906380743a71c3970f76b5f07476eea1834abd5dd9d17abfe23cc35", size = 24724 }
wheels = [
    { url = "https://files.pythonhosted.org/packages/0a/7f/405c41d4f359121376c9d5117dcf68149b8122d3f6c718996d037bd4d800/opentelemetry_instrumentation-0.48b0-py3-none-any.whl", hash = "sha256:a69750dc4ba6a5c3eb67986a337185a25b739966d80479befe37b546fc870b44", size = 29449 },
]

[[package]]
name = "opentelemetry-instrumentation-asgi"
version = "0.48b0"
source = { registry = "https://pypi.org/simple" }
dependencies = [
    { name = "asgiref", marker = "sys_platform != 'win32'" },
    { name = "opentelemetry-api", marker = "sys_platform != 'win32'" },
    { name = "opentelemetry-instrumentation", marker = "sys_platform != 'win32'" },
    { name = "opentelemetry-semantic-conventions", marker = "sys_platform != 'win32'" },
    { name = "opentelemetry-util-http", marker = "sys_platform != 'win32'" },
]
sdist = { url = "https://files.pythonhosted.org/packages/44/ac/fd3d40bab3234ec3f5c052a815100676baaae1832fa1067935f11e5c59c6/opentelemetry_instrumentation_asgi-0.48b0.tar.gz", hash = "sha256:04c32174b23c7fa72ddfe192dad874954968a6a924608079af9952964ecdf785", size = 23435 }
wheels = [
    { url = "https://files.pythonhosted.org/packages/db/74/a0e0d38622856597dd8e630f2bd793760485eb165708e11b8be1696bbb5a/opentelemetry_instrumentation_asgi-0.48b0-py3-none-any.whl", hash = "sha256:ddb1b5fc800ae66e85a4e2eca4d9ecd66367a8c7b556169d9e7b57e10676e44d", size = 15958 },
]

[[package]]
name = "opentelemetry-instrumentation-fastapi"
version = "0.48b0"
source = { registry = "https://pypi.org/simple" }
dependencies = [
    { name = "opentelemetry-api", marker = "sys_platform != 'win32'" },
    { name = "opentelemetry-instrumentation", marker = "sys_platform != 'win32'" },
    { name = "opentelemetry-instrumentation-asgi", marker = "sys_platform != 'win32'" },
    { name = "opentelemetry-semantic-conventions", marker = "sys_platform != 'win32'" },
    { name = "opentelemetry-util-http", marker = "sys_platform != 'win32'" },
]
sdist = { url = "https://files.pythonhosted.org/packages/58/20/43477da5850ef2cd3792715d442aecd051e885e0603b6ee5783b2104ba8f/opentelemetry_instrumentation_fastapi-0.48b0.tar.gz", hash = "sha256:21a72563ea412c0b535815aeed75fc580240f1f02ebc72381cfab672648637a2", size = 18497 }
wheels = [
    { url = "https://files.pythonhosted.org/packages/ee/50/745ab075a3041b7a5f29a579d2c28eaad54f64b4589d8f9fd364c62cf0f3/opentelemetry_instrumentation_fastapi-0.48b0-py3-none-any.whl", hash = "sha256:afeb820a59e139d3e5d96619600f11ce0187658b8ae9e3480857dd790bc024f2", size = 11777 },
]

[[package]]
name = "opentelemetry-instrumentation-grpc"
version = "0.48b0"
source = { registry = "https://pypi.org/simple" }
dependencies = [
    { name = "opentelemetry-api", marker = "sys_platform != 'win32'" },
    { name = "opentelemetry-instrumentation", marker = "sys_platform != 'win32'" },
    { name = "opentelemetry-semantic-conventions", marker = "sys_platform != 'win32'" },
    { name = "wrapt", marker = "sys_platform != 'win32'" },
]
sdist = { url = "https://files.pythonhosted.org/packages/1a/15/e7f8c1023dff7143ffbab017434d7f1f7014986fa76b9badbc1a3bd3ed3a/opentelemetry_instrumentation_grpc-0.48b0.tar.gz", hash = "sha256:b95c11056dc384a926c2a16b994d7caa2fcf73abe0fe8b4db3007d5c9cf0be81", size = 30759 }
wheels = [
    { url = "https://files.pythonhosted.org/packages/69/41/e01925e976b68ad1e640f3a0a66f16b0f5d6b0a56b56096c076b030f7e7e/opentelemetry_instrumentation_grpc-0.48b0-py3-none-any.whl", hash = "sha256:50eb68fec49ceb1bbb0a06e5a2456bf6a5d7d56c7cecd152199f566f02030995", size = 27085 },
]

[[package]]
name = "opentelemetry-proto"
version = "1.27.0"
source = { registry = "https://pypi.org/simple" }
dependencies = [
    { name = "protobuf", marker = "sys_platform != 'win32'" },
]
sdist = { url = "https://files.pythonhosted.org/packages/9a/59/959f0beea798ae0ee9c979b90f220736fbec924eedbefc60ca581232e659/opentelemetry_proto-1.27.0.tar.gz", hash = "sha256:33c9345d91dafd8a74fc3d7576c5a38f18b7fdf8d02983ac67485386132aedd6", size = 34749 }
wheels = [
    { url = "https://files.pythonhosted.org/packages/94/56/3d2d826834209b19a5141eed717f7922150224d1a982385d19a9444cbf8d/opentelemetry_proto-1.27.0-py3-none-any.whl", hash = "sha256:b133873de5581a50063e1e4b29cdcf0c5e253a8c2d8dc1229add20a4c3830ace", size = 52464 },
]

[[package]]
name = "opentelemetry-sdk"
version = "1.27.0"
source = { registry = "https://pypi.org/simple" }
dependencies = [
    { name = "opentelemetry-api", marker = "sys_platform != 'win32'" },
    { name = "opentelemetry-semantic-conventions", marker = "sys_platform != 'win32'" },
    { name = "typing-extensions", marker = "sys_platform != 'win32'" },
]
sdist = { url = "https://files.pythonhosted.org/packages/0d/9a/82a6ac0f06590f3d72241a587cb8b0b751bd98728e896cc4cbd4847248e6/opentelemetry_sdk-1.27.0.tar.gz", hash = "sha256:d525017dea0ccce9ba4e0245100ec46ecdc043f2d7b8315d56b19aff0904fa6f", size = 145019 }
wheels = [
    { url = "https://files.pythonhosted.org/packages/c1/bd/a6602e71e315055d63b2ff07172bd2d012b4cba2d4e00735d74ba42fc4d6/opentelemetry_sdk-1.27.0-py3-none-any.whl", hash = "sha256:365f5e32f920faf0fd9e14fdfd92c086e317eaa5f860edba9cdc17a380d9197d", size = 110505 },
]

[[package]]
name = "opentelemetry-semantic-conventions"
version = "0.48b0"
source = { registry = "https://pypi.org/simple" }
dependencies = [
    { name = "deprecated", marker = "sys_platform != 'win32'" },
    { name = "opentelemetry-api", marker = "sys_platform != 'win32'" },
]
sdist = { url = "https://files.pythonhosted.org/packages/0a/89/1724ad69f7411772446067cdfa73b598694c8c91f7f8c922e344d96d81f9/opentelemetry_semantic_conventions-0.48b0.tar.gz", hash = "sha256:12d74983783b6878162208be57c9effcb89dc88691c64992d70bb89dc00daa1a", size = 89445 }
wheels = [
    { url = "https://files.pythonhosted.org/packages/b7/7a/4f0063dbb0b6c971568291a8bc19a4ca70d3c185db2d956230dd67429dfc/opentelemetry_semantic_conventions-0.48b0-py3-none-any.whl", hash = "sha256:a0de9f45c413a8669788a38569c7e0a11ce6ce97861a628cca785deecdc32a1f", size = 149685 },
]

[[package]]
name = "opentelemetry-util-http"
version = "0.48b0"
source = { registry = "https://pypi.org/simple" }
sdist = { url = "https://files.pythonhosted.org/packages/d6/d7/185c494754340e0a3928fd39fde2616ee78f2c9d66253affaad62d5b7935/opentelemetry_util_http-0.48b0.tar.gz", hash = "sha256:60312015153580cc20f322e5cdc3d3ecad80a71743235bdb77716e742814623c", size = 7863 }
wheels = [
    { url = "https://files.pythonhosted.org/packages/ad/2e/36097c0a4d0115b8c7e377c90bab7783ac183bc5cb4071308f8959454311/opentelemetry_util_http-0.48b0-py3-none-any.whl", hash = "sha256:76f598af93aab50328d2a69c786beaedc8b6a7770f7a818cc307eb353debfffb", size = 6946 },
]

[[package]]
name = "orjson"
version = "3.11.3"
source = { registry = "https://pypi.org/simple" }
sdist = { url = "https://files.pythonhosted.org/packages/be/4d/8df5f83256a809c22c4d6792ce8d43bb503be0fb7a8e4da9025754b09658/orjson-3.11.3.tar.gz", hash = "sha256:1c0603b1d2ffcd43a411d64797a19556ef76958aef1c182f22dc30860152a98a", size = 5482394 }
wheels = [
    { url = "https://files.pythonhosted.org/packages/cd/8b/360674cd817faef32e49276187922a946468579fcaf37afdfb6c07046e92/orjson-3.11.3-cp311-cp311-macosx_10_15_x86_64.macosx_11_0_arm64.macosx_10_15_universal2.whl", hash = "sha256:9d2ae0cc6aeb669633e0124531f342a17d8e97ea999e42f12a5ad4adaa304c5f", size = 238238 },
    { url = "https://files.pythonhosted.org/packages/05/3d/5fa9ea4b34c1a13be7d9046ba98d06e6feb1d8853718992954ab59d16625/orjson-3.11.3-cp311-cp311-macosx_15_0_arm64.whl", hash = "sha256:ba21dbb2493e9c653eaffdc38819b004b7b1b246fb77bfc93dc016fe664eac91", size = 127713 },
    { url = "https://files.pythonhosted.org/packages/e5/5f/e18367823925e00b1feec867ff5f040055892fc474bf5f7875649ecfa586/orjson-3.11.3-cp311-cp311-manylinux_2_17_aarch64.manylinux2014_aarch64.whl", hash = "sha256:00f1a271e56d511d1569937c0447d7dce5a99a33ea0dec76673706360a051904", size = 123241 },
    { url = "https://files.pythonhosted.org/packages/0f/bd/3c66b91c4564759cf9f473251ac1650e446c7ba92a7c0f9f56ed54f9f0e6/orjson-3.11.3-cp311-cp311-manylinux_2_17_armv7l.manylinux2014_armv7l.whl", hash = "sha256:b67e71e47caa6680d1b6f075a396d04fa6ca8ca09aafb428731da9b3ea32a5a6", size = 127895 },
    { url = "https://files.pythonhosted.org/packages/82/b5/dc8dcd609db4766e2967a85f63296c59d4722b39503e5b0bf7fd340d387f/orjson-3.11.3-cp311-cp311-manylinux_2_17_i686.manylinux2014_i686.whl", hash = "sha256:d7d012ebddffcce8c85734a6d9e5f08180cd3857c5f5a3ac70185b43775d043d", size = 130303 },
    { url = "https://files.pythonhosted.org/packages/48/c2/d58ec5fd1270b2aa44c862171891adc2e1241bd7dab26c8f46eb97c6c6f1/orjson-3.11.3-cp311-cp311-manylinux_2_17_ppc64le.manylinux2014_ppc64le.whl", hash = "sha256:dd759f75d6b8d1b62012b7f5ef9461d03c804f94d539a5515b454ba3a6588038", size = 132366 },
    { url = "https://files.pythonhosted.org/packages/73/87/0ef7e22eb8dd1ef940bfe3b9e441db519e692d62ed1aae365406a16d23d0/orjson-3.11.3-cp311-cp311-manylinux_2_17_s390x.manylinux2014_s390x.whl", hash = "sha256:6890ace0809627b0dff19cfad92d69d0fa3f089d3e359a2a532507bb6ba34efb", size = 135180 },
    { url = "https://files.pythonhosted.org/packages/bb/6a/e5bf7b70883f374710ad74faf99bacfc4b5b5a7797c1d5e130350e0e28a3/orjson-3.11.3-cp311-cp311-manylinux_2_17_x86_64.manylinux2014_x86_64.whl", hash = "sha256:f9d4a5e041ae435b815e568537755773d05dac031fee6a57b4ba70897a44d9d2", size = 132741 },
    { url = "https://files.pythonhosted.org/packages/bd/0c/4577fd860b6386ffaa56440e792af01c7882b56d2766f55384b5b0e9d39b/orjson-3.11.3-cp311-cp311-musllinux_1_2_aarch64.whl", hash = "sha256:2d68bf97a771836687107abfca089743885fb664b90138d8761cce61d5625d55", size = 131104 },
    { url = "https://files.pythonhosted.org/packages/66/4b/83e92b2d67e86d1c33f2ea9411742a714a26de63641b082bdbf3d8e481af/orjson-3.11.3-cp311-cp311-musllinux_1_2_armv7l.whl", hash = "sha256:bfc27516ec46f4520b18ef645864cee168d2a027dbf32c5537cb1f3e3c22dac1", size = 403887 },
    { url = "https://files.pythonhosted.org/packages/6d/e5/9eea6a14e9b5ceb4a271a1fd2e1dec5f2f686755c0fab6673dc6ff3433f4/orjson-3.11.3-cp311-cp311-musllinux_1_2_i686.whl", hash = "sha256:f66b001332a017d7945e177e282a40b6997056394e3ed7ddb41fb1813b83e824", size = 145855 },
    { url = "https://files.pythonhosted.org/packages/45/78/8d4f5ad0c80ba9bf8ac4d0fc71f93a7d0dc0844989e645e2074af376c307/orjson-3.11.3-cp311-cp311-musllinux_1_2_x86_64.whl", hash = "sha256:212e67806525d2561efbfe9e799633b17eb668b8964abed6b5319b2f1cfbae1f", size = 135361 },
    { url = "https://files.pythonhosted.org/packages/0b/5f/16386970370178d7a9b438517ea3d704efcf163d286422bae3b37b88dbb5/orjson-3.11.3-cp311-cp311-win32.whl", hash = "sha256:6e8e0c3b85575a32f2ffa59de455f85ce002b8bdc0662d6b9c2ed6d80ab5d204", size = 136190 },
    { url = "https://files.pythonhosted.org/packages/09/60/db16c6f7a41dd8ac9fb651f66701ff2aeb499ad9ebc15853a26c7c152448/orjson-3.11.3-cp311-cp311-win_amd64.whl", hash = "sha256:6be2f1b5d3dc99a5ce5ce162fc741c22ba9f3443d3dd586e6a1211b7bc87bc7b", size = 131389 },
    { url = "https://files.pythonhosted.org/packages/3e/2a/bb811ad336667041dea9b8565c7c9faf2f59b47eb5ab680315eea612ef2e/orjson-3.11.3-cp311-cp311-win_arm64.whl", hash = "sha256:fafb1a99d740523d964b15c8db4eabbfc86ff29f84898262bf6e3e4c9e97e43e", size = 126120 },
]

[[package]]
name = "packaging"
version = "25.0"
source = { registry = "https://pypi.org/simple" }
sdist = { url = "https://files.pythonhosted.org/packages/a1/d4/1fc4078c65507b51b96ca8f8c3ba19e6a61c8253c72794544580a7b6c24d/packaging-25.0.tar.gz", hash = "sha256:d443872c98d677bf60f6a1f2f8c1cb748e8fe762d2bf9d3148b5599295b0fc4f", size = 165727 }
wheels = [
    { url = "https://files.pythonhosted.org/packages/20/12/38679034af332785aac8774540895e234f4d07f7545804097de4b666afd8/packaging-25.0-py3-none-any.whl", hash = "sha256:29572ef2b1f17581046b3a2227d5c611fb25ec70ca1ba8554b24b0e69331a484", size = 66469 },
]

[[package]]
name = "pandas"
version = "2.1.4"
source = { registry = "https://pypi.org/simple" }
dependencies = [
    { name = "numpy" },
    { name = "python-dateutil" },
    { name = "pytz" },
    { name = "tzdata" },
]
sdist = { url = "https://files.pythonhosted.org/packages/6f/41/eb562668eaf93790762f600536b28c97b45803cba9253cd8e436cda96aef/pandas-2.1.4.tar.gz", hash = "sha256:fcb68203c833cc735321512e13861358079a96c174a61f5116a1de89c58c0ef7", size = 4274800 }
wheels = [
    { url = "https://files.pythonhosted.org/packages/6e/48/892f8835774dd5a84fff3e890f31d1da3dfba2ee1571ac739589b14af66d/pandas-2.1.4-cp311-cp311-macosx_10_9_x86_64.whl", hash = "sha256:b7d852d16c270e4331f6f59b3e9aa23f935f5c4b0ed2d0bc77637a8890a5d092", size = 11621200 },
    { url = "https://files.pythonhosted.org/packages/3e/89/cbca600319463a91ae6a46e537d548900ddf2114df66c902344c4fe6bb4c/pandas-2.1.4-cp311-cp311-macosx_11_0_arm64.whl", hash = "sha256:bd7d5f2f54f78164b3d7a40f33bf79a74cdee72c31affec86bfcabe7e0789821", size = 10780136 },
    { url = "https://files.pythonhosted.org/packages/12/3c/f21ca75cc511c606b8b4de2a03927f7c181ac70aa3eb8d563a93a54b1563/pandas-2.1.4-cp311-cp311-manylinux_2_17_aarch64.manylinux2014_aarch64.whl", hash = "sha256:0aa6e92e639da0d6e2017d9ccff563222f4eb31e4b2c3cf32a2a392fc3103c0d", size = 14822123 },
    { url = "https://files.pythonhosted.org/packages/f8/8c/9ad173c5cd2c7178c84075c02ec37b5d1d53fb1d015f51ea3e623ea9c31c/pandas-2.1.4-cp311-cp311-manylinux_2_17_x86_64.manylinux2014_x86_64.whl", hash = "sha256:d797591b6846b9db79e65dc2d0d48e61f7db8d10b2a9480b4e3faaddc421a171", size = 12234407 },
    { url = "https://files.pythonhosted.org/packages/ff/e9/4950bc4502c187df621c0a48f7d10bd61ae41663ce97bc489b5d94cc02c6/pandas-2.1.4-cp311-cp311-musllinux_1_1_x86_64.whl", hash = "sha256:d2d3e7b00f703aea3945995ee63375c61b2e6aa5aa7871c5d622870e5e137623", size = 13067655 },
    { url = "https://files.pythonhosted.org/packages/11/17/fb1a34f3e73debbc2fd15a01ea17eaab3717943d08463ff4979a4f024b3f/pandas-2.1.4-cp311-cp311-win_amd64.whl", hash = "sha256:dc9bf7ade01143cddc0074aa6995edd05323974e6e40d9dbde081021ded8510e", size = 10614628 },
]

[[package]]
name = "paramiko"
version = "3.5.1"
source = { registry = "https://pypi.org/simple" }
dependencies = [
    { name = "bcrypt" },
    { name = "cryptography" },
    { name = "pynacl" },
]
sdist = { url = "https://files.pythonhosted.org/packages/7d/15/ad6ce226e8138315f2451c2aeea985bf35ee910afb477bae7477dc3a8f3b/paramiko-3.5.1.tar.gz", hash = "sha256:b2c665bc45b2b215bd7d7f039901b14b067da00f3a11e6640995fd58f2664822", size = 1566110 }
wheels = [
    { url = "https://files.pythonhosted.org/packages/15/f8/c7bd0ef12954a81a1d3cea60a13946bd9a49a0036a5927770c461eade7ae/paramiko-3.5.1-py3-none-any.whl", hash = "sha256:43b9a0501fc2b5e70680388d9346cf252cfb7d00b0667c39e80eb43a408b8f61", size = 227298 },
]

[[package]]
name = "pathspec"
version = "0.12.1"
source = { registry = "https://pypi.org/simple" }
sdist = { url = "https://files.pythonhosted.org/packages/ca/bc/f35b8446f4531a7cb215605d100cd88b7ac6f44ab3fc94870c120ab3adbf/pathspec-0.12.1.tar.gz", hash = "sha256:a482d51503a1ab33b1c67a6c3813a26953dbdc71c31dacaef9a838c4e29f5712", size = 51043 }
wheels = [
    { url = "https://files.pythonhosted.org/packages/cc/20/ff623b09d963f88bfde16306a54e12ee5ea43e9b597108672ff3a408aad6/pathspec-0.12.1-py3-none-any.whl", hash = "sha256:a0d503e138a4c123b27490a4f7beda6a01c6f288df0e4a8b79c7eb0dc7b4cc08", size = 31191 },
]

[[package]]
name = "pathvalidate"
version = "3.3.1"
source = { registry = "https://pypi.org/simple" }
sdist = { url = "https://files.pythonhosted.org/packages/fa/2a/52a8da6fe965dea6192eb716b357558e103aea0a1e9a8352ad575a8406ca/pathvalidate-3.3.1.tar.gz", hash = "sha256:b18c07212bfead624345bb8e1d6141cdcf15a39736994ea0b94035ad2b1ba177", size = 63262 }
wheels = [
    { url = "https://files.pythonhosted.org/packages/9a/70/875f4a23bfc4731703a5835487d0d2fb999031bd415e7d17c0ae615c18b7/pathvalidate-3.3.1-py3-none-any.whl", hash = "sha256:5263baab691f8e1af96092fa5137ee17df5bdfbd6cff1fcac4d6ef4bc2e1735f", size = 24305 },
]

[[package]]
name = "pillow"
version = "11.3.0"
source = { registry = "https://pypi.org/simple" }
sdist = { url = "https://files.pythonhosted.org/packages/f3/0d/d0d6dea55cd152ce3d6767bb38a8fc10e33796ba4ba210cbab9354b6d238/pillow-11.3.0.tar.gz", hash = "sha256:3828ee7586cd0b2091b6209e5ad53e20d0649bbe87164a459d0676e035e8f523", size = 47113069 }
wheels = [
    { url = "https://files.pythonhosted.org/packages/db/26/77f8ed17ca4ffd60e1dcd220a6ec6d71210ba398cfa33a13a1cd614c5613/pillow-11.3.0-cp311-cp311-macosx_10_10_x86_64.whl", hash = "sha256:1cd110edf822773368b396281a2293aeb91c90a2db00d78ea43e7e861631b722", size = 5316531 },
    { url = "https://files.pythonhosted.org/packages/cb/39/ee475903197ce709322a17a866892efb560f57900d9af2e55f86db51b0a5/pillow-11.3.0-cp311-cp311-macosx_11_0_arm64.whl", hash = "sha256:9c412fddd1b77a75aa904615ebaa6001f169b26fd467b4be93aded278266b288", size = 4686560 },
    { url = "https://files.pythonhosted.org/packages/d5/90/442068a160fd179938ba55ec8c97050a612426fae5ec0a764e345839f76d/pillow-11.3.0-cp311-cp311-manylinux2014_aarch64.manylinux_2_17_aarch64.whl", hash = "sha256:7d1aa4de119a0ecac0a34a9c8bde33f34022e2e8f99104e47a3ca392fd60e37d", size = 5870978 },
    { url = "https://files.pythonhosted.org/packages/13/92/dcdd147ab02daf405387f0218dcf792dc6dd5b14d2573d40b4caeef01059/pillow-11.3.0-cp311-cp311-manylinux2014_x86_64.manylinux_2_17_x86_64.whl", hash = "sha256:91da1d88226663594e3f6b4b8c3c8d85bd504117d043740a8e0ec449087cc494", size = 7641168 },
    { url = "https://files.pythonhosted.org/packages/6e/db/839d6ba7fd38b51af641aa904e2960e7a5644d60ec754c046b7d2aee00e5/pillow-11.3.0-cp311-cp311-manylinux_2_27_aarch64.manylinux_2_28_aarch64.whl", hash = "sha256:643f189248837533073c405ec2f0bb250ba54598cf80e8c1e043381a60632f58", size = 5973053 },
    { url = "https://files.pythonhosted.org/packages/f2/2f/d7675ecae6c43e9f12aa8d58b6012683b20b6edfbdac7abcb4e6af7a3784/pillow-11.3.0-cp311-cp311-manylinux_2_27_x86_64.manylinux_2_28_x86_64.whl", hash = "sha256:106064daa23a745510dabce1d84f29137a37224831d88eb4ce94bb187b1d7e5f", size = 6640273 },
    { url = "https://files.pythonhosted.org/packages/45/ad/931694675ede172e15b2ff03c8144a0ddaea1d87adb72bb07655eaffb654/pillow-11.3.0-cp311-cp311-musllinux_1_2_aarch64.whl", hash = "sha256:cd8ff254faf15591e724dc7c4ddb6bf4793efcbe13802a4ae3e863cd300b493e", size = 6082043 },
    { url = "https://files.pythonhosted.org/packages/3a/04/ba8f2b11fc80d2dd462d7abec16351b45ec99cbbaea4387648a44190351a/pillow-11.3.0-cp311-cp311-musllinux_1_2_x86_64.whl", hash = "sha256:932c754c2d51ad2b2271fd01c3d121daaa35e27efae2a616f77bf164bc0b3e94", size = 6715516 },
    { url = "https://files.pythonhosted.org/packages/48/59/8cd06d7f3944cc7d892e8533c56b0acb68399f640786313275faec1e3b6f/pillow-11.3.0-cp311-cp311-win32.whl", hash = "sha256:b4b8f3efc8d530a1544e5962bd6b403d5f7fe8b9e08227c6b255f98ad82b4ba0", size = 6274768 },
    { url = "https://files.pythonhosted.org/packages/f1/cc/29c0f5d64ab8eae20f3232da8f8571660aa0ab4b8f1331da5c2f5f9a938e/pillow-11.3.0-cp311-cp311-win_amd64.whl", hash = "sha256:1a992e86b0dd7aeb1f053cd506508c0999d710a8f07b4c791c63843fc6a807ac", size = 6986055 },
    { url = "https://files.pythonhosted.org/packages/c6/df/90bd886fabd544c25addd63e5ca6932c86f2b701d5da6c7839387a076b4a/pillow-11.3.0-cp311-cp311-win_arm64.whl", hash = "sha256:30807c931ff7c095620fe04448e2c2fc673fcbb1ffe2a7da3fb39613489b1ddd", size = 2423079 },
    { url = "https://files.pythonhosted.org/packages/9e/e3/6fa84033758276fb31da12e5fb66ad747ae83b93c67af17f8c6ff4cc8f34/pillow-11.3.0-pp311-pypy311_pp73-macosx_10_15_x86_64.whl", hash = "sha256:7c8ec7a017ad1bd562f93dbd8505763e688d388cde6e4a010ae1486916e713e6", size = 5270566 },
    { url = "https://files.pythonhosted.org/packages/5b/ee/e8d2e1ab4892970b561e1ba96cbd59c0d28cf66737fc44abb2aec3795a4e/pillow-11.3.0-pp311-pypy311_pp73-macosx_11_0_arm64.whl", hash = "sha256:9ab6ae226de48019caa8074894544af5b53a117ccb9d3b3dcb2871464c829438", size = 4654618 },
    { url = "https://files.pythonhosted.org/packages/f2/6d/17f80f4e1f0761f02160fc433abd4109fa1548dcfdca46cfdadaf9efa565/pillow-11.3.0-pp311-pypy311_pp73-manylinux2014_aarch64.manylinux_2_17_aarch64.whl", hash = "sha256:fe27fb049cdcca11f11a7bfda64043c37b30e6b91f10cb5bab275806c32f6ab3", size = 4874248 },
    { url = "https://files.pythonhosted.org/packages/de/5f/c22340acd61cef960130585bbe2120e2fd8434c214802f07e8c03596b17e/pillow-11.3.0-pp311-pypy311_pp73-manylinux2014_x86_64.manylinux_2_17_x86_64.whl", hash = "sha256:465b9e8844e3c3519a983d58b80be3f668e2a7a5db97f2784e7079fbc9f9822c", size = 6583963 },
    { url = "https://files.pythonhosted.org/packages/31/5e/03966aedfbfcbb4d5f8aa042452d3361f325b963ebbadddac05b122e47dd/pillow-11.3.0-pp311-pypy311_pp73-manylinux_2_27_aarch64.manylinux_2_28_aarch64.whl", hash = "sha256:5418b53c0d59b3824d05e029669efa023bbef0f3e92e75ec8428f3799487f361", size = 4957170 },
    { url = "https://files.pythonhosted.org/packages/cc/2d/e082982aacc927fc2cab48e1e731bdb1643a1406acace8bed0900a61464e/pillow-11.3.0-pp311-pypy311_pp73-manylinux_2_27_x86_64.manylinux_2_28_x86_64.whl", hash = "sha256:504b6f59505f08ae014f724b6207ff6222662aab5cc9542577fb084ed0676ac7", size = 5581505 },
    { url = "https://files.pythonhosted.org/packages/34/e7/ae39f538fd6844e982063c3a5e4598b8ced43b9633baa3a85ef33af8c05c/pillow-11.3.0-pp311-pypy311_pp73-win_amd64.whl", hash = "sha256:c84d689db21a1c397d001aa08241044aa2069e7587b398c8cc63020390b1c1b8", size = 6984598 },
]

[[package]]
name = "pip"
version = "25.2"
source = { registry = "https://pypi.org/simple" }
sdist = { url = "https://files.pythonhosted.org/packages/20/16/650289cd3f43d5a2fadfd98c68bd1e1e7f2550a1a5326768cddfbcedb2c5/pip-25.2.tar.gz", hash = "sha256:578283f006390f85bb6282dffb876454593d637f5d1be494b5202ce4877e71f2", size = 1840021 }
wheels = [
    { url = "https://files.pythonhosted.org/packages/b7/3f/945ef7ab14dc4f9d7f40288d2df998d1837ee0888ec3659c813487572faa/pip-25.2-py3-none-any.whl", hash = "sha256:6d67a2b4e7f14d8b31b8b52648866fa717f45a1eb70e83002f4331d07e953717", size = 1752557 },
]

[[package]]
name = "pkginfo"
version = "1.12.1.2"
source = { registry = "https://pypi.org/simple" }
sdist = { url = "https://files.pythonhosted.org/packages/24/03/e26bf3d6453b7fda5bd2b84029a426553bb373d6277ef6b5ac8863421f87/pkginfo-1.12.1.2.tar.gz", hash = "sha256:5cd957824ac36f140260964eba3c6be6442a8359b8c48f4adf90210f33a04b7b", size = 451828 }
wheels = [
    { url = "https://files.pythonhosted.org/packages/fa/3d/f4f2ba829efb54b6cd2d91349c7463316a9cc55a43fc980447416c88540f/pkginfo-1.12.1.2-py3-none-any.whl", hash = "sha256:c783ac885519cab2c34927ccfa6bf64b5a704d7c69afaea583dd9b7afe969343", size = 32717 },
]

[[package]]
name = "platformdirs"
version = "4.4.0"
source = { registry = "https://pypi.org/simple" }
sdist = { url = "https://files.pythonhosted.org/packages/23/e8/21db9c9987b0e728855bd57bff6984f67952bea55d6f75e055c46b5383e8/platformdirs-4.4.0.tar.gz", hash = "sha256:ca753cf4d81dc309bc67b0ea38fd15dc97bc30ce419a7f58d13eb3bf14c4febf", size = 21634 }
wheels = [
    { url = "https://files.pythonhosted.org/packages/40/4b/2028861e724d3bd36227adfa20d3fd24c3fc6d52032f4a93c133be5d17ce/platformdirs-4.4.0-py3-none-any.whl", hash = "sha256:abd01743f24e5287cd7a5db3752faf1a2d65353f38ec26d98e25a6db65958c85", size = 18654 },
]

[[package]]
name = "pluggy"
version = "1.6.0"
source = { registry = "https://pypi.org/simple" }
sdist = { url = "https://files.pythonhosted.org/packages/f9/e2/3e91f31a7d2b083fe6ef3fa267035b518369d9511ffab804f839851d2779/pluggy-1.6.0.tar.gz", hash = "sha256:7dcc130b76258d33b90f61b658791dede3486c3e6bfb003ee5c9bfb396dd22f3", size = 69412 }
wheels = [
    { url = "https://files.pythonhosted.org/packages/54/20/4d324d65cc6d9205fabedc306948156824eb9f0ee1633355a8f7ec5c66bf/pluggy-1.6.0-py3-none-any.whl", hash = "sha256:e920276dd6813095e9377c0bc5566d94c932c33b27a3e3945d8389c374dd4746", size = 20538 },
]

[[package]]
name = "posthog"
version = "6.7.6"
source = { registry = "https://pypi.org/simple" }
dependencies = [
    { name = "backoff" },
    { name = "distro" },
    { name = "python-dateutil" },
    { name = "requests" },
    { name = "six" },
    { name = "typing-extensions" },
]
sdist = { url = "https://files.pythonhosted.org/packages/e2/ce/11d6fa30ab517018796e1d675498992da585479e7079770ec8fa99a61561/posthog-6.7.6.tar.gz", hash = "sha256:ee5c5ad04b857d96d9b7a4f715e23916a2f206bfcf25e5a9d328a3d27664b0d3", size = 119129 }
wheels = [
    { url = "https://files.pythonhosted.org/packages/de/84/586422d8861b5391c8414360b10f603c0b7859bb09ad688e64430ed0df7b/posthog-6.7.6-py3-none-any.whl", hash = "sha256:b09a7e65a042ec416c28874b397d3accae412a80a8b0ef3fa686fbffc99e4d4b", size = 137348 },
]

[[package]]
name = "prometheus-client"
version = "0.23.1"
source = { registry = "https://pypi.org/simple" }
sdist = { url = "https://files.pythonhosted.org/packages/23/53/3edb5d68ecf6b38fcbcc1ad28391117d2a322d9a1a3eff04bfdb184d8c3b/prometheus_client-0.23.1.tar.gz", hash = "sha256:6ae8f9081eaaaf153a2e959d2e6c4f4fb57b12ef76c8c7980202f1e57b48b2ce", size = 80481 }
wheels = [
    { url = "https://files.pythonhosted.org/packages/b8/db/14bafcb4af2139e046d03fd00dea7873e48eafe18b7d2797e73d6681f210/prometheus_client-0.23.1-py3-none-any.whl", hash = "sha256:dd1913e6e76b59cfe44e7a4b83e01afc9873c1bdfd2ed8739f1e76aeca115f99", size = 61145 },
]

[[package]]
name = "prometheus-flask-exporter"
version = "0.23.2"
source = { registry = "https://pypi.org/simple" }
dependencies = [
    { name = "flask" },
    { name = "prometheus-client" },
]
sdist = { url = "https://files.pythonhosted.org/packages/8f/40/736bd2cb19b065cea395deb57b5b520a2df105dab92af3fb200ee560ad92/prometheus_flask_exporter-0.23.2.tar.gz", hash = "sha256:41fc9bbd7d48cc958ed8384aacf60c3621d9e903768be61c4e7f0c63872eaf1a", size = 31801 }
wheels = [
    { url = "https://files.pythonhosted.org/packages/96/04/486040e241708a723ee7673d98733c35f2cf081f63ced0091124b8572177/prometheus_flask_exporter-0.23.2-py3-none-any.whl", hash = "sha256:94922a636d4c1d8b68e1ee605c30a23e9bbb0b21756df8222aa919634871784c", size = 19002 },
]

[[package]]
name = "prompt-toolkit"
version = "3.0.52"
source = { registry = "https://pypi.org/simple" }
dependencies = [
    { name = "wcwidth" },
]
sdist = { url = "https://files.pythonhosted.org/packages/a1/96/06e01a7b38dce6fe1db213e061a4602dd6032a8a97ef6c1a862537732421/prompt_toolkit-3.0.52.tar.gz", hash = "sha256:28cde192929c8e7321de85de1ddbe736f1375148b02f2e17edd840042b1be855", size = 434198 }
wheels = [
    { url = "https://files.pythonhosted.org/packages/84/03/0d3ce49e2505ae70cf43bc5bb3033955d2fc9f932163e84dc0779cc47f48/prompt_toolkit-3.0.52-py3-none-any.whl", hash = "sha256:9aac639a3bbd33284347de5ad8d68ecc044b91a762dc39b7c21095fcd6a19955", size = 391431 },
]

[[package]]
name = "propcache"
version = "0.3.2"
source = { registry = "https://pypi.org/simple" }
sdist = { url = "https://files.pythonhosted.org/packages/a6/16/43264e4a779dd8588c21a70f0709665ee8f611211bdd2c87d952cfa7c776/propcache-0.3.2.tar.gz", hash = "sha256:20d7d62e4e7ef05f221e0db2856b979540686342e7dd9973b815599c7057e168", size = 44139 }
wheels = [
    { url = "https://files.pythonhosted.org/packages/80/8d/e8b436717ab9c2cfc23b116d2c297305aa4cd8339172a456d61ebf5669b8/propcache-0.3.2-cp311-cp311-macosx_10_9_universal2.whl", hash = "sha256:0b8d2f607bd8f80ddc04088bc2a037fdd17884a6fcadc47a96e334d72f3717be", size = 74207 },
    { url = "https://files.pythonhosted.org/packages/d6/29/1e34000e9766d112171764b9fa3226fa0153ab565d0c242c70e9945318a7/propcache-0.3.2-cp311-cp311-macosx_10_9_x86_64.whl", hash = "sha256:06766d8f34733416e2e34f46fea488ad5d60726bb9481d3cddf89a6fa2d9603f", size = 43648 },
    { url = "https://files.pythonhosted.org/packages/46/92/1ad5af0df781e76988897da39b5f086c2bf0f028b7f9bd1f409bb05b6874/propcache-0.3.2-cp311-cp311-macosx_11_0_arm64.whl", hash = "sha256:a2dc1f4a1df4fecf4e6f68013575ff4af84ef6f478fe5344317a65d38a8e6dc9", size = 43496 },
    { url = "https://files.pythonhosted.org/packages/b3/ce/e96392460f9fb68461fabab3e095cb00c8ddf901205be4eae5ce246e5b7e/propcache-0.3.2-cp311-cp311-manylinux_2_17_aarch64.manylinux2014_aarch64.whl", hash = "sha256:be29c4f4810c5789cf10ddf6af80b041c724e629fa51e308a7a0fb19ed1ef7bf", size = 217288 },
    { url = "https://files.pythonhosted.org/packages/c5/2a/866726ea345299f7ceefc861a5e782b045545ae6940851930a6adaf1fca6/propcache-0.3.2-cp311-cp311-manylinux_2_17_ppc64le.manylinux2014_ppc64le.whl", hash = "sha256:59d61f6970ecbd8ff2e9360304d5c8876a6abd4530cb752c06586849ac8a9dc9", size = 227456 },
    { url = "https://files.pythonhosted.org/packages/de/03/07d992ccb6d930398689187e1b3c718339a1c06b8b145a8d9650e4726166/propcache-0.3.2-cp311-cp311-manylinux_2_17_s390x.manylinux2014_s390x.whl", hash = "sha256:62180e0b8dbb6b004baec00a7983e4cc52f5ada9cd11f48c3528d8cfa7b96a66", size = 225429 },
    { url = "https://files.pythonhosted.org/packages/5d/e6/116ba39448753b1330f48ab8ba927dcd6cf0baea8a0ccbc512dfb49ba670/propcache-0.3.2-cp311-cp311-manylinux_2_17_x86_64.manylinux2014_x86_64.whl", hash = "sha256:c144ca294a204c470f18cf4c9d78887810d04a3e2fbb30eea903575a779159df", size = 213472 },
    { url = "https://files.pythonhosted.org/packages/a6/85/f01f5d97e54e428885a5497ccf7f54404cbb4f906688a1690cd51bf597dc/propcache-0.3.2-cp311-cp311-manylinux_2_5_i686.manylinux1_i686.manylinux_2_17_i686.manylinux2014_i686.whl", hash = "sha256:c5c2a784234c28854878d68978265617aa6dc0780e53d44b4d67f3651a17a9a2", size = 204480 },
    { url = "https://files.pythonhosted.org/packages/e3/79/7bf5ab9033b8b8194cc3f7cf1aaa0e9c3256320726f64a3e1f113a812dce/propcache-0.3.2-cp311-cp311-musllinux_1_2_aarch64.whl", hash = "sha256:5745bc7acdafa978ca1642891b82c19238eadc78ba2aaa293c6863b304e552d7", size = 214530 },
    { url = "https://files.pythonhosted.org/packages/31/0b/bd3e0c00509b609317df4a18e6b05a450ef2d9a963e1d8bc9c9415d86f30/propcache-0.3.2-cp311-cp311-musllinux_1_2_armv7l.whl", hash = "sha256:c0075bf773d66fa8c9d41f66cc132ecc75e5bb9dd7cce3cfd14adc5ca184cb95", size = 205230 },
    { url = "https://files.pythonhosted.org/packages/7a/23/fae0ff9b54b0de4e819bbe559508da132d5683c32d84d0dc2ccce3563ed4/propcache-0.3.2-cp311-cp311-musllinux_1_2_i686.whl", hash = "sha256:5f57aa0847730daceff0497f417c9de353c575d8da3579162cc74ac294c5369e", size = 206754 },
    { url = "https://files.pythonhosted.org/packages/b7/7f/ad6a3c22630aaa5f618b4dc3c3598974a72abb4c18e45a50b3cdd091eb2f/propcache-0.3.2-cp311-cp311-musllinux_1_2_ppc64le.whl", hash = "sha256:eef914c014bf72d18efb55619447e0aecd5fb7c2e3fa7441e2e5d6099bddff7e", size = 218430 },
    { url = "https://files.pythonhosted.org/packages/5b/2c/ba4f1c0e8a4b4c75910742f0d333759d441f65a1c7f34683b4a74c0ee015/propcache-0.3.2-cp311-cp311-musllinux_1_2_s390x.whl", hash = "sha256:2a4092e8549031e82facf3decdbc0883755d5bbcc62d3aea9d9e185549936dcf", size = 223884 },
    { url = "https://files.pythonhosted.org/packages/88/e4/ebe30fc399e98572019eee82ad0caf512401661985cbd3da5e3140ffa1b0/propcache-0.3.2-cp311-cp311-musllinux_1_2_x86_64.whl", hash = "sha256:85871b050f174bc0bfb437efbdb68aaf860611953ed12418e4361bc9c392749e", size = 211480 },
    { url = "https://files.pythonhosted.org/packages/96/0a/7d5260b914e01d1d0906f7f38af101f8d8ed0dc47426219eeaf05e8ea7c2/propcache-0.3.2-cp311-cp311-win32.whl", hash = "sha256:36c8d9b673ec57900c3554264e630d45980fd302458e4ac801802a7fd2ef7897", size = 37757 },
    { url = "https://files.pythonhosted.org/packages/e1/2d/89fe4489a884bc0da0c3278c552bd4ffe06a1ace559db5ef02ef24ab446b/propcache-0.3.2-cp311-cp311-win_amd64.whl", hash = "sha256:e53af8cb6a781b02d2ea079b5b853ba9430fcbe18a8e3ce647d5982a3ff69f39", size = 41500 },
    { url = "https://files.pythonhosted.org/packages/cc/35/cc0aaecf278bb4575b8555f2b137de5ab821595ddae9da9d3cd1da4072c7/propcache-0.3.2-py3-none-any.whl", hash = "sha256:98f1ec44fb675f5052cccc8e609c46ed23a35a1cfd18545ad4e29002d858a43f", size = 12663 },
]

[[package]]
name = "proto-plus"
version = "1.26.1"
source = { registry = "https://pypi.org/simple" }
dependencies = [
    { name = "protobuf" },
]
sdist = { url = "https://files.pythonhosted.org/packages/f4/ac/87285f15f7cce6d4a008f33f1757fb5a13611ea8914eb58c3d0d26243468/proto_plus-1.26.1.tar.gz", hash = "sha256:21a515a4c4c0088a773899e23c7bbade3d18f9c66c73edd4c7ee3816bc96a012", size = 56142 }
wheels = [
    { url = "https://files.pythonhosted.org/packages/4e/6d/280c4c2ce28b1593a19ad5239c8b826871fc6ec275c21afc8e1820108039/proto_plus-1.26.1-py3-none-any.whl", hash = "sha256:13285478c2dcf2abb829db158e1047e2f1e8d63a077d94263c2b88b043c75a66", size = 50163 },
]

[[package]]
name = "protobuf"
version = "3.20.3"
source = { registry = "https://pypi.org/simple" }
sdist = { url = "https://files.pythonhosted.org/packages/55/5b/e3d951e34f8356e5feecacd12a8e3b258a1da6d9a03ad1770f28925f29bc/protobuf-3.20.3.tar.gz", hash = "sha256:2e3427429c9cffebf259491be0af70189607f365c2f41c7c3764af6f337105f2", size = 216768 }
wheels = [
    { url = "https://files.pythonhosted.org/packages/8d/14/619e24a4c70df2901e1f4dbc50a6291eb63a759172558df326347dce1f0d/protobuf-3.20.3-py2.py3-none-any.whl", hash = "sha256:a7ca6d488aa8ff7f329d4c545b2dbad8ac31464f1d8b1c87ad1346717731e4db", size = 162128 },
]

[[package]]
name = "psutil"
version = "7.1.0"
source = { registry = "https://pypi.org/simple" }
sdist = { url = "https://files.pythonhosted.org/packages/b3/31/4723d756b59344b643542936e37a31d1d3204bcdc42a7daa8ee9eb06fb50/psutil-7.1.0.tar.gz", hash = "sha256:655708b3c069387c8b77b072fc429a57d0e214221d01c0a772df7dfedcb3bcd2", size = 497660 }
wheels = [
    { url = "https://files.pythonhosted.org/packages/46/62/ce4051019ee20ce0ed74432dd73a5bb087a6704284a470bb8adff69a0932/psutil-7.1.0-cp36-abi3-macosx_10_9_x86_64.whl", hash = "sha256:76168cef4397494250e9f4e73eb3752b146de1dd950040b29186d0cce1d5ca13", size = 245242 },
    { url = "https://files.pythonhosted.org/packages/38/61/f76959fba841bf5b61123fbf4b650886dc4094c6858008b5bf73d9057216/psutil-7.1.0-cp36-abi3-macosx_11_0_arm64.whl", hash = "sha256:5d007560c8c372efdff9e4579c2846d71de737e4605f611437255e81efcca2c5", size = 246682 },
    { url = "https://files.pythonhosted.org/packages/88/7a/37c99d2e77ec30d63398ffa6a660450b8a62517cabe44b3e9bae97696e8d/psutil-7.1.0-cp36-abi3-manylinux_2_12_i686.manylinux2010_i686.manylinux_2_17_i686.manylinux2014_i686.whl", hash = "sha256:22e4454970b32472ce7deaa45d045b34d3648ce478e26a04c7e858a0a6e75ff3", size = 287994 },
    { url = "https://files.pythonhosted.org/packages/9d/de/04c8c61232f7244aa0a4b9a9fbd63a89d5aeaf94b2fc9d1d16e2faa5cbb0/psutil-7.1.0-cp36-abi3-manylinux_2_12_x86_64.manylinux2010_x86_64.manylinux_2_17_x86_64.manylinux2014_x86_64.whl", hash = "sha256:8c70e113920d51e89f212dd7be06219a9b88014e63a4cec69b684c327bc474e3", size = 291163 },
    { url = "https://files.pythonhosted.org/packages/f4/58/c4f976234bf6d4737bc8c02a81192f045c307b72cf39c9e5c5a2d78927f6/psutil-7.1.0-cp36-abi3-manylinux_2_17_aarch64.manylinux2014_aarch64.whl", hash = "sha256:7d4a113425c037300de3ac8b331637293da9be9713855c4fc9d2d97436d7259d", size = 293625 },
    { url = "https://files.pythonhosted.org/packages/79/87/157c8e7959ec39ced1b11cc93c730c4fb7f9d408569a6c59dbd92ceb35db/psutil-7.1.0-cp37-abi3-win32.whl", hash = "sha256:09ad740870c8d219ed8daae0ad3b726d3bf9a028a198e7f3080f6a1888b99bca", size = 244812 },
    { url = "https://files.pythonhosted.org/packages/bf/e9/b44c4f697276a7a95b8e94d0e320a7bf7f3318521b23de69035540b39838/psutil-7.1.0-cp37-abi3-win_amd64.whl", hash = "sha256:57f5e987c36d3146c0dd2528cd42151cf96cd359b9d67cfff836995cc5df9a3d", size = 247965 },
    { url = "https://files.pythonhosted.org/packages/26/65/1070a6e3c036f39142c2820c4b52e9243246fcfc3f96239ac84472ba361e/psutil-7.1.0-cp37-abi3-win_arm64.whl", hash = "sha256:6937cb68133e7c97b6cc9649a570c9a18ba0efebed46d8c5dae4c07fa1b67a07", size = 244971 },
]

[[package]]
name = "py-grpc-prometheus"
version = "0.8.0"
source = { registry = "https://pypi.org/simple" }
dependencies = [
    { name = "grpcio" },
    { name = "prometheus-client" },
    { name = "setuptools" },
]
sdist = { url = "https://files.pythonhosted.org/packages/33/d8/038f4774d761380663c6755dcd01ae983d93944bd4916af27bd009a2aadc/py_grpc_prometheus-0.8.0.tar.gz", hash = "sha256:364311dc88aaf4e74f8664e7f2bb8471f1822fd082e0aac174f72d35213bba6a", size = 11468 }
wheels = [
    { url = "https://files.pythonhosted.org/packages/7e/e6/73d00f9553db1447c95a5b589b73e8efde891ef4c314536dcca4c4c747eb/py_grpc_prometheus-0.8.0-py3-none-any.whl", hash = "sha256:358d3418e85a1967cccca51090ef6c204bc3fcc0ace7bf7704cbc0d9a2b4edc7", size = 12229 },
]

[[package]]
name = "pyarrow"
version = "21.0.0"
source = { registry = "https://pypi.org/simple" }
sdist = { url = "https://files.pythonhosted.org/packages/ef/c2/ea068b8f00905c06329a3dfcd40d0fcc2b7d0f2e355bdb25b65e0a0e4cd4/pyarrow-21.0.0.tar.gz", hash = "sha256:5051f2dccf0e283ff56335760cbc8622cf52264d67e359d5569541ac11b6d5bc", size = 1133487 }
wheels = [
    { url = "https://files.pythonhosted.org/packages/94/dc/80564a3071a57c20b7c32575e4a0120e8a330ef487c319b122942d665960/pyarrow-21.0.0-cp311-cp311-macosx_12_0_arm64.whl", hash = "sha256:c077f48aab61738c237802836fc3844f85409a46015635198761b0d6a688f87b", size = 31243234 },
    { url = "https://files.pythonhosted.org/packages/ea/cc/3b51cb2db26fe535d14f74cab4c79b191ed9a8cd4cbba45e2379b5ca2746/pyarrow-21.0.0-cp311-cp311-macosx_12_0_x86_64.whl", hash = "sha256:689f448066781856237eca8d1975b98cace19b8dd2ab6145bf49475478bcaa10", size = 32714370 },
    { url = "https://files.pythonhosted.org/packages/24/11/a4431f36d5ad7d83b87146f515c063e4d07ef0b7240876ddb885e6b44f2e/pyarrow-21.0.0-cp311-cp311-manylinux_2_28_aarch64.whl", hash = "sha256:479ee41399fcddc46159a551705b89c05f11e8b8cb8e968f7fec64f62d91985e", size = 41135424 },
    { url = "https://files.pythonhosted.org/packages/74/dc/035d54638fc5d2971cbf1e987ccd45f1091c83bcf747281cf6cc25e72c88/pyarrow-21.0.0-cp311-cp311-manylinux_2_28_x86_64.whl", hash = "sha256:40ebfcb54a4f11bcde86bc586cbd0272bac0d516cfa539c799c2453768477569", size = 42823810 },
    { url = "https://files.pythonhosted.org/packages/2e/3b/89fced102448a9e3e0d4dded1f37fa3ce4700f02cdb8665457fcc8015f5b/pyarrow-21.0.0-cp311-cp311-musllinux_1_2_aarch64.whl", hash = "sha256:8d58d8497814274d3d20214fbb24abcad2f7e351474357d552a8d53bce70c70e", size = 43391538 },
    { url = "https://files.pythonhosted.org/packages/fb/bb/ea7f1bd08978d39debd3b23611c293f64a642557e8141c80635d501e6d53/pyarrow-21.0.0-cp311-cp311-musllinux_1_2_x86_64.whl", hash = "sha256:585e7224f21124dd57836b1530ac8f2df2afc43c861d7bf3d58a4870c42ae36c", size = 45120056 },
    { url = "https://files.pythonhosted.org/packages/6e/0b/77ea0600009842b30ceebc3337639a7380cd946061b620ac1a2f3cb541e2/pyarrow-21.0.0-cp311-cp311-win_amd64.whl", hash = "sha256:555ca6935b2cbca2c0e932bedd853e9bc523098c39636de9ad4693b5b1df86d6", size = 26220568 },
]

[[package]]
name = "pyasn1"
version = "0.6.1"
source = { registry = "https://pypi.org/simple" }
sdist = { url = "https://files.pythonhosted.org/packages/ba/e9/01f1a64245b89f039897cb0130016d79f77d52669aae6ee7b159a6c4c018/pyasn1-0.6.1.tar.gz", hash = "sha256:6f580d2bdd84365380830acf45550f2511469f673cb4a5ae3857a3170128b034", size = 145322 }
wheels = [
    { url = "https://files.pythonhosted.org/packages/c8/f1/d6a797abb14f6283c0ddff96bbdd46937f64122b8c925cab503dd37f8214/pyasn1-0.6.1-py3-none-any.whl", hash = "sha256:0d632f46f2ba09143da3a8afe9e33fb6f92fa2320ab7e886e2d0f7672af84629", size = 83135 },
]

[[package]]
name = "pyasn1-modules"
version = "0.4.2"
source = { registry = "https://pypi.org/simple" }
dependencies = [
    { name = "pyasn1" },
]
sdist = { url = "https://files.pythonhosted.org/packages/e9/e6/78ebbb10a8c8e4b61a59249394a4a594c1a7af95593dc933a349c8d00964/pyasn1_modules-0.4.2.tar.gz", hash = "sha256:677091de870a80aae844b1ca6134f54652fa2c8c5a52aa396440ac3106e941e6", size = 307892 }
wheels = [
    { url = "https://files.pythonhosted.org/packages/47/8d/d529b5d697919ba8c11ad626e835d4039be708a35b0d22de83a269a6682c/pyasn1_modules-0.4.2-py3-none-any.whl", hash = "sha256:29253a9207ce32b64c3ac6600edc75368f98473906e8fd1043bd6b5b1de2c14a", size = 181259 },
]

[[package]]
name = "pycparser"
version = "2.23"
source = { registry = "https://pypi.org/simple" }
sdist = { url = "https://files.pythonhosted.org/packages/fe/cf/d2d3b9f5699fb1e4615c8e32ff220203e43b248e1dfcc6736ad9057731ca/pycparser-2.23.tar.gz", hash = "sha256:78816d4f24add8f10a06d6f05b4d424ad9e96cfebf68a4ddc99c65c0720d00c2", size = 173734 }
wheels = [
    { url = "https://files.pythonhosted.org/packages/a0/e3/59cd50310fc9b59512193629e1984c1f95e5c8ae6e5d8c69532ccc65a7fe/pycparser-2.23-py3-none-any.whl", hash = "sha256:e5c6e8d3fbad53479cab09ac03729e0a9faf2bee3db8208a550daf5af81a5934", size = 118140 },
]

[[package]]
name = "pydantic"
version = "2.11.9"
source = { registry = "https://pypi.org/simple" }
dependencies = [
    { name = "annotated-types" },
    { name = "pydantic-core" },
    { name = "typing-extensions" },
    { name = "typing-inspection" },
]
sdist = { url = "https://files.pythonhosted.org/packages/ff/5d/09a551ba512d7ca404d785072700d3f6727a02f6f3c24ecfd081c7cf0aa8/pydantic-2.11.9.tar.gz", hash = "sha256:6b8ffda597a14812a7975c90b82a8a2e777d9257aba3453f973acd3c032a18e2", size = 788495 }
wheels = [
    { url = "https://files.pythonhosted.org/packages/3e/d3/108f2006987c58e76691d5ae5d200dd3e0f532cb4e5fa3560751c3a1feba/pydantic-2.11.9-py3-none-any.whl", hash = "sha256:c42dd626f5cfc1c6950ce6205ea58c93efa406da65f479dcb4029d5934857da2", size = 444855 },
]

[[package]]
name = "pydantic-core"
version = "2.33.2"
source = { registry = "https://pypi.org/simple" }
dependencies = [
    { name = "typing-extensions" },
]
sdist = { url = "https://files.pythonhosted.org/packages/ad/88/5f2260bdfae97aabf98f1778d43f69574390ad787afb646292a638c923d4/pydantic_core-2.33.2.tar.gz", hash = "sha256:7cb8bc3605c29176e1b105350d2e6474142d7c1bd1d9327c4a9bdb46bf827acc", size = 435195 }
wheels = [
    { url = "https://files.pythonhosted.org/packages/3f/8d/71db63483d518cbbf290261a1fc2839d17ff89fce7089e08cad07ccfce67/pydantic_core-2.33.2-cp311-cp311-macosx_10_12_x86_64.whl", hash = "sha256:4c5b0a576fb381edd6d27f0a85915c6daf2f8138dc5c267a57c08a62900758c7", size = 2028584 },
    { url = "https://files.pythonhosted.org/packages/24/2f/3cfa7244ae292dd850989f328722d2aef313f74ffc471184dc509e1e4e5a/pydantic_core-2.33.2-cp311-cp311-macosx_11_0_arm64.whl", hash = "sha256:e799c050df38a639db758c617ec771fd8fb7a5f8eaaa4b27b101f266b216a246", size = 1855071 },
    { url = "https://files.pythonhosted.org/packages/b3/d3/4ae42d33f5e3f50dd467761304be2fa0a9417fbf09735bc2cce003480f2a/pydantic_core-2.33.2-cp311-cp311-manylinux_2_17_aarch64.manylinux2014_aarch64.whl", hash = "sha256:dc46a01bf8d62f227d5ecee74178ffc448ff4e5197c756331f71efcc66dc980f", size = 1897823 },
    { url = "https://files.pythonhosted.org/packages/f4/f3/aa5976e8352b7695ff808599794b1fba2a9ae2ee954a3426855935799488/pydantic_core-2.33.2-cp311-cp311-manylinux_2_17_armv7l.manylinux2014_armv7l.whl", hash = "sha256:a144d4f717285c6d9234a66778059f33a89096dfb9b39117663fd8413d582dcc", size = 1983792 },
    { url = "https://files.pythonhosted.org/packages/d5/7a/cda9b5a23c552037717f2b2a5257e9b2bfe45e687386df9591eff7b46d28/pydantic_core-2.33.2-cp311-cp311-manylinux_2_17_ppc64le.manylinux2014_ppc64le.whl", hash = "sha256:73cf6373c21bc80b2e0dc88444f41ae60b2f070ed02095754eb5a01df12256de", size = 2136338 },
    { url = "https://files.pythonhosted.org/packages/2b/9f/b8f9ec8dd1417eb9da784e91e1667d58a2a4a7b7b34cf4af765ef663a7e5/pydantic_core-2.33.2-cp311-cp311-manylinux_2_17_s390x.manylinux2014_s390x.whl", hash = "sha256:3dc625f4aa79713512d1976fe9f0bc99f706a9dee21dfd1810b4bbbf228d0e8a", size = 2730998 },
    { url = "https://files.pythonhosted.org/packages/47/bc/cd720e078576bdb8255d5032c5d63ee5c0bf4b7173dd955185a1d658c456/pydantic_core-2.33.2-cp311-cp311-manylinux_2_17_x86_64.manylinux2014_x86_64.whl", hash = "sha256:881b21b5549499972441da4758d662aeea93f1923f953e9cbaff14b8b9565aef", size = 2003200 },
    { url = "https://files.pythonhosted.org/packages/ca/22/3602b895ee2cd29d11a2b349372446ae9727c32e78a94b3d588a40fdf187/pydantic_core-2.33.2-cp311-cp311-manylinux_2_5_i686.manylinux1_i686.whl", hash = "sha256:bdc25f3681f7b78572699569514036afe3c243bc3059d3942624e936ec93450e", size = 2113890 },
    { url = "https://files.pythonhosted.org/packages/ff/e6/e3c5908c03cf00d629eb38393a98fccc38ee0ce8ecce32f69fc7d7b558a7/pydantic_core-2.33.2-cp311-cp311-musllinux_1_1_aarch64.whl", hash = "sha256:fe5b32187cbc0c862ee201ad66c30cf218e5ed468ec8dc1cf49dec66e160cc4d", size = 2073359 },
    { url = "https://files.pythonhosted.org/packages/12/e7/6a36a07c59ebefc8777d1ffdaf5ae71b06b21952582e4b07eba88a421c79/pydantic_core-2.33.2-cp311-cp311-musllinux_1_1_armv7l.whl", hash = "sha256:bc7aee6f634a6f4a95676fcb5d6559a2c2a390330098dba5e5a5f28a2e4ada30", size = 2245883 },
    { url = "https://files.pythonhosted.org/packages/16/3f/59b3187aaa6cc0c1e6616e8045b284de2b6a87b027cce2ffcea073adf1d2/pydantic_core-2.33.2-cp311-cp311-musllinux_1_1_x86_64.whl", hash = "sha256:235f45e5dbcccf6bd99f9f472858849f73d11120d76ea8707115415f8e5ebebf", size = 2241074 },
    { url = "https://files.pythonhosted.org/packages/e0/ed/55532bb88f674d5d8f67ab121a2a13c385df382de2a1677f30ad385f7438/pydantic_core-2.33.2-cp311-cp311-win32.whl", hash = "sha256:6368900c2d3ef09b69cb0b913f9f8263b03786e5b2a387706c5afb66800efd51", size = 1910538 },
    { url = "https://files.pythonhosted.org/packages/fe/1b/25b7cccd4519c0b23c2dd636ad39d381abf113085ce4f7bec2b0dc755eb1/pydantic_core-2.33.2-cp311-cp311-win_amd64.whl", hash = "sha256:1e063337ef9e9820c77acc768546325ebe04ee38b08703244c1309cccc4f1bab", size = 1952909 },
    { url = "https://files.pythonhosted.org/packages/49/a9/d809358e49126438055884c4366a1f6227f0f84f635a9014e2deb9b9de54/pydantic_core-2.33.2-cp311-cp311-win_arm64.whl", hash = "sha256:6b99022f1d19bc32a4c2a0d544fc9a76e3be90f0b3f4af413f87d38749300e65", size = 1897786 },
    { url = "https://files.pythonhosted.org/packages/7b/27/d4ae6487d73948d6f20dddcd94be4ea43e74349b56eba82e9bdee2d7494c/pydantic_core-2.33.2-pp311-pypy311_pp73-macosx_10_12_x86_64.whl", hash = "sha256:dd14041875d09cc0f9308e37a6f8b65f5585cf2598a53aa0123df8b129d481f8", size = 2025200 },
    { url = "https://files.pythonhosted.org/packages/f1/b8/b3cb95375f05d33801024079b9392a5ab45267a63400bf1866e7ce0f0de4/pydantic_core-2.33.2-pp311-pypy311_pp73-macosx_11_0_arm64.whl", hash = "sha256:d87c561733f66531dced0da6e864f44ebf89a8fba55f31407b00c2f7f9449593", size = 1859123 },
    { url = "https://files.pythonhosted.org/packages/05/bc/0d0b5adeda59a261cd30a1235a445bf55c7e46ae44aea28f7bd6ed46e091/pydantic_core-2.33.2-pp311-pypy311_pp73-manylinux_2_17_aarch64.manylinux2014_aarch64.whl", hash = "sha256:2f82865531efd18d6e07a04a17331af02cb7a651583c418df8266f17a63c6612", size = 1892852 },
    { url = "https://files.pythonhosted.org/packages/3e/11/d37bdebbda2e449cb3f519f6ce950927b56d62f0b84fd9cb9e372a26a3d5/pydantic_core-2.33.2-pp311-pypy311_pp73-manylinux_2_17_x86_64.manylinux2014_x86_64.whl", hash = "sha256:2bfb5112df54209d820d7bf9317c7a6c9025ea52e49f46b6a2060104bba37de7", size = 2067484 },
    { url = "https://files.pythonhosted.org/packages/8c/55/1f95f0a05ce72ecb02a8a8a1c3be0579bbc29b1d5ab68f1378b7bebc5057/pydantic_core-2.33.2-pp311-pypy311_pp73-manylinux_2_5_i686.manylinux1_i686.whl", hash = "sha256:64632ff9d614e5eecfb495796ad51b0ed98c453e447a76bcbeeb69615079fc7e", size = 2108896 },
    { url = "https://files.pythonhosted.org/packages/53/89/2b2de6c81fa131f423246a9109d7b2a375e83968ad0800d6e57d0574629b/pydantic_core-2.33.2-pp311-pypy311_pp73-musllinux_1_1_aarch64.whl", hash = "sha256:f889f7a40498cc077332c7ab6b4608d296d852182211787d4f3ee377aaae66e8", size = 2069475 },
    { url = "https://files.pythonhosted.org/packages/b8/e9/1f7efbe20d0b2b10f6718944b5d8ece9152390904f29a78e68d4e7961159/pydantic_core-2.33.2-pp311-pypy311_pp73-musllinux_1_1_armv7l.whl", hash = "sha256:de4b83bb311557e439b9e186f733f6c645b9417c84e2eb8203f3f820a4b988bf", size = 2239013 },
    { url = "https://files.pythonhosted.org/packages/3c/b2/5309c905a93811524a49b4e031e9851a6b00ff0fb668794472ea7746b448/pydantic_core-2.33.2-pp311-pypy311_pp73-musllinux_1_1_x86_64.whl", hash = "sha256:82f68293f055f51b51ea42fafc74b6aad03e70e191799430b90c13d643059ebb", size = 2238715 },
    { url = "https://files.pythonhosted.org/packages/32/56/8a7ca5d2cd2cda1d245d34b1c9a942920a718082ae8e54e5f3e5a58b7add/pydantic_core-2.33.2-pp311-pypy311_pp73-win_amd64.whl", hash = "sha256:329467cecfb529c925cf2bbd4d60d2c509bc2fb52a20c1045bf09bb70971a9c1", size = 2066757 },
]

[[package]]
name = "pydantic-settings"
version = "2.11.0"
source = { registry = "https://pypi.org/simple" }
dependencies = [
    { name = "pydantic", marker = "sys_platform != 'win32'" },
    { name = "python-dotenv", marker = "sys_platform != 'win32'" },
    { name = "typing-inspection", marker = "sys_platform != 'win32'" },
]
sdist = { url = "https://files.pythonhosted.org/packages/20/c5/dbbc27b814c71676593d1c3f718e6cd7d4f00652cefa24b75f7aa3efb25e/pydantic_settings-2.11.0.tar.gz", hash = "sha256:d0e87a1c7d33593beb7194adb8470fc426e95ba02af83a0f23474a04c9a08180", size = 188394 }
wheels = [
    { url = "https://files.pythonhosted.org/packages/83/d6/887a1ff844e64aa823fb4905978d882a633cfe295c32eacad582b78a7d8b/pydantic_settings-2.11.0-py3-none-any.whl", hash = "sha256:fe2cea3413b9530d10f3a5875adffb17ada5c1e1bab0b2885546d7310415207c", size = 48608 },
]

[[package]]
name = "pydot"
version = "4.0.1"
source = { registry = "https://pypi.org/simple" }
dependencies = [
    { name = "pyparsing" },
]
sdist = { url = "https://files.pythonhosted.org/packages/50/35/b17cb89ff865484c6a20ef46bf9d95a5f07328292578de0b295f4a6beec2/pydot-4.0.1.tar.gz", hash = "sha256:c2148f681c4a33e08bf0e26a9e5f8e4099a82e0e2a068098f32ce86577364ad5", size = 162594 }
wheels = [
    { url = "https://files.pythonhosted.org/packages/7e/32/a7125fb28c4261a627f999d5fb4afff25b523800faed2c30979949d6facd/pydot-4.0.1-py3-none-any.whl", hash = "sha256:869c0efadd2708c0be1f916eb669f3d664ca684bc57ffb7ecc08e70d5e93fee6", size = 37087 },
]

[[package]]
name = "pygit2"
version = "1.18.2"
source = { registry = "https://pypi.org/simple" }
dependencies = [
    { name = "cffi" },
]
sdist = { url = "https://files.pythonhosted.org/packages/2e/ea/762d00f6f518423cd889e39b12028844cc95f91a6413cf7136e184864821/pygit2-1.18.2.tar.gz", hash = "sha256:eca87e0662c965715b7f13491d5e858df2c0908341dee9bde2bc03268e460f55", size = 797200 }
wheels = [
    { url = "https://files.pythonhosted.org/packages/3e/c5/d3bd32443f4d7275928f7e07beb87b907401570e4a0b2d6b671909373d23/pygit2-1.18.2-cp311-cp311-macosx_10_9_universal2.whl", hash = "sha256:3fc89da1426793227e06f2dec5f2df98a0c6806fb4024eec6a125fb7a5042bbf", size = 5509503 },
    { url = "https://files.pythonhosted.org/packages/71/e4/b26e970a493f65f646ec33ab77c462c6cb6b5527a11aa51b0b18bfe47642/pygit2-1.18.2-cp311-cp311-manylinux_2_26_aarch64.manylinux_2_28_aarch64.whl", hash = "sha256:da6ab37a87b58032c596c37bcd0e3926cc6071748230f6f0911b7fe398e021ae", size = 5768944 },
    { url = "https://files.pythonhosted.org/packages/86/32/09d5ef009dd28529afcf377f4a767156fd105b58496405a815e4b66c1944/pygit2-1.18.2-cp311-cp311-manylinux_2_26_ppc64le.manylinux_2_28_ppc64le.whl", hash = "sha256:d9642f57943703de3651906f81b9535cb257b3cbe45ecca8f97cf475f1cb6b5f", size = 4606504 },
    { url = "https://files.pythonhosted.org/packages/6c/2f/13fddef74a8dd6080e24a0bbd19c253e13e293f52c282596b9e3d0dc9148/pygit2-1.18.2-cp311-cp311-manylinux_2_26_x86_64.manylinux_2_28_x86_64.whl", hash = "sha256:1aa3efba6459e10608900fe26679e3b52ea566761f3e7ef9c0805d69a5548631", size = 5500249 },
    { url = "https://files.pythonhosted.org/packages/80/c5/235376a6908a4b7cf25f92e3090e4f3f9828af49d021299a89eae66ecf9e/pygit2-1.18.2-cp311-cp311-musllinux_1_2_aarch64.whl", hash = "sha256:25957ccf70e37f3e8020748724a14faf4731ceac69ed00ccbb422f99de0a80cc", size = 5767739 },
    { url = "https://files.pythonhosted.org/packages/a2/1e/e2f914bfa0e8ca0b7c518c32d1b2183254c21d7d1eca3e21d6aeb7ccf066/pygit2-1.18.2-cp311-cp311-musllinux_1_2_x86_64.whl", hash = "sha256:6c9cdbad0888d664b80f30efda055c4c5b8fdae22c709bd57b1060daf8bde055", size = 5467750 },
    { url = "https://files.pythonhosted.org/packages/d0/96/ac263bc9ce48a4f9cc31437dcaa812cc893382a8837c32cfe4764b03127e/pygit2-1.18.2-cp311-cp311-win32.whl", hash = "sha256:91bde9503ad35be55c95251c9a90cfe33cd608042dcc08d3991ed188f41ebec2", size = 1238394 },
    { url = "https://files.pythonhosted.org/packages/fd/98/7fae3f7779469f2f4514e20d887d4011953c0a996af4b7f6b8bb73de4c0f/pygit2-1.18.2-cp311-cp311-win_amd64.whl", hash = "sha256:840d01574e164d9d2428d36d9d32d377091ac592a4b1a3aa3452a5342a3f6175", size = 1324157 },
    { url = "https://files.pythonhosted.org/packages/57/91/f6655a5d171c0a080a7507b8d6855067f4365b326c0d946c6af12a633a80/pygit2-1.18.2-pp311-pypy311_pp73-manylinux_2_26_aarch64.manylinux_2_28_aarch64.whl", hash = "sha256:d801d272f6331e067bd0d560671311d1ce4bb8f81536675706681ed44cc0d7dc", size = 5317765 },
    { url = "https://files.pythonhosted.org/packages/5c/c8/288d1a56092b3e01524d03eeff24a85efc4eaa3861c6813e3098cde9ee02/pygit2-1.18.2-pp311-pypy311_pp73-manylinux_2_26_x86_64.manylinux_2_28_x86_64.whl", hash = "sha256:2e1ff2d60420c98e6e25fd188069cddf8fa7b0417db7405ce7677a2f546e6b03", size = 5042134 },
]

[[package]]
name = "pygments"
version = "2.19.2"
source = { registry = "https://pypi.org/simple" }
sdist = { url = "https://files.pythonhosted.org/packages/b0/77/a5b8c569bf593b0140bde72ea885a803b82086995367bf2037de0159d924/pygments-2.19.2.tar.gz", hash = "sha256:636cb2477cec7f8952536970bc533bc43743542f70392ae026374600add5b887", size = 4968631 }
wheels = [
    { url = "https://files.pythonhosted.org/packages/c7/21/705964c7812476f378728bdf590ca4b771ec72385c533964653c68e86bdc/pygments-2.19.2-py3-none-any.whl", hash = "sha256:86540386c03d588bb81d44bc3928634ff26449851e99741617ecb9037ee5ec0b", size = 1225217 },
]

[[package]]
name = "pygtrie"
version = "2.5.0"
source = { registry = "https://pypi.org/simple" }
sdist = { url = "https://files.pythonhosted.org/packages/b9/13/55deec25bf09383216fa7f1dfcdbfca40a04aa00b6d15a5cbf25af8fce5f/pygtrie-2.5.0.tar.gz", hash = "sha256:203514ad826eb403dab1d2e2ddd034e0d1534bbe4dbe0213bb0593f66beba4e2", size = 39266 }
wheels = [
    { url = "https://files.pythonhosted.org/packages/ec/cd/bd196b2cf014afb1009de8b0f05ecd54011d881944e62763f3c1b1e8ef37/pygtrie-2.5.0-py3-none-any.whl", hash = "sha256:8795cda8105493d5ae159a5bef313ff13156c5d4d72feddefacaad59f8c8ce16", size = 25099 },
]

[[package]]
name = "pyjwt"
version = "2.10.1"
source = { registry = "https://pypi.org/simple" }
sdist = { url = "https://files.pythonhosted.org/packages/e7/46/bd74733ff231675599650d3e47f361794b22ef3e3770998dda30d3b63726/pyjwt-2.10.1.tar.gz", hash = "sha256:3cc5772eb20009233caf06e9d8a0577824723b44e6648ee0a2aedb6cf9381953", size = 87785 }
wheels = [
    { url = "https://files.pythonhosted.org/packages/61/ad/689f02752eeec26aed679477e80e632ef1b682313be70793d798c1d5fc8f/PyJWT-2.10.1-py3-none-any.whl", hash = "sha256:dcdd193e30abefd5debf142f9adfcdd2b58004e644f25406ffaebd50bd98dacb", size = 22997 },
]

[package.optional-dependencies]
crypto = [
    { name = "cryptography" },
]

[[package]]
name = "pylint"
version = "3.3.8"
source = { registry = "https://pypi.org/simple" }
dependencies = [
    { name = "astroid" },
    { name = "colorama", marker = "sys_platform == 'win32'" },
    { name = "dill" },
    { name = "isort" },
    { name = "mccabe" },
    { name = "platformdirs" },
    { name = "tomlkit" },
]
sdist = { url = "https://files.pythonhosted.org/packages/9d/58/1f614a84d3295c542e9f6e2c764533eea3f318f4592dc1ea06c797114767/pylint-3.3.8.tar.gz", hash = "sha256:26698de19941363037e2937d3db9ed94fb3303fdadf7d98847875345a8bb6b05", size = 1523947 }
wheels = [
    { url = "https://files.pythonhosted.org/packages/2d/1a/711e93a7ab6c392e349428ea56e794a3902bb4e0284c1997cff2d7efdbc1/pylint-3.3.8-py3-none-any.whl", hash = "sha256:7ef94aa692a600e82fabdd17102b73fc226758218c97473c7ad67bd4cb905d83", size = 523153 },
]

[[package]]
name = "pynacl"
version = "1.6.0"
source = { registry = "https://pypi.org/simple" }
dependencies = [
    { name = "cffi", marker = "platform_python_implementation != 'PyPy'" },
]
sdist = { url = "https://files.pythonhosted.org/packages/06/c6/a3124dee667a423f2c637cfd262a54d67d8ccf3e160f3c50f622a85b7723/pynacl-1.6.0.tar.gz", hash = "sha256:cb36deafe6e2bce3b286e5d1f3e1c246e0ccdb8808ddb4550bb2792f2df298f2", size = 3505641 }
wheels = [
    { url = "https://files.pythonhosted.org/packages/63/37/87c72df19857c5b3b47ace6f211a26eb862ada495cc96daa372d96048fca/pynacl-1.6.0-cp38-abi3-macosx_10_10_universal2.whl", hash = "sha256:f4b3824920e206b4f52abd7de621ea7a44fd3cb5c8daceb7c3612345dfc54f2e", size = 382610 },
    { url = "https://files.pythonhosted.org/packages/0c/64/3ce958a5817fd3cc6df4ec14441c43fd9854405668d73babccf77f9597a3/pynacl-1.6.0-cp38-abi3-manylinux2014_aarch64.manylinux_2_17_aarch64.whl", hash = "sha256:16dd347cdc8ae0b0f6187a2608c0af1c8b7ecbbe6b4a06bff8253c192f696990", size = 798744 },
    { url = "https://files.pythonhosted.org/packages/e4/8a/3f0dd297a0a33fa3739c255feebd0206bb1df0b44c52fbe2caf8e8bc4425/pynacl-1.6.0-cp38-abi3-manylinux2014_x86_64.manylinux_2_17_x86_64.whl", hash = "sha256:16c60daceee88d04f8d41d0a4004a7ed8d9a5126b997efd2933e08e93a3bd850", size = 1397879 },
    { url = "https://files.pythonhosted.org/packages/41/94/028ff0434a69448f61348d50d2c147dda51aabdd4fbc93ec61343332174d/pynacl-1.6.0-cp38-abi3-manylinux_2_26_aarch64.manylinux_2_28_aarch64.whl", hash = "sha256:25720bad35dfac34a2bcdd61d9e08d6bfc6041bebc7751d9c9f2446cf1e77d64", size = 833907 },
    { url = "https://files.pythonhosted.org/packages/52/bc/a5cff7f8c30d5f4c26a07dfb0bcda1176ab8b2de86dda3106c00a02ad787/pynacl-1.6.0-cp38-abi3-manylinux_2_26_x86_64.manylinux_2_28_x86_64.whl", hash = "sha256:8bfaa0a28a1ab718bad6239979a5a57a8d1506d0caf2fba17e524dbb409441cf", size = 1436649 },
    { url = "https://files.pythonhosted.org/packages/7a/20/c397be374fd5d84295046e398de4ba5f0722dc14450f65db76a43c121471/pynacl-1.6.0-cp38-abi3-manylinux_2_34_aarch64.whl", hash = "sha256:ef214b90556bb46a485b7da8258e59204c244b1b5b576fb71848819b468c44a7", size = 817142 },
    { url = "https://files.pythonhosted.org/packages/12/30/5efcef3406940cda75296c6d884090b8a9aad2dcc0c304daebb5ae99fb4a/pynacl-1.6.0-cp38-abi3-manylinux_2_34_x86_64.whl", hash = "sha256:49c336dd80ea54780bcff6a03ee1a476be1612423010472e60af83452aa0f442", size = 1401794 },
    { url = "https://files.pythonhosted.org/packages/be/e1/a8fe1248cc17ccb03b676d80fa90763760a6d1247da434844ea388d0816c/pynacl-1.6.0-cp38-abi3-musllinux_1_1_aarch64.whl", hash = "sha256:f3482abf0f9815e7246d461fab597aa179b7524628a4bc36f86a7dc418d2608d", size = 772161 },
    { url = "https://files.pythonhosted.org/packages/a3/76/8a62702fb657d6d9104ce13449db221a345665d05e6a3fdefb5a7cafd2ad/pynacl-1.6.0-cp38-abi3-musllinux_1_1_x86_64.whl", hash = "sha256:140373378e34a1f6977e573033d1dd1de88d2a5d90ec6958c9485b2fd9f3eb90", size = 1370720 },
    { url = "https://files.pythonhosted.org/packages/6d/38/9e9e9b777a1c4c8204053733e1a0269672c0bd40852908c9ad6b6eaba82c/pynacl-1.6.0-cp38-abi3-musllinux_1_2_aarch64.whl", hash = "sha256:6b393bc5e5a0eb86bb85b533deb2d2c815666665f840a09e0aa3362bb6088736", size = 791252 },
    { url = "https://files.pythonhosted.org/packages/63/ef/d972ce3d92ae05c9091363cf185e8646933f91c376e97b8be79ea6e96c22/pynacl-1.6.0-cp38-abi3-musllinux_1_2_x86_64.whl", hash = "sha256:4a25cfede801f01e54179b8ff9514bd7b5944da560b7040939732d1804d25419", size = 1362910 },
    { url = "https://files.pythonhosted.org/packages/35/2c/ee0b373a1861f66a7ca8bdb999331525615061320dd628527a50ba8e8a60/pynacl-1.6.0-cp38-abi3-win32.whl", hash = "sha256:dcdeb41c22ff3c66eef5e63049abf7639e0db4edee57ba70531fc1b6b133185d", size = 226461 },
    { url = "https://files.pythonhosted.org/packages/75/f7/41b6c0b9dd9970173b6acc026bab7b4c187e4e5beef2756d419ad65482da/pynacl-1.6.0-cp38-abi3-win_amd64.whl", hash = "sha256:cf831615cc16ba324240de79d925eacae8265b7691412ac6b24221db157f6bd1", size = 238802 },
    { url = "https://files.pythonhosted.org/packages/8e/0f/462326910c6172fa2c6ed07922b22ffc8e77432b3affffd9e18f444dbfbb/pynacl-1.6.0-cp38-abi3-win_arm64.whl", hash = "sha256:84709cea8f888e618c21ed9a0efdb1a59cc63141c403db8bf56c469b71ad56f2", size = 183846 },
]

[[package]]
name = "pyopenssl"
version = "25.3.0"
source = { registry = "https://pypi.org/simple" }
dependencies = [
    { name = "cryptography" },
    { name = "typing-extensions" },
]
sdist = { url = "https://files.pythonhosted.org/packages/80/be/97b83a464498a79103036bc74d1038df4a7ef0e402cfaf4d5e113fb14759/pyopenssl-25.3.0.tar.gz", hash = "sha256:c981cb0a3fd84e8602d7afc209522773b94c1c2446a3c710a75b06fe1beae329", size = 184073 }
wheels = [
    { url = "https://files.pythonhosted.org/packages/d1/81/ef2b1dfd1862567d573a4fdbc9f969067621764fbb74338496840a1d2977/pyopenssl-25.3.0-py3-none-any.whl", hash = "sha256:1fda6fc034d5e3d179d39e59c1895c9faeaf40a79de5fc4cbbfbe0d36f4a77b6", size = 57268 },
]

[[package]]
name = "pyparsing"
version = "3.2.5"
source = { registry = "https://pypi.org/simple" }
sdist = { url = "https://files.pythonhosted.org/packages/f2/a5/181488fc2b9d093e3972d2a472855aae8a03f000592dbfce716a512b3359/pyparsing-3.2.5.tar.gz", hash = "sha256:2df8d5b7b2802ef88e8d016a2eb9c7aeaa923529cd251ed0fe4608275d4105b6", size = 1099274 }
wheels = [
    { url = "https://files.pythonhosted.org/packages/10/5e/1aa9a93198c6b64513c9d7752de7422c06402de6600a8767da1524f9570b/pyparsing-3.2.5-py3-none-any.whl", hash = "sha256:e38a4f02064cf41fe6593d328d0512495ad1f3d8a91c4f73fc401b3079a59a5e", size = 113890 },
]

[[package]]
name = "pyreadline3"
version = "3.5.4"
source = { registry = "https://pypi.org/simple" }
sdist = { url = "https://files.pythonhosted.org/packages/0f/49/4cea918a08f02817aabae639e3d0ac046fef9f9180518a3ad394e22da148/pyreadline3-3.5.4.tar.gz", hash = "sha256:8d57d53039a1c75adba8e50dd3d992b28143480816187ea5efbd5c78e6c885b7", size = 99839 }
wheels = [
    { url = "https://files.pythonhosted.org/packages/5a/dc/491b7661614ab97483abf2056be1deee4dc2490ecbf7bff9ab5cdbac86e1/pyreadline3-3.5.4-py3-none-any.whl", hash = "sha256:eaf8e6cc3c49bcccf145fc6067ba8643d1df34d604a1ec0eccbf7a18e6d3fae6", size = 83178 },
]

[[package]]
name = "pysftp"
version = "0.2.9"
source = { registry = "https://pypi.org/simple" }
dependencies = [
    { name = "paramiko" },
]
sdist = { url = "https://files.pythonhosted.org/packages/36/60/45f30390a38b1f92e0a8cf4de178cd7c2bc3f874c85430e40ccf99df8fe7/pysftp-0.2.9.tar.gz", hash = "sha256:fbf55a802e74d663673400acd92d5373c1c7ee94d765b428d9f977567ac4854a", size = 25949 }

[[package]]
name = "pysocks"
version = "1.7.1"
source = { registry = "https://pypi.org/simple" }
sdist = { url = "https://files.pythonhosted.org/packages/bd/11/293dd436aea955d45fc4e8a35b6ae7270f5b8e00b53cf6c024c83b657a11/PySocks-1.7.1.tar.gz", hash = "sha256:3f8804571ebe159c380ac6de37643bb4685970655d3bba243530d6558b799aa0", size = 284429 }
wheels = [
    { url = "https://files.pythonhosted.org/packages/8d/59/b4572118e098ac8e46e399a1dd0f2d85403ce8bbaad9ec79373ed6badaf9/PySocks-1.7.1-py3-none-any.whl", hash = "sha256:2725bd0a9925919b9b51739eea5f9e2bae91e83288108a9ad338b2e3a4435ee5", size = 16725 },
]

[[package]]
name = "pytest"
version = "8.4.2"
source = { registry = "https://pypi.org/simple" }
dependencies = [
    { name = "colorama", marker = "sys_platform == 'win32'" },
    { name = "iniconfig" },
    { name = "packaging" },
    { name = "pluggy" },
    { name = "pygments" },
]
sdist = { url = "https://files.pythonhosted.org/packages/a3/5c/00a0e072241553e1a7496d638deababa67c5058571567b92a7eaa258397c/pytest-8.4.2.tar.gz", hash = "sha256:86c0d0b93306b961d58d62a4db4879f27fe25513d4b969df351abdddb3c30e01", size = 1519618 }
wheels = [
    { url = "https://files.pythonhosted.org/packages/a8/a4/20da314d277121d6534b3a980b29035dcd51e6744bd79075a6ce8fa4eb8d/pytest-8.4.2-py3-none-any.whl", hash = "sha256:872f880de3fc3a5bdc88a11b39c9710c3497a547cfa9320bc3c5e62fbf272e79", size = 365750 },
]

[[package]]
name = "python-dateutil"
version = "2.9.0.post0"
source = { registry = "https://pypi.org/simple" }
dependencies = [
    { name = "six" },
]
sdist = { url = "https://files.pythonhosted.org/packages/66/c0/0c8b6ad9f17a802ee498c46e004a0eb49bc148f2fd230864601a86dcf6db/python-dateutil-2.9.0.post0.tar.gz", hash = "sha256:37dd54208da7e1cd875388217d5e00ebd4179249f90fb72437e91a35459a0ad3", size = 342432 }
wheels = [
    { url = "https://files.pythonhosted.org/packages/ec/57/56b9bcc3c9c6a792fcbaf139543cee77261f3651ca9da0c93f5c1221264b/python_dateutil-2.9.0.post0-py2.py3-none-any.whl", hash = "sha256:a8b2bc7bffae282281c8140a97d3aa9c14da0b136dfe83f850eea9a5f7470427", size = 229892 },
]

[[package]]
name = "python-dotenv"
version = "1.1.1"
source = { registry = "https://pypi.org/simple" }
sdist = { url = "https://files.pythonhosted.org/packages/f6/b0/4bc07ccd3572a2f9df7e6782f52b0c6c90dcbb803ac4a167702d7d0dfe1e/python_dotenv-1.1.1.tar.gz", hash = "sha256:a8a6399716257f45be6a007360200409fce5cda2661e3dec71d23dc15f6189ab", size = 41978 }
wheels = [
    { url = "https://files.pythonhosted.org/packages/5f/ed/539768cf28c661b5b068d66d96a2f155c4971a5d55684a514c1a0e0dec2f/python_dotenv-1.1.1-py3-none-any.whl", hash = "sha256:31f23644fe2602f88ff55e1f5c79ba497e01224ee7737937930c448e4d0e24dc", size = 20556 },
]

[[package]]
name = "python-multipart"
version = "0.0.20"
source = { registry = "https://pypi.org/simple" }
sdist = { url = "https://files.pythonhosted.org/packages/f3/87/f44d7c9f274c7ee665a29b885ec97089ec5dc034c7f3fafa03da9e39a09e/python_multipart-0.0.20.tar.gz", hash = "sha256:8dd0cab45b8e23064ae09147625994d090fa46f5b0d1e13af944c331a7fa9d13", size = 37158 }
wheels = [
    { url = "https://files.pythonhosted.org/packages/45/58/38b5afbc1a800eeea951b9285d3912613f2603bdf897a4ab0f4bd7f405fc/python_multipart-0.0.20-py3-none-any.whl", hash = "sha256:8a62d3a8335e06589fe01f2a3e178cdcc632f3fbe0d492ad9ee0ec35aab1f104", size = 24546 },
]

[[package]]
name = "python-rapidjson"
version = "1.21"
source = { registry = "https://pypi.org/simple" }
sdist = { url = "https://files.pythonhosted.org/packages/cf/da/f041c85e7852ddb87dd59e34fdbfebf27defc6e4dfecbc0486ab30553dfd/python_rapidjson-1.21.tar.gz", hash = "sha256:4d0dd9cf1fcb6f4bf79ee606e6e9be4cfa598f273b91338a6974b6a99309a1e6", size = 238903 }
wheels = [
    { url = "https://files.pythonhosted.org/packages/0a/10/1f241f947eace6a904512dc0dd3bb727716f45eb01258e744abeeb663380/python_rapidjson-1.21-cp311-cp311-macosx_10_9_x86_64.whl", hash = "sha256:78103db8a58fbcff54ee475426fc9d3aab5257f6c2eb3ffe1c769b9ad9e0878f", size = 220106 },
    { url = "https://files.pythonhosted.org/packages/90/eb/529d07149945b77b6276deb0f657599d699ef78dc325ee4dd00db2f5b099/python_rapidjson-1.21-cp311-cp311-macosx_11_0_arm64.whl", hash = "sha256:7eafd20dfb972d16f7284e1f0a02fc7603b657f847dab3308c129fb41f214030", size = 209481 },
    { url = "https://files.pythonhosted.org/packages/89/98/68fe673cb975fa085e0c47603e7d012f790fc44c0cebce9b8f707066c4a2/python_rapidjson-1.21-cp311-cp311-manylinux_2_24_aarch64.manylinux_2_28_aarch64.whl", hash = "sha256:08433801ddd96f2f2a03d17aeab8121adecb4e8cc119ae5dc05a1c441fb1ef58", size = 1664976 },
    { url = "https://files.pythonhosted.org/packages/c6/50/3b4849aebdf2254a5dca08dd12188038727444968012886f480b0ac87a71/python_rapidjson-1.21-cp311-cp311-manylinux_2_24_ppc64le.manylinux_2_28_ppc64le.whl", hash = "sha256:54ab944647aaf1d0c3fd26a0756edc87904b640a635fd40980b85faa80bdba70", size = 1712813 },
    { url = "https://files.pythonhosted.org/packages/73/4a/1947410485d22d6f40232b6cf713a52afce9e77ccc4c2922258e26d91eef/python_rapidjson-1.21-cp311-cp311-manylinux_2_24_x86_64.manylinux_2_28_x86_64.whl", hash = "sha256:9f47e5e126a2052fbb8a2f3e6c40b7ab52334e57ed8665733c277027f6caa6fa", size = 1702270 },
    { url = "https://files.pythonhosted.org/packages/aa/00/b78698177ee1e5ef1398eec42517500fc73145a5d005ac4307fe918bdaf6/python_rapidjson-1.21-cp311-cp311-musllinux_1_2_aarch64.whl", hash = "sha256:06fc84a13300be41dc075eded0d7bab7d024e8feb0685f43e958892ad4f6e5ad", size = 2513376 },
    { url = "https://files.pythonhosted.org/packages/fa/87/627aa48ec3a34faad70998c808e0bd5d4d722e97f3606326ac9c4b2ee4d2/python_rapidjson-1.21-cp311-cp311-musllinux_1_2_ppc64le.whl", hash = "sha256:a8be8d08c33e9e8a6b83a4b34777b900f85ce5e6a951c562cb8c6e0966f2f604", size = 2626072 },
    { url = "https://files.pythonhosted.org/packages/6e/48/a32b7f4ac4957110708e4a4cdab710ff221dde3bead72f3ad0af992dfaf5/python_rapidjson-1.21-cp311-cp311-musllinux_1_2_x86_64.whl", hash = "sha256:925cc765c2a4ab9aec92a163eca1d0572a4bf5ef7ef2e3d44e3808424454c5ec", size = 2622501 },
    { url = "https://files.pythonhosted.org/packages/36/58/33628c8859ba905357bae15bcedaf044433ec83c02c33a1f7608352eb251/python_rapidjson-1.21-cp311-cp311-win32.whl", hash = "sha256:47a9fc6b1c76946f9af875cfcceb32f08c5a6b1677500174397f042a9bbd5d1e", size = 127823 },
    { url = "https://files.pythonhosted.org/packages/ff/ff/db82a628ae4a5fa25b9baa1e4bc88e8021760f503e1f5b81dbe47c4ea3be/python_rapidjson-1.21-cp311-cp311-win_amd64.whl", hash = "sha256:a12c6b412f0b77589912159eea1a3385710ed1dc0d01259f2f467d5ec6b2413b", size = 147959 },
]

[[package]]
name = "pytz"
version = "2025.2"
source = { registry = "https://pypi.org/simple" }
sdist = { url = "https://files.pythonhosted.org/packages/f8/bf/abbd3cdfb8fbc7fb3d4d38d320f2441b1e7cbe29be4f23797b4a2b5d8aac/pytz-2025.2.tar.gz", hash = "sha256:360b9e3dbb49a209c21ad61809c7fb453643e048b38924c765813546746e81c3", size = 320884 }
wheels = [
    { url = "https://files.pythonhosted.org/packages/81/c4/34e93fe5f5429d7570ec1fa436f1986fb1f00c3e0f43a589fe2bbcd22c3f/pytz-2025.2-py2.py3-none-any.whl", hash = "sha256:5ddf76296dd8c44c26eb8f4b6f35488f3ccbf6fbbd7adee0b7262d43f0ec2f00", size = 509225 },
]

[[package]]
name = "pywin32"
version = "311"
source = { registry = "https://pypi.org/simple" }
wheels = [
    { url = "https://files.pythonhosted.org/packages/7c/af/449a6a91e5d6db51420875c54f6aff7c97a86a3b13a0b4f1a5c13b988de3/pywin32-311-cp311-cp311-win32.whl", hash = "sha256:184eb5e436dea364dcd3d2316d577d625c0351bf237c4e9a5fabbcfa5a58b151", size = 8697031 },
    { url = "https://files.pythonhosted.org/packages/51/8f/9bb81dd5bb77d22243d33c8397f09377056d5c687aa6d4042bea7fbf8364/pywin32-311-cp311-cp311-win_amd64.whl", hash = "sha256:3ce80b34b22b17ccbd937a6e78e7225d80c52f5ab9940fe0506a1a16f3dab503", size = 9508308 },
    { url = "https://files.pythonhosted.org/packages/44/7b/9c2ab54f74a138c491aba1b1cd0795ba61f144c711daea84a88b63dc0f6c/pywin32-311-cp311-cp311-win_arm64.whl", hash = "sha256:a733f1388e1a842abb67ffa8e7aad0e70ac519e09b0f6a784e65a136ec7cefd2", size = 8703930 },
]

[[package]]
name = "pyyaml"
version = "6.0.2"
source = { registry = "https://pypi.org/simple" }
sdist = { url = "https://files.pythonhosted.org/packages/54/ed/79a089b6be93607fa5cdaedf301d7dfb23af5f25c398d5ead2525b063e17/pyyaml-6.0.2.tar.gz", hash = "sha256:d584d9ec91ad65861cc08d42e834324ef890a082e591037abe114850ff7bbc3e", size = 130631 }
wheels = [
    { url = "https://files.pythonhosted.org/packages/f8/aa/7af4e81f7acba21a4c6be026da38fd2b872ca46226673c89a758ebdc4fd2/PyYAML-6.0.2-cp311-cp311-macosx_10_9_x86_64.whl", hash = "sha256:cc1c1159b3d456576af7a3e4d1ba7e6924cb39de8f67111c735f6fc832082774", size = 184612 },
    { url = "https://files.pythonhosted.org/packages/8b/62/b9faa998fd185f65c1371643678e4d58254add437edb764a08c5a98fb986/PyYAML-6.0.2-cp311-cp311-macosx_11_0_arm64.whl", hash = "sha256:1e2120ef853f59c7419231f3bf4e7021f1b936f6ebd222406c3b60212205d2ee", size = 172040 },
    { url = "https://files.pythonhosted.org/packages/ad/0c/c804f5f922a9a6563bab712d8dcc70251e8af811fce4524d57c2c0fd49a4/PyYAML-6.0.2-cp311-cp311-manylinux_2_17_aarch64.manylinux2014_aarch64.whl", hash = "sha256:5d225db5a45f21e78dd9358e58a98702a0302f2659a3c6cd320564b75b86f47c", size = 736829 },
    { url = "https://files.pythonhosted.org/packages/51/16/6af8d6a6b210c8e54f1406a6b9481febf9c64a3109c541567e35a49aa2e7/PyYAML-6.0.2-cp311-cp311-manylinux_2_17_s390x.manylinux2014_s390x.whl", hash = "sha256:5ac9328ec4831237bec75defaf839f7d4564be1e6b25ac710bd1a96321cc8317", size = 764167 },
    { url = "https://files.pythonhosted.org/packages/75/e4/2c27590dfc9992f73aabbeb9241ae20220bd9452df27483b6e56d3975cc5/PyYAML-6.0.2-cp311-cp311-manylinux_2_17_x86_64.manylinux2014_x86_64.whl", hash = "sha256:3ad2a3decf9aaba3d29c8f537ac4b243e36bef957511b4766cb0057d32b0be85", size = 762952 },
    { url = "https://files.pythonhosted.org/packages/9b/97/ecc1abf4a823f5ac61941a9c00fe501b02ac3ab0e373c3857f7d4b83e2b6/PyYAML-6.0.2-cp311-cp311-musllinux_1_1_aarch64.whl", hash = "sha256:ff3824dc5261f50c9b0dfb3be22b4567a6f938ccce4587b38952d85fd9e9afe4", size = 735301 },
    { url = "https://files.pythonhosted.org/packages/45/73/0f49dacd6e82c9430e46f4a027baa4ca205e8b0a9dce1397f44edc23559d/PyYAML-6.0.2-cp311-cp311-musllinux_1_1_x86_64.whl", hash = "sha256:797b4f722ffa07cc8d62053e4cff1486fa6dc094105d13fea7b1de7d8bf71c9e", size = 756638 },
    { url = "https://files.pythonhosted.org/packages/22/5f/956f0f9fc65223a58fbc14459bf34b4cc48dec52e00535c79b8db361aabd/PyYAML-6.0.2-cp311-cp311-win32.whl", hash = "sha256:11d8f3dd2b9c1207dcaf2ee0bbbfd5991f571186ec9cc78427ba5bd32afae4b5", size = 143850 },
    { url = "https://files.pythonhosted.org/packages/ed/23/8da0bbe2ab9dcdd11f4f4557ccaf95c10b9811b13ecced089d43ce59c3c8/PyYAML-6.0.2-cp311-cp311-win_amd64.whl", hash = "sha256:e10ce637b18caea04431ce14fabcf5c64a1c61ec9c56b071a4b7ca131ca52d44", size = 161980 },
]

[[package]]
name = "querystring-parser"
version = "1.2.4"
source = { registry = "https://pypi.org/simple" }
dependencies = [
    { name = "six" },
]
sdist = { url = "https://files.pythonhosted.org/packages/4a/fa/f54f5662e0eababf0c49e92fd94bf178888562c0e7b677c8941bbbcd1bd6/querystring_parser-1.2.4.tar.gz", hash = "sha256:644fce1cffe0530453b43a83a38094dbe422ccba8c9b2f2a1c00280e14ca8a62", size = 5454 }
wheels = [
    { url = "https://files.pythonhosted.org/packages/88/6b/572b2590fd55114118bf08bde63c0a421dcc82d593700f3e2ad89908a8a9/querystring_parser-1.2.4-py2.py3-none-any.whl", hash = "sha256:d2fa90765eaf0de96c8b087872991a10238e89ba015ae59fedfed6bd61c242a0", size = 7908 },
]

[[package]]
name = "referencing"
version = "0.36.2"
source = { registry = "https://pypi.org/simple" }
dependencies = [
    { name = "attrs" },
    { name = "rpds-py" },
    { name = "typing-extensions" },
]
sdist = { url = "https://files.pythonhosted.org/packages/2f/db/98b5c277be99dd18bfd91dd04e1b759cad18d1a338188c936e92f921c7e2/referencing-0.36.2.tar.gz", hash = "sha256:df2e89862cd09deabbdba16944cc3f10feb6b3e6f18e902f7cc25609a34775aa", size = 74744 }
wheels = [
    { url = "https://files.pythonhosted.org/packages/c1/b1/3baf80dc6d2b7bc27a95a67752d0208e410351e3feb4eb78de5f77454d8d/referencing-0.36.2-py3-none-any.whl", hash = "sha256:e8699adbbf8b5c7de96d8ffa0eb5c158b3beafce084968e2ea8bb08c6794dcd0", size = 26775 },
]

[[package]]
name = "regex"
version = "2025.9.18"
source = { registry = "https://pypi.org/simple" }
sdist = { url = "https://files.pythonhosted.org/packages/49/d3/eaa0d28aba6ad1827ad1e716d9a93e1ba963ada61887498297d3da715133/regex-2025.9.18.tar.gz", hash = "sha256:c5ba23274c61c6fef447ba6a39333297d0c247f53059dba0bca415cac511edc4", size = 400917 }
wheels = [
    { url = "https://files.pythonhosted.org/packages/58/61/80eda662fc4eb32bfedc331f42390974c9e89c7eac1b79cd9eea4d7c458c/regex-2025.9.18-cp311-cp311-macosx_10_9_universal2.whl", hash = "sha256:51076980cd08cd13c88eb7365427ae27f0d94e7cebe9ceb2bb9ffdae8fc4d82a", size = 484832 },
    { url = "https://files.pythonhosted.org/packages/a6/d9/33833d9abddf3f07ad48504ddb53fe3b22f353214bbb878a72eee1e3ddbf/regex-2025.9.18-cp311-cp311-macosx_10_9_x86_64.whl", hash = "sha256:828446870bd7dee4e0cbeed767f07961aa07f0ea3129f38b3ccecebc9742e0b8", size = 288994 },
    { url = "https://files.pythonhosted.org/packages/2a/b3/526ee96b0d70ea81980cbc20c3496fa582f775a52e001e2743cc33b2fa75/regex-2025.9.18-cp311-cp311-macosx_11_0_arm64.whl", hash = "sha256:c28821d5637866479ec4cc23b8c990f5bc6dd24e5e4384ba4a11d38a526e1414", size = 286619 },
    { url = "https://files.pythonhosted.org/packages/65/4f/c2c096b02a351b33442aed5895cdd8bf87d372498d2100927c5a053d7ba3/regex-2025.9.18-cp311-cp311-manylinux2014_aarch64.manylinux_2_17_aarch64.manylinux_2_28_aarch64.whl", hash = "sha256:726177ade8e481db669e76bf99de0b278783be8acd11cef71165327abd1f170a", size = 792454 },
    { url = "https://files.pythonhosted.org/packages/24/15/b562c9d6e47c403c4b5deb744f8b4bf6e40684cf866c7b077960a925bdff/regex-2025.9.18-cp311-cp311-manylinux2014_ppc64le.manylinux_2_17_ppc64le.manylinux_2_28_ppc64le.whl", hash = "sha256:f5cca697da89b9f8ea44115ce3130f6c54c22f541943ac8e9900461edc2b8bd4", size = 858723 },
    { url = "https://files.pythonhosted.org/packages/f2/01/dba305409849e85b8a1a681eac4c03ed327d8de37895ddf9dc137f59c140/regex-2025.9.18-cp311-cp311-manylinux2014_s390x.manylinux_2_17_s390x.manylinux_2_28_s390x.whl", hash = "sha256:dfbde38f38004703c35666a1e1c088b778e35d55348da2b7b278914491698d6a", size = 905899 },
    { url = "https://files.pythonhosted.org/packages/fe/d0/c51d1e6a80eab11ef96a4cbad17fc0310cf68994fb01a7283276b7e5bbd6/regex-2025.9.18-cp311-cp311-manylinux2014_x86_64.manylinux_2_17_x86_64.manylinux_2_28_x86_64.whl", hash = "sha256:f2f422214a03fab16bfa495cfec72bee4aaa5731843b771860a471282f1bf74f", size = 798981 },
    { url = "https://files.pythonhosted.org/packages/c4/5e/72db90970887bbe02296612bd61b0fa31e6d88aa24f6a4853db3e96c575e/regex-2025.9.18-cp311-cp311-musllinux_1_2_aarch64.whl", hash = "sha256:a295916890f4df0902e4286bc7223ee7f9e925daa6dcdec4192364255b70561a", size = 781900 },
    { url = "https://files.pythonhosted.org/packages/50/ff/596be45eea8e9bc31677fde243fa2904d00aad1b32c31bce26c3dbba0b9e/regex-2025.9.18-cp311-cp311-musllinux_1_2_ppc64le.whl", hash = "sha256:5db95ff632dbabc8c38c4e82bf545ab78d902e81160e6e455598014f0abe66b9", size = 852952 },
    { url = "https://files.pythonhosted.org/packages/e5/1b/2dfa348fa551e900ed3f5f63f74185b6a08e8a76bc62bc9c106f4f92668b/regex-2025.9.18-cp311-cp311-musllinux_1_2_s390x.whl", hash = "sha256:fb967eb441b0f15ae610b7069bdb760b929f267efbf522e814bbbfffdf125ce2", size = 844355 },
    { url = "https://files.pythonhosted.org/packages/f4/bf/aefb1def27fe33b8cbbb19c75c13aefccfbef1c6686f8e7f7095705969c7/regex-2025.9.18-cp311-cp311-musllinux_1_2_x86_64.whl", hash = "sha256:f04d2f20da4053d96c08f7fde6e1419b7ec9dbcee89c96e3d731fca77f411b95", size = 787254 },
    { url = "https://files.pythonhosted.org/packages/e3/4e/8ef042e7cf0dbbb401e784e896acfc1b367b95dfbfc9ada94c2ed55a081f/regex-2025.9.18-cp311-cp311-win32.whl", hash = "sha256:895197241fccf18c0cea7550c80e75f185b8bd55b6924fcae269a1a92c614a07", size = 264129 },
    { url = "https://files.pythonhosted.org/packages/b4/7d/c4fcabf80dcdd6821c0578ad9b451f8640b9110fb3dcb74793dd077069ff/regex-2025.9.18-cp311-cp311-win_amd64.whl", hash = "sha256:7e2b414deae99166e22c005e154a5513ac31493db178d8aec92b3269c9cce8c9", size = 276160 },
    { url = "https://files.pythonhosted.org/packages/64/f8/0e13c8ae4d6df9d128afaba138342d532283d53a4c1e7a8c93d6756c8f4a/regex-2025.9.18-cp311-cp311-win_arm64.whl", hash = "sha256:fb137ec7c5c54f34a25ff9b31f6b7b0c2757be80176435bf367111e3f71d72df", size = 268471 },
]

[[package]]
name = "requests"
version = "2.32.5"
source = { registry = "https://pypi.org/simple" }
dependencies = [
    { name = "certifi" },
    { name = "charset-normalizer" },
    { name = "idna" },
    { name = "urllib3" },
]
sdist = { url = "https://files.pythonhosted.org/packages/c9/74/b3ff8e6c8446842c3f5c837e9c3dfcfe2018ea6ecef224c710c85ef728f4/requests-2.32.5.tar.gz", hash = "sha256:dbba0bac56e100853db0ea71b82b4dfd5fe2bf6d3754a8893c3af500cec7d7cf", size = 134517 }
wheels = [
    { url = "https://files.pythonhosted.org/packages/1e/db/4254e3eabe8020b458f1a747140d32277ec7a271daf1d235b70dc0b4e6e3/requests-2.32.5-py3-none-any.whl", hash = "sha256:2462f94637a34fd532264295e186976db0f5d453d1cdd31473c85a6a161affb6", size = 64738 },
]

[package.optional-dependencies]
socks = [
    { name = "pysocks" },
]

[[package]]
name = "requests-oauthlib"
version = "2.0.0"
source = { registry = "https://pypi.org/simple" }
dependencies = [
    { name = "oauthlib" },
    { name = "requests" },
]
sdist = { url = "https://files.pythonhosted.org/packages/42/f2/05f29bc3913aea15eb670be136045bf5c5bbf4b99ecb839da9b422bb2c85/requests-oauthlib-2.0.0.tar.gz", hash = "sha256:b3dffaebd884d8cd778494369603a9e7b58d29111bf6b41bdc2dcd87203af4e9", size = 55650 }
wheels = [
    { url = "https://files.pythonhosted.org/packages/3b/5d/63d4ae3b9daea098d5d6f5da83984853c1bbacd5dc826764b249fe119d24/requests_oauthlib-2.0.0-py2.py3-none-any.whl", hash = "sha256:7dd8a5c40426b779b0868c404bdef9768deccf22749cde15852df527e6269b36", size = 24179 },
]

[[package]]
name = "requests-toolbelt"
version = "1.0.0"
source = { registry = "https://pypi.org/simple" }
dependencies = [
    { name = "requests" },
]
sdist = { url = "https://files.pythonhosted.org/packages/f3/61/d7545dafb7ac2230c70d38d31cbfe4cc64f7144dc41f6e4e4b78ecd9f5bb/requests-toolbelt-1.0.0.tar.gz", hash = "sha256:7681a0a3d047012b5bdc0ee37d7f8f07ebe76ab08caeccfc3921ce23c88d5bc6", size = 206888 }
wheels = [
    { url = "https://files.pythonhosted.org/packages/3f/51/d4db610ef29373b879047326cbf6fa98b6c1969d6f6dc423279de2b1be2c/requests_toolbelt-1.0.0-py2.py3-none-any.whl", hash = "sha256:cccfdd665f0a24fcf4726e690f65639d272bb0637b9b92dfd91a5568ccf6bd06", size = 54481 },
]

[[package]]
name = "rich"
version = "14.1.0"
source = { registry = "https://pypi.org/simple" }
dependencies = [
    { name = "markdown-it-py" },
    { name = "pygments" },
]
sdist = { url = "https://files.pythonhosted.org/packages/fe/75/af448d8e52bf1d8fa6a9d089ca6c07ff4453d86c65c145d0a300bb073b9b/rich-14.1.0.tar.gz", hash = "sha256:e497a48b844b0320d45007cdebfeaeed8db2a4f4bcf49f15e455cfc4af11eaa8", size = 224441 }
wheels = [
    { url = "https://files.pythonhosted.org/packages/e3/30/3c4d035596d3cf444529e0b2953ad0466f6049528a879d27534700580395/rich-14.1.0-py3-none-any.whl", hash = "sha256:536f5f1785986d6dbdea3c75205c473f970777b4a0d6c6dd1b696aa05a3fa04f", size = 243368 },
]

[[package]]
name = "rpds-py"
version = "0.27.1"
source = { registry = "https://pypi.org/simple" }
sdist = { url = "https://files.pythonhosted.org/packages/e9/dd/2c0cbe774744272b0ae725f44032c77bdcab6e8bcf544bffa3b6e70c8dba/rpds_py-0.27.1.tar.gz", hash = "sha256:26a1c73171d10b7acccbded82bf6a586ab8203601e565badc74bbbf8bc5a10f8", size = 27479 }
wheels = [
    { url = "https://files.pythonhosted.org/packages/b5/c1/7907329fbef97cbd49db6f7303893bd1dd5a4a3eae415839ffdfb0762cae/rpds_py-0.27.1-cp311-cp311-macosx_10_12_x86_64.whl", hash = "sha256:be898f271f851f68b318872ce6ebebbc62f303b654e43bf72683dbdc25b7c881", size = 371063 },
    { url = "https://files.pythonhosted.org/packages/11/94/2aab4bc86228bcf7c48760990273653a4900de89c7537ffe1b0d6097ed39/rpds_py-0.27.1-cp311-cp311-macosx_11_0_arm64.whl", hash = "sha256:62ac3d4e3e07b58ee0ddecd71d6ce3b1637de2d373501412df395a0ec5f9beb5", size = 353210 },
    { url = "https://files.pythonhosted.org/packages/3a/57/f5eb3ecf434342f4f1a46009530e93fd201a0b5b83379034ebdb1d7c1a58/rpds_py-0.27.1-cp311-cp311-manylinux_2_17_aarch64.manylinux2014_aarch64.whl", hash = "sha256:4708c5c0ceb2d034f9991623631d3d23cb16e65c83736ea020cdbe28d57c0a0e", size = 381636 },
    { url = "https://files.pythonhosted.org/packages/ae/f4/ef95c5945e2ceb5119571b184dd5a1cc4b8541bbdf67461998cfeac9cb1e/rpds_py-0.27.1-cp311-cp311-manylinux_2_17_armv7l.manylinux2014_armv7l.whl", hash = "sha256:abfa1171a9952d2e0002aba2ad3780820b00cc3d9c98c6630f2e93271501f66c", size = 394341 },
    { url = "https://files.pythonhosted.org/packages/5a/7e/4bd610754bf492d398b61725eb9598ddd5eb86b07d7d9483dbcd810e20bc/rpds_py-0.27.1-cp311-cp311-manylinux_2_17_ppc64le.manylinux2014_ppc64le.whl", hash = "sha256:4b507d19f817ebaca79574b16eb2ae412e5c0835542c93fe9983f1e432aca195", size = 523428 },
    { url = "https://files.pythonhosted.org/packages/9f/e5/059b9f65a8c9149361a8b75094864ab83b94718344db511fd6117936ed2a/rpds_py-0.27.1-cp311-cp311-manylinux_2_17_s390x.manylinux2014_s390x.whl", hash = "sha256:168b025f8fd8d8d10957405f3fdcef3dc20f5982d398f90851f4abc58c566c52", size = 402923 },
    { url = "https://files.pythonhosted.org/packages/f5/48/64cabb7daced2968dd08e8a1b7988bf358d7bd5bcd5dc89a652f4668543c/rpds_py-0.27.1-cp311-cp311-manylinux_2_17_x86_64.manylinux2014_x86_64.whl", hash = "sha256:cb56c6210ef77caa58e16e8c17d35c63fe3f5b60fd9ba9d424470c3400bcf9ed", size = 384094 },
    { url = "https://files.pythonhosted.org/packages/ae/e1/dc9094d6ff566bff87add8a510c89b9e158ad2ecd97ee26e677da29a9e1b/rpds_py-0.27.1-cp311-cp311-manylinux_2_31_riscv64.whl", hash = "sha256:d252f2d8ca0195faa707f8eb9368955760880b2b42a8ee16d382bf5dd807f89a", size = 401093 },
    { url = "https://files.pythonhosted.org/packages/37/8e/ac8577e3ecdd5593e283d46907d7011618994e1d7ab992711ae0f78b9937/rpds_py-0.27.1-cp311-cp311-manylinux_2_5_i686.manylinux1_i686.whl", hash = "sha256:6e5e54da1e74b91dbc7996b56640f79b195d5925c2b78efaa8c5d53e1d88edde", size = 417969 },
    { url = "https://files.pythonhosted.org/packages/66/6d/87507430a8f74a93556fe55c6485ba9c259949a853ce407b1e23fea5ba31/rpds_py-0.27.1-cp311-cp311-musllinux_1_2_aarch64.whl", hash = "sha256:ffce0481cc6e95e5b3f0a47ee17ffbd234399e6d532f394c8dce320c3b089c21", size = 558302 },
    { url = "https://files.pythonhosted.org/packages/3a/bb/1db4781ce1dda3eecc735e3152659a27b90a02ca62bfeea17aee45cc0fbc/rpds_py-0.27.1-cp311-cp311-musllinux_1_2_i686.whl", hash = "sha256:a205fdfe55c90c2cd8e540ca9ceba65cbe6629b443bc05db1f590a3db8189ff9", size = 589259 },
    { url = "https://files.pythonhosted.org/packages/7b/0e/ae1c8943d11a814d01b482e1f8da903f88047a962dff9bbdadf3bd6e6fd1/rpds_py-0.27.1-cp311-cp311-musllinux_1_2_x86_64.whl", hash = "sha256:689fb5200a749db0415b092972e8eba85847c23885c8543a8b0f5c009b1a5948", size = 554983 },
    { url = "https://files.pythonhosted.org/packages/b2/d5/0b2a55415931db4f112bdab072443ff76131b5ac4f4dc98d10d2d357eb03/rpds_py-0.27.1-cp311-cp311-win32.whl", hash = "sha256:3182af66048c00a075010bc7f4860f33913528a4b6fc09094a6e7598e462fe39", size = 217154 },
    { url = "https://files.pythonhosted.org/packages/24/75/3b7ffe0d50dc86a6a964af0d1cc3a4a2cdf437cb7b099a4747bbb96d1819/rpds_py-0.27.1-cp311-cp311-win_amd64.whl", hash = "sha256:b4938466c6b257b2f5c4ff98acd8128ec36b5059e5c8f8372d79316b1c36bb15", size = 228627 },
    { url = "https://files.pythonhosted.org/packages/8d/3f/4fd04c32abc02c710f09a72a30c9a55ea3cc154ef8099078fd50a0596f8e/rpds_py-0.27.1-cp311-cp311-win_arm64.whl", hash = "sha256:2f57af9b4d0793e53266ee4325535a31ba48e2f875da81a9177c9926dfa60746", size = 220998 },
    { url = "https://files.pythonhosted.org/packages/0c/ed/e1fba02de17f4f76318b834425257c8ea297e415e12c68b4361f63e8ae92/rpds_py-0.27.1-pp311-pypy311_pp73-macosx_10_12_x86_64.whl", hash = "sha256:cdfe4bb2f9fe7458b7453ad3c33e726d6d1c7c0a72960bcc23800d77384e42df", size = 371402 },
    { url = "https://files.pythonhosted.org/packages/af/7c/e16b959b316048b55585a697e94add55a4ae0d984434d279ea83442e460d/rpds_py-0.27.1-pp311-pypy311_pp73-macosx_11_0_arm64.whl", hash = "sha256:8fabb8fd848a5f75a2324e4a84501ee3a5e3c78d8603f83475441866e60b94a3", size = 354084 },
    { url = "https://files.pythonhosted.org/packages/de/c1/ade645f55de76799fdd08682d51ae6724cb46f318573f18be49b1e040428/rpds_py-0.27.1-pp311-pypy311_pp73-manylinux_2_17_aarch64.manylinux2014_aarch64.whl", hash = "sha256:eda8719d598f2f7f3e0f885cba8646644b55a187762bec091fa14a2b819746a9", size = 383090 },
    { url = "https://files.pythonhosted.org/packages/1f/27/89070ca9b856e52960da1472efcb6c20ba27cfe902f4f23ed095b9cfc61d/rpds_py-0.27.1-pp311-pypy311_pp73-manylinux_2_17_armv7l.manylinux2014_armv7l.whl", hash = "sha256:3c64d07e95606ec402a0a1c511fe003873fa6af630bda59bac77fac8b4318ebc", size = 394519 },
    { url = "https://files.pythonhosted.org/packages/b3/28/be120586874ef906aa5aeeae95ae8df4184bc757e5b6bd1c729ccff45ed5/rpds_py-0.27.1-pp311-pypy311_pp73-manylinux_2_17_ppc64le.manylinux2014_ppc64le.whl", hash = "sha256:93a2ed40de81bcff59aabebb626562d48332f3d028ca2036f1d23cbb52750be4", size = 523817 },
    { url = "https://files.pythonhosted.org/packages/a8/ef/70cc197bc11cfcde02a86f36ac1eed15c56667c2ebddbdb76a47e90306da/rpds_py-0.27.1-pp311-pypy311_pp73-manylinux_2_17_s390x.manylinux2014_s390x.whl", hash = "sha256:387ce8c44ae94e0ec50532d9cb0edce17311024c9794eb196b90e1058aadeb66", size = 403240 },
    { url = "https://files.pythonhosted.org/packages/cf/35/46936cca449f7f518f2f4996e0e8344db4b57e2081e752441154089d2a5f/rpds_py-0.27.1-pp311-pypy311_pp73-manylinux_2_17_x86_64.manylinux2014_x86_64.whl", hash = "sha256:aaf94f812c95b5e60ebaf8bfb1898a7d7cb9c1af5744d4a67fa47796e0465d4e", size = 385194 },
    { url = "https://files.pythonhosted.org/packages/e1/62/29c0d3e5125c3270b51415af7cbff1ec587379c84f55a5761cc9efa8cd06/rpds_py-0.27.1-pp311-pypy311_pp73-manylinux_2_31_riscv64.whl", hash = "sha256:4848ca84d6ded9b58e474dfdbad4b8bfb450344c0551ddc8d958bf4b36aa837c", size = 402086 },
    { url = "https://files.pythonhosted.org/packages/8f/66/03e1087679227785474466fdd04157fb793b3b76e3fcf01cbf4c693c1949/rpds_py-0.27.1-pp311-pypy311_pp73-manylinux_2_5_i686.manylinux1_i686.whl", hash = "sha256:2bde09cbcf2248b73c7c323be49b280180ff39fadcfe04e7b6f54a678d02a7cf", size = 419272 },
    { url = "https://files.pythonhosted.org/packages/6a/24/e3e72d265121e00b063aef3e3501e5b2473cf1b23511d56e529531acf01e/rpds_py-0.27.1-pp311-pypy311_pp73-musllinux_1_2_aarch64.whl", hash = "sha256:94c44ee01fd21c9058f124d2d4f0c9dc7634bec93cd4b38eefc385dabe71acbf", size = 560003 },
    { url = "https://files.pythonhosted.org/packages/26/ca/f5a344c534214cc2d41118c0699fffbdc2c1bc7046f2a2b9609765ab9c92/rpds_py-0.27.1-pp311-pypy311_pp73-musllinux_1_2_i686.whl", hash = "sha256:df8b74962e35c9249425d90144e721eed198e6555a0e22a563d29fe4486b51f6", size = 590482 },
    { url = "https://files.pythonhosted.org/packages/ce/08/4349bdd5c64d9d193c360aa9db89adeee6f6682ab8825dca0a3f535f434f/rpds_py-0.27.1-pp311-pypy311_pp73-musllinux_1_2_x86_64.whl", hash = "sha256:dc23e6820e3b40847e2f4a7726462ba0cf53089512abe9ee16318c366494c17a", size = 556523 },
]

[[package]]
name = "rsa"
version = "4.9.1"
source = { registry = "https://pypi.org/simple" }
dependencies = [
    { name = "pyasn1" },
]
sdist = { url = "https://files.pythonhosted.org/packages/da/8a/22b7beea3ee0d44b1916c0c1cb0ee3af23b700b6da9f04991899d0c555d4/rsa-4.9.1.tar.gz", hash = "sha256:e7bdbfdb5497da4c07dfd35530e1a902659db6ff241e39d9953cad06ebd0ae75", size = 29034 }
wheels = [
    { url = "https://files.pythonhosted.org/packages/64/8d/0133e4eb4beed9e425d9a98ed6e081a55d195481b7632472be1af08d2f6b/rsa-4.9.1-py3-none-any.whl", hash = "sha256:68635866661c6836b8d39430f97a996acbd61bfa49406748ea243539fe239762", size = 34696 },
]

[[package]]
name = "ruamel-yaml"
version = "0.17.17"
source = { registry = "https://pypi.org/simple" }
sdist = { url = "https://files.pythonhosted.org/packages/4d/15/7fc04de02ca774342800c9adf1a8239703977c49c5deaadec1689ec85506/ruamel.yaml-0.17.17.tar.gz", hash = "sha256:9751de4cbb57d4bfbf8fc394e125ed4a2f170fbff3dc3d78abf50be85924f8be", size = 127486 }
wheels = [
    { url = "https://files.pythonhosted.org/packages/c7/75/729b63cd0de2316c8bb789ff2c557d9732a5aeb900c5539ae74db41ba562/ruamel.yaml-0.17.17-py3-none-any.whl", hash = "sha256:9af3ec5d7f8065582f3aa841305465025d0afd26c5fb54e15b964e11838fc74f", size = 109128 },
]

[[package]]
name = "ruff"
version = "0.13.0"
source = { registry = "https://pypi.org/simple" }
sdist = { url = "https://files.pythonhosted.org/packages/6e/1a/1f4b722862840295bcaba8c9e5261572347509548faaa99b2d57ee7bfe6a/ruff-0.13.0.tar.gz", hash = "sha256:5b4b1ee7eb35afae128ab94459b13b2baaed282b1fb0f472a73c82c996c8ae60", size = 5372863 }
wheels = [
    { url = "https://files.pythonhosted.org/packages/ac/fe/6f87b419dbe166fd30a991390221f14c5b68946f389ea07913e1719741e0/ruff-0.13.0-py3-none-linux_armv6l.whl", hash = "sha256:137f3d65d58ee828ae136a12d1dc33d992773d8f7644bc6b82714570f31b2004", size = 12187826 },
    { url = "https://files.pythonhosted.org/packages/e4/25/c92296b1fc36d2499e12b74a3fdb230f77af7bdf048fad7b0a62e94ed56a/ruff-0.13.0-py3-none-macosx_10_12_x86_64.whl", hash = "sha256:21ae48151b66e71fd111b7d79f9ad358814ed58c339631450c66a4be33cc28b9", size = 12933428 },
    { url = "https://files.pythonhosted.org/packages/44/cf/40bc7221a949470307d9c35b4ef5810c294e6cfa3caafb57d882731a9f42/ruff-0.13.0-py3-none-macosx_11_0_arm64.whl", hash = "sha256:64de45f4ca5441209e41742d527944635a05a6e7c05798904f39c85bafa819e3", size = 12095543 },
    { url = "https://files.pythonhosted.org/packages/f1/03/8b5ff2a211efb68c63a1d03d157e924997ada87d01bebffbd13a0f3fcdeb/ruff-0.13.0-py3-none-manylinux_2_17_aarch64.manylinux2014_aarch64.whl", hash = "sha256:2b2c653ae9b9d46e0ef62fc6fbf5b979bda20a0b1d2b22f8f7eb0cde9f4963b8", size = 12312489 },
    { url = "https://files.pythonhosted.org/packages/37/fc/2336ef6d5e9c8d8ea8305c5f91e767d795cd4fc171a6d97ef38a5302dadc/ruff-0.13.0-py3-none-manylinux_2_17_armv7l.manylinux2014_armv7l.whl", hash = "sha256:4cec632534332062bc9eb5884a267b689085a1afea9801bf94e3ba7498a2d207", size = 11991631 },
    { url = "https://files.pythonhosted.org/packages/39/7f/f6d574d100fca83d32637d7f5541bea2f5e473c40020bbc7fc4a4d5b7294/ruff-0.13.0-py3-none-manylinux_2_17_i686.manylinux2014_i686.whl", hash = "sha256:dcd628101d9f7d122e120ac7c17e0a0f468b19bc925501dbe03c1cb7f5415b24", size = 13720602 },
    { url = "https://files.pythonhosted.org/packages/fd/c8/a8a5b81d8729b5d1f663348d11e2a9d65a7a9bd3c399763b1a51c72be1ce/ruff-0.13.0-py3-none-manylinux_2_17_ppc64.manylinux2014_ppc64.whl", hash = "sha256:afe37db8e1466acb173bb2a39ca92df00570e0fd7c94c72d87b51b21bb63efea", size = 14697751 },
    { url = "https://files.pythonhosted.org/packages/57/f5/183ec292272ce7ec5e882aea74937f7288e88ecb500198b832c24debc6d3/ruff-0.13.0-py3-none-manylinux_2_17_ppc64le.manylinux2014_ppc64le.whl", hash = "sha256:0f96a8d90bb258d7d3358b372905fe7333aaacf6c39e2408b9f8ba181f4b6ef2", size = 14095317 },
    { url = "https://files.pythonhosted.org/packages/9f/8d/7f9771c971724701af7926c14dab31754e7b303d127b0d3f01116faef456/ruff-0.13.0-py3-none-manylinux_2_17_s390x.manylinux2014_s390x.whl", hash = "sha256:94b5e3d883e4f924c5298e3f2ee0f3085819c14f68d1e5b6715597681433f153", size = 13144418 },
    { url = "https://files.pythonhosted.org/packages/a8/a6/7985ad1778e60922d4bef546688cd8a25822c58873e9ff30189cfe5dc4ab/ruff-0.13.0-py3-none-manylinux_2_17_x86_64.manylinux2014_x86_64.whl", hash = "sha256:03447f3d18479df3d24917a92d768a89f873a7181a064858ea90a804a7538991", size = 13370843 },
    { url = "https://files.pythonhosted.org/packages/64/1c/bafdd5a7a05a50cc51d9f5711da704942d8dd62df3d8c70c311e98ce9f8a/ruff-0.13.0-py3-none-manylinux_2_31_riscv64.whl", hash = "sha256:fbc6b1934eb1c0033da427c805e27d164bb713f8e273a024a7e86176d7f462cf", size = 13321891 },
    { url = "https://files.pythonhosted.org/packages/bc/3e/7817f989cb9725ef7e8d2cee74186bf90555279e119de50c750c4b7a72fe/ruff-0.13.0-py3-none-musllinux_1_2_aarch64.whl", hash = "sha256:a8ab6a3e03665d39d4a25ee199d207a488724f022db0e1fe4002968abdb8001b", size = 12119119 },
    { url = "https://files.pythonhosted.org/packages/58/07/9df080742e8d1080e60c426dce6e96a8faf9a371e2ce22eef662e3839c95/ruff-0.13.0-py3-none-musllinux_1_2_armv7l.whl", hash = "sha256:d2a5c62f8ccc6dd2fe259917482de7275cecc86141ee10432727c4816235bc41", size = 11961594 },
    { url = "https://files.pythonhosted.org/packages/6a/f4/ae1185349197d26a2316840cb4d6c3fba61d4ac36ed728bf0228b222d71f/ruff-0.13.0-py3-none-musllinux_1_2_i686.whl", hash = "sha256:b7b85ca27aeeb1ab421bc787009831cffe6048faae08ad80867edab9f2760945", size = 12933377 },
    { url = "https://files.pythonhosted.org/packages/b6/39/e776c10a3b349fc8209a905bfb327831d7516f6058339a613a8d2aaecacd/ruff-0.13.0-py3-none-musllinux_1_2_x86_64.whl", hash = "sha256:79ea0c44a3032af768cabfd9616e44c24303af49d633b43e3a5096e009ebe823", size = 13418555 },
    { url = "https://files.pythonhosted.org/packages/46/09/dca8df3d48e8b3f4202bf20b1658898e74b6442ac835bfe2c1816d926697/ruff-0.13.0-py3-none-win32.whl", hash = "sha256:4e473e8f0e6a04e4113f2e1de12a5039579892329ecc49958424e5568ef4f768", size = 12141613 },
    { url = "https://files.pythonhosted.org/packages/61/21/0647eb71ed99b888ad50e44d8ec65d7148babc0e242d531a499a0bbcda5f/ruff-0.13.0-py3-none-win_amd64.whl", hash = "sha256:48e5c25c7a3713eea9ce755995767f4dcd1b0b9599b638b12946e892123d1efb", size = 13258250 },
    { url = "https://files.pythonhosted.org/packages/e1/a3/03216a6a86c706df54422612981fb0f9041dbb452c3401501d4a22b942c9/ruff-0.13.0-py3-none-win_arm64.whl", hash = "sha256:ab80525317b1e1d38614addec8ac954f1b3e662de9d59114ecbf771d00cf613e", size = 12312357 },
]

[[package]]
name = "s3transfer"
version = "0.14.0"
source = { registry = "https://pypi.org/simple" }
dependencies = [
    { name = "botocore" },
]
sdist = { url = "https://files.pythonhosted.org/packages/62/74/8d69dcb7a9efe8baa2046891735e5dfe433ad558ae23d9e3c14c633d1d58/s3transfer-0.14.0.tar.gz", hash = "sha256:eff12264e7c8b4985074ccce27a3b38a485bb7f7422cc8046fee9be4983e4125", size = 151547 }
wheels = [
    { url = "https://files.pythonhosted.org/packages/48/f0/ae7ca09223a81a1d890b2557186ea015f6e0502e9b8cb8e1813f1d8cfa4e/s3transfer-0.14.0-py3-none-any.whl", hash = "sha256:ea3b790c7077558ed1f02a3072fb3cb992bbbd253392f4b6e9e8976941c7d456", size = 85712 },
]

[[package]]
name = "safetensors"
version = "0.6.2"
source = { registry = "https://pypi.org/simple" }
sdist = { url = "https://files.pythonhosted.org/packages/ac/cc/738f3011628920e027a11754d9cae9abec1aed00f7ae860abbf843755233/safetensors-0.6.2.tar.gz", hash = "sha256:43ff2aa0e6fa2dc3ea5524ac7ad93a9839256b8703761e76e2d0b2a3fa4f15d9", size = 197968 }
wheels = [
    { url = "https://files.pythonhosted.org/packages/4d/b1/3f5fd73c039fc87dba3ff8b5d528bfc5a32b597fea8e7a6a4800343a17c7/safetensors-0.6.2-cp38-abi3-macosx_10_12_x86_64.whl", hash = "sha256:9c85ede8ec58f120bad982ec47746981e210492a6db876882aa021446af8ffba", size = 454797 },
    { url = "https://files.pythonhosted.org/packages/8c/c9/bb114c158540ee17907ec470d01980957fdaf87b4aa07914c24eba87b9c6/safetensors-0.6.2-cp38-abi3-macosx_11_0_arm64.whl", hash = "sha256:d6675cf4b39c98dbd7d940598028f3742e0375a6b4d4277e76beb0c35f4b843b", size = 432206 },
    { url = "https://files.pythonhosted.org/packages/d3/8e/f70c34e47df3110e8e0bb268d90db8d4be8958a54ab0336c9be4fe86dac8/safetensors-0.6.2-cp38-abi3-manylinux_2_17_aarch64.manylinux2014_aarch64.whl", hash = "sha256:1d2d2b3ce1e2509c68932ca03ab8f20570920cd9754b05063d4368ee52833ecd", size = 473261 },
    { url = "https://files.pythonhosted.org/packages/2a/f5/be9c6a7c7ef773e1996dc214e73485286df1836dbd063e8085ee1976f9cb/safetensors-0.6.2-cp38-abi3-manylinux_2_17_armv7l.manylinux2014_armv7l.whl", hash = "sha256:93de35a18f46b0f5a6a1f9e26d91b442094f2df02e9fd7acf224cfec4238821a", size = 485117 },
    { url = "https://files.pythonhosted.org/packages/c9/55/23f2d0a2c96ed8665bf17a30ab4ce5270413f4d74b6d87dd663258b9af31/safetensors-0.6.2-cp38-abi3-manylinux_2_17_ppc64le.manylinux2014_ppc64le.whl", hash = "sha256:89a89b505f335640f9120fac65ddeb83e40f1fd081cb8ed88b505bdccec8d0a1", size = 616154 },
    { url = "https://files.pythonhosted.org/packages/98/c6/affb0bd9ce02aa46e7acddbe087912a04d953d7a4d74b708c91b5806ef3f/safetensors-0.6.2-cp38-abi3-manylinux_2_17_s390x.manylinux2014_s390x.whl", hash = "sha256:fc4d0d0b937e04bdf2ae6f70cd3ad51328635fe0e6214aa1fc811f3b576b3bda", size = 520713 },
    { url = "https://files.pythonhosted.org/packages/fe/5d/5a514d7b88e310c8b146e2404e0dc161282e78634d9358975fd56dfd14be/safetensors-0.6.2-cp38-abi3-manylinux_2_17_x86_64.manylinux2014_x86_64.whl", hash = "sha256:8045db2c872db8f4cbe3faa0495932d89c38c899c603f21e9b6486951a5ecb8f", size = 485835 },
    { url = "https://files.pythonhosted.org/packages/7a/7b/4fc3b2ba62c352b2071bea9cfbad330fadda70579f617506ae1a2f129cab/safetensors-0.6.2-cp38-abi3-manylinux_2_5_i686.manylinux1_i686.whl", hash = "sha256:81e67e8bab9878bb568cffbc5f5e655adb38d2418351dc0859ccac158f753e19", size = 521503 },
    { url = "https://files.pythonhosted.org/packages/5a/50/0057e11fe1f3cead9254315a6c106a16dd4b1a19cd247f7cc6414f6b7866/safetensors-0.6.2-cp38-abi3-musllinux_1_2_aarch64.whl", hash = "sha256:b0e4d029ab0a0e0e4fdf142b194514695b1d7d3735503ba700cf36d0fc7136ce", size = 652256 },
    { url = "https://files.pythonhosted.org/packages/e9/29/473f789e4ac242593ac1656fbece6e1ecd860bb289e635e963667807afe3/safetensors-0.6.2-cp38-abi3-musllinux_1_2_armv7l.whl", hash = "sha256:fa48268185c52bfe8771e46325a1e21d317207bcabcb72e65c6e28e9ffeb29c7", size = 747281 },
    { url = "https://files.pythonhosted.org/packages/68/52/f7324aad7f2df99e05525c84d352dc217e0fa637a4f603e9f2eedfbe2c67/safetensors-0.6.2-cp38-abi3-musllinux_1_2_i686.whl", hash = "sha256:d83c20c12c2d2f465997c51b7ecb00e407e5f94d7dec3ea0cc11d86f60d3fde5", size = 692286 },
    { url = "https://files.pythonhosted.org/packages/ad/fe/cad1d9762868c7c5dc70c8620074df28ebb1a8e4c17d4c0cb031889c457e/safetensors-0.6.2-cp38-abi3-musllinux_1_2_x86_64.whl", hash = "sha256:d944cea65fad0ead848b6ec2c37cc0b197194bec228f8020054742190e9312ac", size = 655957 },
    { url = "https://files.pythonhosted.org/packages/59/a7/e2158e17bbe57d104f0abbd95dff60dda916cf277c9f9663b4bf9bad8b6e/safetensors-0.6.2-cp38-abi3-win32.whl", hash = "sha256:cab75ca7c064d3911411461151cb69380c9225798a20e712b102edda2542ddb1", size = 308926 },
    { url = "https://files.pythonhosted.org/packages/2c/c3/c0be1135726618dc1e28d181b8c442403d8dbb9e273fd791de2d4384bcdd/safetensors-0.6.2-cp38-abi3-win_amd64.whl", hash = "sha256:c7b214870df923cbc1593c3faee16bec59ea462758699bd3fee399d00aac072c", size = 320192 },
]

[[package]]
name = "scikit-learn"
version = "1.7.2"
source = { registry = "https://pypi.org/simple" }
dependencies = [
    { name = "joblib" },
    { name = "numpy" },
    { name = "scipy" },
    { name = "threadpoolctl" },
]
sdist = { url = "https://files.pythonhosted.org/packages/98/c2/a7855e41c9d285dfe86dc50b250978105dce513d6e459ea66a6aeb0e1e0c/scikit_learn-1.7.2.tar.gz", hash = "sha256:20e9e49ecd130598f1ca38a1d85090e1a600147b9c02fa6f15d69cb53d968fda", size = 7193136 }
wheels = [
    { url = "https://files.pythonhosted.org/packages/43/83/564e141eef908a5863a54da8ca342a137f45a0bfb71d1d79704c9894c9d1/scikit_learn-1.7.2-cp311-cp311-macosx_10_9_x86_64.whl", hash = "sha256:c7509693451651cd7361d30ce4e86a1347493554f172b1c72a39300fa2aea79e", size = 9331967 },
    { url = "https://files.pythonhosted.org/packages/18/d6/ba863a4171ac9d7314c4d3fc251f015704a2caeee41ced89f321c049ed83/scikit_learn-1.7.2-cp311-cp311-macosx_12_0_arm64.whl", hash = "sha256:0486c8f827c2e7b64837c731c8feff72c0bd2b998067a8a9cbc10643c31f0fe1", size = 8648645 },
    { url = "https://files.pythonhosted.org/packages/ef/0e/97dbca66347b8cf0ea8b529e6bb9367e337ba2e8be0ef5c1a545232abfde/scikit_learn-1.7.2-cp311-cp311-manylinux2014_x86_64.manylinux_2_17_x86_64.whl", hash = "sha256:89877e19a80c7b11a2891a27c21c4894fb18e2c2e077815bcade10d34287b20d", size = 9715424 },
    { url = "https://files.pythonhosted.org/packages/f7/32/1f3b22e3207e1d2c883a7e09abb956362e7d1bd2f14458c7de258a26ac15/scikit_learn-1.7.2-cp311-cp311-manylinux_2_27_aarch64.manylinux_2_28_aarch64.whl", hash = "sha256:8da8bf89d4d79aaec192d2bda62f9b56ae4e5b4ef93b6a56b5de4977e375c1f1", size = 9509234 },
    { url = "https://files.pythonhosted.org/packages/9f/71/34ddbd21f1da67c7a768146968b4d0220ee6831e4bcbad3e03dd3eae88b6/scikit_learn-1.7.2-cp311-cp311-win_amd64.whl", hash = "sha256:9b7ed8d58725030568523e937c43e56bc01cadb478fc43c042a9aca1dacb3ba1", size = 8894244 },
]

[[package]]
name = "scipy"
version = "1.16.2"
source = { registry = "https://pypi.org/simple" }
dependencies = [
    { name = "numpy" },
]
sdist = { url = "https://files.pythonhosted.org/packages/4c/3b/546a6f0bfe791bbb7f8d591613454d15097e53f906308ec6f7c1ce588e8e/scipy-1.16.2.tar.gz", hash = "sha256:af029b153d243a80afb6eabe40b0a07f8e35c9adc269c019f364ad747f826a6b", size = 30580599 }
wheels = [
    { url = "https://files.pythonhosted.org/packages/0b/ef/37ed4b213d64b48422df92560af7300e10fe30b5d665dd79932baebee0c6/scipy-1.16.2-cp311-cp311-macosx_10_14_x86_64.whl", hash = "sha256:6ab88ea43a57da1af33292ebd04b417e8e2eaf9d5aa05700be8d6e1b6501cd92", size = 36619956 },
    { url = "https://files.pythonhosted.org/packages/85/ab/5c2eba89b9416961a982346a4d6a647d78c91ec96ab94ed522b3b6baf444/scipy-1.16.2-cp311-cp311-macosx_12_0_arm64.whl", hash = "sha256:c95e96c7305c96ede73a7389f46ccd6c659c4da5ef1b2789466baeaed3622b6e", size = 28931117 },
    { url = "https://files.pythonhosted.org/packages/80/d1/eed51ab64d227fe60229a2d57fb60ca5898cfa50ba27d4f573e9e5f0b430/scipy-1.16.2-cp311-cp311-macosx_14_0_arm64.whl", hash = "sha256:87eb178db04ece7c698220d523c170125dbffebb7af0345e66c3554f6f60c173", size = 20921997 },
    { url = "https://files.pythonhosted.org/packages/be/7c/33ea3e23bbadde96726edba6bf9111fb1969d14d9d477ffa202c67bec9da/scipy-1.16.2-cp311-cp311-macosx_14_0_x86_64.whl", hash = "sha256:4e409eac067dcee96a57fbcf424c13f428037827ec7ee3cb671ff525ca4fc34d", size = 23523374 },
    { url = "https://files.pythonhosted.org/packages/96/0b/7399dc96e1e3f9a05e258c98d716196a34f528eef2ec55aad651ed136d03/scipy-1.16.2-cp311-cp311-manylinux2014_aarch64.manylinux_2_17_aarch64.whl", hash = "sha256:e574be127bb760f0dad24ff6e217c80213d153058372362ccb9555a10fc5e8d2", size = 33583702 },
    { url = "https://files.pythonhosted.org/packages/1a/bc/a5c75095089b96ea72c1bd37a4497c24b581ec73db4ef58ebee142ad2d14/scipy-1.16.2-cp311-cp311-manylinux2014_x86_64.manylinux_2_17_x86_64.whl", hash = "sha256:f5db5ba6188d698ba7abab982ad6973265b74bb40a1efe1821b58c87f73892b9", size = 35883427 },
    { url = "https://files.pythonhosted.org/packages/ab/66/e25705ca3d2b87b97fe0a278a24b7f477b4023a926847935a1a71488a6a6/scipy-1.16.2-cp311-cp311-musllinux_1_2_aarch64.whl", hash = "sha256:ec6e74c4e884104ae006d34110677bfe0098203a3fec2f3faf349f4cb05165e3", size = 36212940 },
    { url = "https://files.pythonhosted.org/packages/d6/fd/0bb911585e12f3abdd603d721d83fc1c7492835e1401a0e6d498d7822b4b/scipy-1.16.2-cp311-cp311-musllinux_1_2_x86_64.whl", hash = "sha256:912f46667d2d3834bc3d57361f854226475f695eb08c08a904aadb1c936b6a88", size = 38865092 },
    { url = "https://files.pythonhosted.org/packages/d6/73/c449a7d56ba6e6f874183759f8483cde21f900a8be117d67ffbb670c2958/scipy-1.16.2-cp311-cp311-win_amd64.whl", hash = "sha256:91e9e8a37befa5a69e9cacbe0bcb79ae5afb4a0b130fd6db6ee6cc0d491695fa", size = 38687626 },
    { url = "https://files.pythonhosted.org/packages/68/72/02f37316adf95307f5d9e579023c6899f89ff3a051fa079dbd6faafc48e5/scipy-1.16.2-cp311-cp311-win_arm64.whl", hash = "sha256:f3bf75a6dcecab62afde4d1f973f1692be013110cad5338007927db8da73249c", size = 25503506 },
]

[[package]]
name = "scmrepo"
version = "3.5.2"
source = { registry = "https://pypi.org/simple" }
dependencies = [
    { name = "aiohttp-retry" },
    { name = "asyncssh" },
    { name = "dulwich" },
    { name = "fsspec", extra = ["tqdm"] },
    { name = "funcy" },
    { name = "gitpython" },
    { name = "pathspec" },
    { name = "pygit2" },
    { name = "pygtrie" },
    { name = "tqdm" },
]
sdist = { url = "https://files.pythonhosted.org/packages/bd/a7/d9e2dfad90dd9ce3429156a100684ef61e8444e98164726d52bd3ed77ce0/scmrepo-3.5.2.tar.gz", hash = "sha256:c951d98cd36aead02a69a75926455a163d435c6f996c76b92be5f0c717551f28", size = 96642 }
wheels = [
    { url = "https://files.pythonhosted.org/packages/5c/2e/10b7fe92ddc69e5aae177775a3c8ed890bdd6cb40c2aa04e0a982937edd1/scmrepo-3.5.2-py3-none-any.whl", hash = "sha256:6e4660572b76512d0e013ca9806692188c736e8c9c76f833e3674fc21a558788", size = 73868 },
]

[[package]]
name = "secretstorage"
version = "3.4.0"
source = { registry = "https://pypi.org/simple" }
dependencies = [
    { name = "cryptography" },
    { name = "jeepney" },
]
sdist = { url = "https://files.pythonhosted.org/packages/31/9f/11ef35cf1027c1339552ea7bfe6aaa74a8516d8b5caf6e7d338daf54fd80/secretstorage-3.4.0.tar.gz", hash = "sha256:c46e216d6815aff8a8a18706a2fbfd8d53fcbb0dce99301881687a1b0289ef7c", size = 19748 }
wheels = [
    { url = "https://files.pythonhosted.org/packages/91/ff/2e2eed29e02c14a5cb6c57f09b2d5b40e65d6cc71f45b52e0be295ccbc2f/secretstorage-3.4.0-py3-none-any.whl", hash = "sha256:0e3b6265c2c63509fb7415717607e4b2c9ab767b7f344a57473b779ca13bd02e", size = 15272 },
]

[[package]]
name = "semver"
version = "3.0.4"
source = { registry = "https://pypi.org/simple" }
sdist = { url = "https://files.pythonhosted.org/packages/72/d1/d3159231aec234a59dd7d601e9dd9fe96f3afff15efd33c1070019b26132/semver-3.0.4.tar.gz", hash = "sha256:afc7d8c584a5ed0a11033af086e8af226a9c0b206f313e0301f8dd7b6b589602", size = 269730 }
wheels = [
    { url = "https://files.pythonhosted.org/packages/a6/24/4d91e05817e92e3a61c8a21e08fd0f390f5301f1c448b137c57c4bc6e543/semver-3.0.4-py3-none-any.whl", hash = "sha256:9c824d87ba7f7ab4a1890799cec8596f15c1241cb473404ea1cb0c55e4b04746", size = 17912 },
]

[[package]]
name = "setuptools"
version = "80.9.0"
source = { registry = "https://pypi.org/simple" }
sdist = { url = "https://files.pythonhosted.org/packages/18/5d/3bf57dcd21979b887f014ea83c24ae194cfcd12b9e0fda66b957c69d1fca/setuptools-80.9.0.tar.gz", hash = "sha256:f36b47402ecde768dbfafc46e8e4207b4360c654f1f3bb84475f0a28628fb19c", size = 1319958 }
wheels = [
    { url = "https://files.pythonhosted.org/packages/a3/dc/17031897dae0efacfea57dfd3a82fdd2a2aeb58e0ff71b77b87e44edc772/setuptools-80.9.0-py3-none-any.whl", hash = "sha256:062d34222ad13e0cc312a4c02d73f059e86a4acbfbdea8f8f76b28c99f306922", size = 1201486 },
]

[[package]]
name = "shellingham"
version = "1.5.4"
source = { registry = "https://pypi.org/simple" }
sdist = { url = "https://files.pythonhosted.org/packages/58/15/8b3609fd3830ef7b27b655beb4b4e9c62313a4e8da8c676e142cc210d58e/shellingham-1.5.4.tar.gz", hash = "sha256:8dbca0739d487e5bd35ab3ca4b36e11c4078f3a234bfce294b0a0291363404de", size = 10310 }
wheels = [
    { url = "https://files.pythonhosted.org/packages/e0/f9/0595336914c5619e5f28a1fb793285925a8cd4b432c9da0a987836c7f822/shellingham-1.5.4-py2.py3-none-any.whl", hash = "sha256:7ecfff8f2fd72616f7481040475a65b2bf8af90a56c89140852d1120324e8686", size = 9755 },
]

[[package]]
name = "shortuuid"
version = "1.0.13"
source = { registry = "https://pypi.org/simple" }
sdist = { url = "https://files.pythonhosted.org/packages/8c/e2/bcf761f3bff95856203f9559baf3741c416071dd200c0fc19fad7f078f86/shortuuid-1.0.13.tar.gz", hash = "sha256:3bb9cf07f606260584b1df46399c0b87dd84773e7b25912b7e391e30797c5e72", size = 9662 }
wheels = [
    { url = "https://files.pythonhosted.org/packages/c0/44/21d6bf170bf40b41396480d8d49ad640bca3f2b02139cd52aa1e272830a5/shortuuid-1.0.13-py3-none-any.whl", hash = "sha256:a482a497300b49b4953e15108a7913244e1bb0d41f9d332f5e9925dba33a3c5a", size = 10529 },
]

[[package]]
name = "shtab"
version = "1.7.2"
source = { registry = "https://pypi.org/simple" }
sdist = { url = "https://files.pythonhosted.org/packages/5a/3e/837067b970c1d2ffa936c72f384a63fdec4e186b74da781e921354a94024/shtab-1.7.2.tar.gz", hash = "sha256:8c16673ade76a2d42417f03e57acf239bfb5968e842204c17990cae357d07d6f", size = 45751 }
wheels = [
    { url = "https://files.pythonhosted.org/packages/74/03/3271b7bb470fbab4adf5bd30b0d32143909d96f3608d815b447357f47f2b/shtab-1.7.2-py3-none-any.whl", hash = "sha256:858a5805f6c137bb0cda4f282d27d08fd44ca487ab4a6a36d2a400263cd0b5c1", size = 14214 },
]

[[package]]
name = "six"
version = "1.17.0"
source = { registry = "https://pypi.org/simple" }
sdist = { url = "https://files.pythonhosted.org/packages/94/e7/b2c673351809dca68a0e064b6af791aa332cf192da575fd474ed7d6f16a2/six-1.17.0.tar.gz", hash = "sha256:ff70335d468e7eb6ec65b95b99d3a2836546063f63acc5171de367e834932a81", size = 34031 }
wheels = [
    { url = "https://files.pythonhosted.org/packages/b7/ce/149a00dd41f10bc29e5921b496af8b574d8413afcd5e30dfa0ed46c2cc5e/six-1.17.0-py2.py3-none-any.whl", hash = "sha256:4721f391ed90541fddacab5acf947aa0d3dc7d27b2e1e8eda2be8970586c3274", size = 11050 },
]

[[package]]
name = "smmap"
version = "5.0.2"
source = { registry = "https://pypi.org/simple" }
sdist = { url = "https://files.pythonhosted.org/packages/44/cd/a040c4b3119bbe532e5b0732286f805445375489fceaec1f48306068ee3b/smmap-5.0.2.tar.gz", hash = "sha256:26ea65a03958fa0c8a1c7e8c7a58fdc77221b8910f6be2131affade476898ad5", size = 22329 }
wheels = [
    { url = "https://files.pythonhosted.org/packages/04/be/d09147ad1ec7934636ad912901c5fd7667e1c858e19d355237db0d0cd5e4/smmap-5.0.2-py3-none-any.whl", hash = "sha256:b30115f0def7d7531d22a0fb6502488d879e75b260a9db4d0819cfb25403af5e", size = 24303 },
]

[[package]]
name = "sniffio"
version = "1.3.1"
source = { registry = "https://pypi.org/simple" }
sdist = { url = "https://files.pythonhosted.org/packages/a2/87/a6771e1546d97e7e041b6ae58d80074f81b7d5121207425c964ddf5cfdbd/sniffio-1.3.1.tar.gz", hash = "sha256:f4324edc670a0f49750a81b895f35c3adb843cca46f0530f79fc1babb23789dc", size = 20372 }
wheels = [
    { url = "https://files.pythonhosted.org/packages/e9/44/75a9c9421471a6c4805dbf2356f7c181a29c1879239abab1ea2cc8f38b40/sniffio-1.3.1-py3-none-any.whl", hash = "sha256:2f6da418d1f1e0fddd844478f41680e794e6051915791a034ff65e5f100525a2", size = 10235 },
]

[[package]]
name = "sqlalchemy"
version = "2.0.43"
source = { registry = "https://pypi.org/simple" }
dependencies = [
    { name = "greenlet", marker = "platform_machine == 'AMD64' or platform_machine == 'WIN32' or platform_machine == 'aarch64' or platform_machine == 'amd64' or platform_machine == 'ppc64le' or platform_machine == 'win32' or platform_machine == 'x86_64'" },
    { name = "typing-extensions" },
]
sdist = { url = "https://files.pythonhosted.org/packages/d7/bc/d59b5d97d27229b0e009bd9098cd81af71c2fa5549c580a0a67b9bed0496/sqlalchemy-2.0.43.tar.gz", hash = "sha256:788bfcef6787a7764169cfe9859fe425bf44559619e1d9f56f5bddf2ebf6f417", size = 9762949 }
wheels = [
    { url = "https://files.pythonhosted.org/packages/9d/77/fa7189fe44114658002566c6fe443d3ed0ec1fa782feb72af6ef7fbe98e7/sqlalchemy-2.0.43-cp311-cp311-macosx_10_9_x86_64.whl", hash = "sha256:52d9b73b8fb3e9da34c2b31e6d99d60f5f99fd8c1225c9dad24aeb74a91e1d29", size = 2136472 },
    { url = "https://files.pythonhosted.org/packages/99/ea/92ac27f2fbc2e6c1766bb807084ca455265707e041ba027c09c17d697867/sqlalchemy-2.0.43-cp311-cp311-macosx_11_0_arm64.whl", hash = "sha256:f42f23e152e4545157fa367b2435a1ace7571cab016ca26038867eb7df2c3631", size = 2126535 },
    { url = "https://files.pythonhosted.org/packages/94/12/536ede80163e295dc57fff69724caf68f91bb40578b6ac6583a293534849/sqlalchemy-2.0.43-cp311-cp311-manylinux_2_17_aarch64.manylinux2014_aarch64.whl", hash = "sha256:4fb1a8c5438e0c5ea51afe9c6564f951525795cf432bed0c028c1cb081276685", size = 3297521 },
    { url = "https://files.pythonhosted.org/packages/03/b5/cacf432e6f1fc9d156eca0560ac61d4355d2181e751ba8c0cd9cb232c8c1/sqlalchemy-2.0.43-cp311-cp311-manylinux_2_17_x86_64.manylinux2014_x86_64.whl", hash = "sha256:db691fa174e8f7036afefe3061bc40ac2b770718be2862bfb03aabae09051aca", size = 3297343 },
    { url = "https://files.pythonhosted.org/packages/ca/ba/d4c9b526f18457667de4c024ffbc3a0920c34237b9e9dd298e44c7c00ee5/sqlalchemy-2.0.43-cp311-cp311-musllinux_1_2_aarch64.whl", hash = "sha256:fe2b3b4927d0bc03d02ad883f402d5de201dbc8894ac87d2e981e7d87430e60d", size = 3232113 },
    { url = "https://files.pythonhosted.org/packages/aa/79/c0121b12b1b114e2c8a10ea297a8a6d5367bc59081b2be896815154b1163/sqlalchemy-2.0.43-cp311-cp311-musllinux_1_2_x86_64.whl", hash = "sha256:4d3d9b904ad4a6b175a2de0738248822f5ac410f52c2fd389ada0b5262d6a1e3", size = 3258240 },
    { url = "https://files.pythonhosted.org/packages/79/99/a2f9be96fb382f3ba027ad42f00dbe30fdb6ba28cda5f11412eee346bec5/sqlalchemy-2.0.43-cp311-cp311-win32.whl", hash = "sha256:5cda6b51faff2639296e276591808c1726c4a77929cfaa0f514f30a5f6156921", size = 2101248 },
    { url = "https://files.pythonhosted.org/packages/ee/13/744a32ebe3b4a7a9c7ea4e57babae7aa22070d47acf330d8e5a1359607f1/sqlalchemy-2.0.43-cp311-cp311-win_amd64.whl", hash = "sha256:c5d1730b25d9a07727d20ad74bc1039bbbb0a6ca24e6769861c1aa5bf2c4c4a8", size = 2126109 },
    { url = "https://files.pythonhosted.org/packages/b8/d9/13bdde6521f322861fab67473cec4b1cc8999f3871953531cf61945fad92/sqlalchemy-2.0.43-py3-none-any.whl", hash = "sha256:1681c21dd2ccee222c2fe0bef671d1aef7c504087c9c4e800371cfcc8ac966fc", size = 1924759 },
]

[[package]]
name = "sqlparse"
version = "0.5.3"
source = { registry = "https://pypi.org/simple" }
sdist = { url = "https://files.pythonhosted.org/packages/e5/40/edede8dd6977b0d3da179a342c198ed100dd2aba4be081861ee5911e4da4/sqlparse-0.5.3.tar.gz", hash = "sha256:09f67787f56a0b16ecdbde1bfc7f5d9c3371ca683cfeaa8e6ff60b4807ec9272", size = 84999 }
wheels = [
    { url = "https://files.pythonhosted.org/packages/a9/5c/bfd6bd0bf979426d405cc6e71eceb8701b148b16c21d2dc3c261efc61c7b/sqlparse-0.5.3-py3-none-any.whl", hash = "sha256:cf2196ed3418f3ba5de6af7e82c694a9fbdbfecccdfc72e281548517081f16ca", size = 44415 },
]

[[package]]
name = "sqltrie"
version = "0.11.2"
source = { registry = "https://pypi.org/simple" }
dependencies = [
    { name = "attrs" },
    { name = "orjson", marker = "implementation_name == 'cpython'" },
    { name = "pygtrie" },
]
sdist = { url = "https://files.pythonhosted.org/packages/8a/e6/f3832264bcd98b9e71c93c579ab6b39eb1db659cab305e59f8f7c1adc777/sqltrie-0.11.2.tar.gz", hash = "sha256:4df47089b3abfe347bcf81044e633b8c7737ebda4ce1fec8b636a85954ac36da", size = 23551 }
wheels = [
    { url = "https://files.pythonhosted.org/packages/0a/a7/96dd20ed6c4008ca57aa14bd89588eff1dfc163f45067cf715df290dc211/sqltrie-0.11.2-py3-none-any.whl", hash = "sha256:4afb1390bbe8a6900a53709b76213a436fbaf352de0b99ba9b0d395d4a0ca6b6", size = 17140 },
]

[[package]]
name = "starlette"
version = "0.46.2"
source = { registry = "https://pypi.org/simple" }
dependencies = [
    { name = "anyio" },
]
sdist = { url = "https://files.pythonhosted.org/packages/ce/20/08dfcd9c983f6a6f4a1000d934b9e6d626cff8d2eeb77a89a68eef20a2b7/starlette-0.46.2.tar.gz", hash = "sha256:7f7361f34eed179294600af672f565727419830b54b7b084efe44bb82d2fccd5", size = 2580846 }
wheels = [
    { url = "https://files.pythonhosted.org/packages/8b/0c/9d30a4ebeb6db2b25a841afbb80f6ef9a854fc3b41be131d249a977b4959/starlette-0.46.2-py3-none-any.whl", hash = "sha256:595633ce89f8ffa71a015caed34a5b2dc1c0cdb3f0f1fbd1e69339cf2abeec35", size = 72037 },
]

[[package]]
name = "starlette-exporter"
version = "0.23.0"
source = { registry = "https://pypi.org/simple" }
dependencies = [
    { name = "prometheus-client" },
    { name = "starlette" },
]
sdist = { url = "https://files.pythonhosted.org/packages/b9/74/173c13e7257a358f275938b767bb8c4ac6a750f199095e1b09e4e7468555/starlette_exporter-0.23.0.tar.gz", hash = "sha256:f80998db2d4a3462808a9bce56950046b113d3fab6ec6c20cb6de4431d974969", size = 22383 }
wheels = [
    { url = "https://files.pythonhosted.org/packages/a8/70/935e2ae3ca22a90aec8c935570115bf978cfb58c90110c179d79762d699c/starlette_exporter-0.23.0-py3-none-any.whl", hash = "sha256:ea1a27f2aae48122931e2384a361a03e00261efbb4a665ce1ae2e46f29123d5e", size = 16034 },
]

[[package]]
name = "sympy"
version = "1.14.0"
source = { registry = "https://pypi.org/simple" }
dependencies = [
    { name = "mpmath" },
]
sdist = { url = "https://files.pythonhosted.org/packages/83/d3/803453b36afefb7c2bb238361cd4ae6125a569b4db67cd9e79846ba2d68c/sympy-1.14.0.tar.gz", hash = "sha256:d3d3fe8df1e5a0b42f0e7bdf50541697dbe7d23746e894990c030e2b05e72517", size = 7793921 }
wheels = [
    { url = "https://files.pythonhosted.org/packages/a2/09/77d55d46fd61b4a135c444fc97158ef34a095e5681d0a6c10b75bf356191/sympy-1.14.0-py3-none-any.whl", hash = "sha256:e091cc3e99d2141a0ba2847328f5479b05d94a6635cb96148ccb3f34671bd8f5", size = 6299353 },
]

[[package]]
name = "tabulate"
version = "0.9.0"
source = { registry = "https://pypi.org/simple" }
sdist = { url = "https://files.pythonhosted.org/packages/ec/fe/802052aecb21e3797b8f7902564ab6ea0d60ff8ca23952079064155d1ae1/tabulate-0.9.0.tar.gz", hash = "sha256:0095b12bf5966de529c0feb1fa08671671b3368eec77d7ef7ab114be2c068b3c", size = 81090 }
wheels = [
    { url = "https://files.pythonhosted.org/packages/40/44/4a5f08c96eb108af5cb50b41f76142f0afa346dfa99d5296fe7202a11854/tabulate-0.9.0-py3-none-any.whl", hash = "sha256:024ca478df22e9340661486f85298cff5f6dcdba14f3813e8830015b9ed1948f", size = 35252 },
]

[[package]]
name = "tenacity"
version = "9.1.2"
source = { registry = "https://pypi.org/simple" }
sdist = { url = "https://files.pythonhosted.org/packages/0a/d4/2b0cd0fe285e14b36db076e78c93766ff1d529d70408bd1d2a5a84f1d929/tenacity-9.1.2.tar.gz", hash = "sha256:1169d376c297e7de388d18b4481760d478b0e99a777cad3a9c86e556f4b697cb", size = 48036 }
wheels = [
    { url = "https://files.pythonhosted.org/packages/e5/30/643397144bfbfec6f6ef821f36f33e57d35946c44a2352d3c9f0ae847619/tenacity-9.1.2-py3-none-any.whl", hash = "sha256:f77bf36710d8b73a50b2dd155c97b870017ad21afe6ab300326b0371b3b05138", size = 28248 },
]

[[package]]
name = "tencfim"
version = "0.0.1"
source = { editable = "." }
dependencies = [
    { name = "dagshub" },
    { name = "datasets" },
    { name = "dvc" },
    { name = "evaluate" },
    { name = "great-expectations" },
    { name = "loguru" },
    { name = "mlflow", extra = ["extras"] },
    { name = "numpy" },
    { name = "pandas" },
    { name = "pip" },
    { name = "protobuf" },
    { name = "python-dotenv" },
    { name = "ruff" },
    { name = "scikit-learn" },
    { name = "torch" },
    { name = "transformers", extra = ["torch"] },
]

[package.dev-dependencies]
dev = [
    { name = "black" },
    { name = "pylint" },
    { name = "pytest" },
]

[package.metadata]
requires-dist = [
    { name = "dagshub" },
    { name = "datasets" },
    { name = "dvc" },
    { name = "evaluate" },
    { name = "great-expectations", specifier = "==1.5.8" },
    { name = "loguru" },
    { name = "mlflow", extras = ["extras"] },
    { name = "numpy", specifier = "==1.26.4" },
    { name = "pandas", specifier = "==2.1.4" },
    { name = "pip" },
    { name = "protobuf" },
    { name = "python-dotenv" },
    { name = "ruff" },
<<<<<<< HEAD
    { name = "scikit-learn", specifier = ">=1.7.2" },
    { name = "torch", specifier = ">=2.8.0" },
    { name = "transformers", extras = ["torch"], specifier = ">=4.56.2" },
=======
    { name = "torch" },
    { name = "transformers", extras = ["torch"] },
>>>>>>> d3e3f857
]

[package.metadata.requires-dev]
dev = [
    { name = "black", specifier = ">=25.1.0" },
    { name = "pylint", specifier = ">=3.3.8" },
    { name = "pytest", specifier = ">=8.4.2" },
]

[[package]]
name = "threadpoolctl"
version = "3.6.0"
source = { registry = "https://pypi.org/simple" }
sdist = { url = "https://files.pythonhosted.org/packages/b7/4d/08c89e34946fce2aec4fbb45c9016efd5f4d7f24af8e5d93296e935631d8/threadpoolctl-3.6.0.tar.gz", hash = "sha256:8ab8b4aa3491d812b623328249fab5302a68d2d71745c8a4c719a2fcaba9f44e", size = 21274 }
wheels = [
    { url = "https://files.pythonhosted.org/packages/32/d5/f9a850d79b0851d1d4ef6456097579a9005b31fea68726a4ae5f2d82ddd9/threadpoolctl-3.6.0-py3-none-any.whl", hash = "sha256:43a0b8fd5a2928500110039e43a5eed8480b918967083ea48dc3ab9f13c4a7fb", size = 18638 },
]

[[package]]
name = "tokenizers"
version = "0.22.1"
source = { registry = "https://pypi.org/simple" }
dependencies = [
    { name = "huggingface-hub" },
]
sdist = { url = "https://files.pythonhosted.org/packages/1c/46/fb6854cec3278fbfa4a75b50232c77622bc517ac886156e6afbfa4d8fc6e/tokenizers-0.22.1.tar.gz", hash = "sha256:61de6522785310a309b3407bac22d99c4db5dba349935e99e4d15ea2226af2d9", size = 363123 }
wheels = [
    { url = "https://files.pythonhosted.org/packages/bf/33/f4b2d94ada7ab297328fc671fed209368ddb82f965ec2224eb1892674c3a/tokenizers-0.22.1-cp39-abi3-macosx_10_12_x86_64.whl", hash = "sha256:59fdb013df17455e5f950b4b834a7b3ee2e0271e6378ccb33aa74d178b513c73", size = 3069318 },
    { url = "https://files.pythonhosted.org/packages/1c/58/2aa8c874d02b974990e89ff95826a4852a8b2a273c7d1b4411cdd45a4565/tokenizers-0.22.1-cp39-abi3-macosx_11_0_arm64.whl", hash = "sha256:8d4e484f7b0827021ac5f9f71d4794aaef62b979ab7608593da22b1d2e3c4edc", size = 2926478 },
    { url = "https://files.pythonhosted.org/packages/1e/3b/55e64befa1e7bfea963cf4b787b2cea1011362c4193f5477047532ce127e/tokenizers-0.22.1-cp39-abi3-manylinux_2_17_aarch64.manylinux2014_aarch64.whl", hash = "sha256:19d2962dd28bc67c1f205ab180578a78eef89ac60ca7ef7cbe9635a46a56422a", size = 3256994 },
    { url = "https://files.pythonhosted.org/packages/71/0b/fbfecf42f67d9b7b80fde4aabb2b3110a97fac6585c9470b5bff103a80cb/tokenizers-0.22.1-cp39-abi3-manylinux_2_17_armv7l.manylinux2014_armv7l.whl", hash = "sha256:38201f15cdb1f8a6843e6563e6e79f4abd053394992b9bbdf5213ea3469b4ae7", size = 3153141 },
    { url = "https://files.pythonhosted.org/packages/17/a9/b38f4e74e0817af8f8ef925507c63c6ae8171e3c4cb2d5d4624bf58fca69/tokenizers-0.22.1-cp39-abi3-manylinux_2_17_i686.manylinux2014_i686.whl", hash = "sha256:d1cbe5454c9a15df1b3443c726063d930c16f047a3cc724b9e6e1a91140e5a21", size = 3508049 },
    { url = "https://files.pythonhosted.org/packages/d2/48/dd2b3dac46bb9134a88e35d72e1aa4869579eacc1a27238f1577270773ff/tokenizers-0.22.1-cp39-abi3-manylinux_2_17_ppc64le.manylinux2014_ppc64le.whl", hash = "sha256:e7d094ae6312d69cc2a872b54b91b309f4f6fbce871ef28eb27b52a98e4d0214", size = 3710730 },
    { url = "https://files.pythonhosted.org/packages/93/0e/ccabc8d16ae4ba84a55d41345207c1e2ea88784651a5a487547d80851398/tokenizers-0.22.1-cp39-abi3-manylinux_2_17_s390x.manylinux2014_s390x.whl", hash = "sha256:afd7594a56656ace95cdd6df4cca2e4059d294c5cfb1679c57824b605556cb2f", size = 3412560 },
    { url = "https://files.pythonhosted.org/packages/d0/c6/dc3a0db5a6766416c32c034286d7c2d406da1f498e4de04ab1b8959edd00/tokenizers-0.22.1-cp39-abi3-manylinux_2_17_x86_64.manylinux2014_x86_64.whl", hash = "sha256:e2ef6063d7a84994129732b47e7915e8710f27f99f3a3260b8a38fc7ccd083f4", size = 3250221 },
    { url = "https://files.pythonhosted.org/packages/d7/a6/2c8486eef79671601ff57b093889a345dd3d576713ef047776015dc66de7/tokenizers-0.22.1-cp39-abi3-musllinux_1_2_aarch64.whl", hash = "sha256:ba0a64f450b9ef412c98f6bcd2a50c6df6e2443b560024a09fa6a03189726879", size = 9345569 },
    { url = "https://files.pythonhosted.org/packages/6b/16/32ce667f14c35537f5f605fe9bea3e415ea1b0a646389d2295ec348d5657/tokenizers-0.22.1-cp39-abi3-musllinux_1_2_armv7l.whl", hash = "sha256:331d6d149fa9c7d632cde4490fb8bbb12337fa3a0232e77892be656464f4b446", size = 9271599 },
    { url = "https://files.pythonhosted.org/packages/51/7c/a5f7898a3f6baa3fc2685c705e04c98c1094c523051c805cdd9306b8f87e/tokenizers-0.22.1-cp39-abi3-musllinux_1_2_i686.whl", hash = "sha256:607989f2ea68a46cb1dfbaf3e3aabdf3f21d8748312dbeb6263d1b3b66c5010a", size = 9533862 },
    { url = "https://files.pythonhosted.org/packages/36/65/7e75caea90bc73c1dd8d40438adf1a7bc26af3b8d0a6705ea190462506e1/tokenizers-0.22.1-cp39-abi3-musllinux_1_2_x86_64.whl", hash = "sha256:a0f307d490295717726598ef6fa4f24af9d484809223bbc253b201c740a06390", size = 9681250 },
    { url = "https://files.pythonhosted.org/packages/30/2c/959dddef581b46e6209da82df3b78471e96260e2bc463f89d23b1bf0e52a/tokenizers-0.22.1-cp39-abi3-win32.whl", hash = "sha256:b5120eed1442765cd90b903bb6cfef781fd8fe64e34ccaecbae4c619b7b12a82", size = 2472003 },
    { url = "https://files.pythonhosted.org/packages/b3/46/e33a8c93907b631a99377ef4c5f817ab453d0b34f93529421f42ff559671/tokenizers-0.22.1-cp39-abi3-win_amd64.whl", hash = "sha256:65fd6e3fb11ca1e78a6a93602490f134d1fdeb13bcef99389d5102ea318ed138", size = 2674684 },
]

[[package]]
name = "tomlkit"
version = "0.13.3"
source = { registry = "https://pypi.org/simple" }
sdist = { url = "https://files.pythonhosted.org/packages/cc/18/0bbf3884e9eaa38819ebe46a7bd25dcd56b67434402b66a58c4b8e552575/tomlkit-0.13.3.tar.gz", hash = "sha256:430cf247ee57df2b94ee3fbe588e71d362a941ebb545dec29b53961d61add2a1", size = 185207 }
wheels = [
    { url = "https://files.pythonhosted.org/packages/bd/75/8539d011f6be8e29f339c42e633aae3cb73bffa95dd0f9adec09b9c58e85/tomlkit-0.13.3-py3-none-any.whl", hash = "sha256:c89c649d79ee40629a9fda55f8ace8c6a1b42deb912b2a8fd8d942ddadb606b0", size = 38901 },
]

[[package]]
name = "toolz"
version = "1.0.0"
source = { registry = "https://pypi.org/simple" }
sdist = { url = "https://files.pythonhosted.org/packages/8a/0b/d80dfa675bf592f636d1ea0b835eab4ec8df6e9415d8cfd766df54456123/toolz-1.0.0.tar.gz", hash = "sha256:2c86e3d9a04798ac556793bced838816296a2f085017664e4995cb40a1047a02", size = 66790 }
wheels = [
    { url = "https://files.pythonhosted.org/packages/03/98/eb27cc78ad3af8e302c9d8ff4977f5026676e130d28dd7578132a457170c/toolz-1.0.0-py3-none-any.whl", hash = "sha256:292c8f1c4e7516bf9086f8850935c799a874039c8bcf959d47b600e4c44a6236", size = 56383 },
]

[[package]]
name = "torch"
version = "2.8.0"
source = { registry = "https://pypi.org/simple" }
dependencies = [
    { name = "filelock" },
    { name = "fsspec" },
    { name = "jinja2" },
    { name = "networkx" },
    { name = "nvidia-cublas-cu12", marker = "platform_machine == 'x86_64' and sys_platform == 'linux'" },
    { name = "nvidia-cuda-cupti-cu12", marker = "platform_machine == 'x86_64' and sys_platform == 'linux'" },
    { name = "nvidia-cuda-nvrtc-cu12", marker = "platform_machine == 'x86_64' and sys_platform == 'linux'" },
    { name = "nvidia-cuda-runtime-cu12", marker = "platform_machine == 'x86_64' and sys_platform == 'linux'" },
    { name = "nvidia-cudnn-cu12", marker = "platform_machine == 'x86_64' and sys_platform == 'linux'" },
    { name = "nvidia-cufft-cu12", marker = "platform_machine == 'x86_64' and sys_platform == 'linux'" },
    { name = "nvidia-cufile-cu12", marker = "platform_machine == 'x86_64' and sys_platform == 'linux'" },
    { name = "nvidia-curand-cu12", marker = "platform_machine == 'x86_64' and sys_platform == 'linux'" },
    { name = "nvidia-cusolver-cu12", marker = "platform_machine == 'x86_64' and sys_platform == 'linux'" },
    { name = "nvidia-cusparse-cu12", marker = "platform_machine == 'x86_64' and sys_platform == 'linux'" },
    { name = "nvidia-cusparselt-cu12", marker = "platform_machine == 'x86_64' and sys_platform == 'linux'" },
    { name = "nvidia-nccl-cu12", marker = "platform_machine == 'x86_64' and sys_platform == 'linux'" },
    { name = "nvidia-nvjitlink-cu12", marker = "platform_machine == 'x86_64' and sys_platform == 'linux'" },
    { name = "nvidia-nvtx-cu12", marker = "platform_machine == 'x86_64' and sys_platform == 'linux'" },
    { name = "sympy" },
    { name = "triton", marker = "platform_machine == 'x86_64' and sys_platform == 'linux'" },
    { name = "typing-extensions" },
]
wheels = [
    { url = "https://files.pythonhosted.org/packages/8f/c4/3e7a3887eba14e815e614db70b3b529112d1513d9dae6f4d43e373360b7f/torch-2.8.0-cp311-cp311-manylinux_2_28_aarch64.whl", hash = "sha256:220a06fd7af8b653c35d359dfe1aaf32f65aa85befa342629f716acb134b9710", size = 102073391 },
    { url = "https://files.pythonhosted.org/packages/5a/63/4fdc45a0304536e75a5e1b1bbfb1b56dd0e2743c48ee83ca729f7ce44162/torch-2.8.0-cp311-cp311-manylinux_2_28_x86_64.whl", hash = "sha256:c12fa219f51a933d5f80eeb3a7a5d0cbe9168c0a14bbb4055f1979431660879b", size = 888063640 },
    { url = "https://files.pythonhosted.org/packages/84/57/2f64161769610cf6b1c5ed782bd8a780e18a3c9d48931319f2887fa9d0b1/torch-2.8.0-cp311-cp311-win_amd64.whl", hash = "sha256:8c7ef765e27551b2fbfc0f41bcf270e1292d9bf79f8e0724848b1682be6e80aa", size = 241366752 },
    { url = "https://files.pythonhosted.org/packages/a4/5e/05a5c46085d9b97e928f3f037081d3d2b87fb4b4195030fc099aaec5effc/torch-2.8.0-cp311-none-macosx_11_0_arm64.whl", hash = "sha256:5ae0524688fb6707c57a530c2325e13bb0090b745ba7b4a2cd6a3ce262572916", size = 73621174 },
]

[[package]]
name = "tqdm"
version = "4.67.1"
source = { registry = "https://pypi.org/simple" }
dependencies = [
    { name = "colorama", marker = "sys_platform == 'win32'" },
]
sdist = { url = "https://files.pythonhosted.org/packages/a8/4b/29b4ef32e036bb34e4ab51796dd745cdba7ed47ad142a9f4a1eb8e0c744d/tqdm-4.67.1.tar.gz", hash = "sha256:f8aef9c52c08c13a65f30ea34f4e5aac3fd1a34959879d7e59e63027286627f2", size = 169737 }
wheels = [
    { url = "https://files.pythonhosted.org/packages/d0/30/dc54f88dd4a2b5dc8a0279bdd7270e735851848b762aeb1c1184ed1f6b14/tqdm-4.67.1-py3-none-any.whl", hash = "sha256:26445eca388f82e72884e0d580d5464cd801a3ea01e63e5601bdff9ba6a48de2", size = 78540 },
]

[[package]]
name = "transformers"
version = "4.56.2"
source = { registry = "https://pypi.org/simple" }
dependencies = [
    { name = "filelock" },
    { name = "huggingface-hub" },
    { name = "numpy" },
    { name = "packaging" },
    { name = "pyyaml" },
    { name = "regex" },
    { name = "requests" },
    { name = "safetensors" },
    { name = "tokenizers" },
    { name = "tqdm" },
]
sdist = { url = "https://files.pythonhosted.org/packages/e5/82/0bcfddd134cdf53440becb5e738257cc3cf34cf229d63b57bfd288e6579f/transformers-4.56.2.tar.gz", hash = "sha256:5e7c623e2d7494105c726dd10f6f90c2c99a55ebe86eef7233765abd0cb1c529", size = 9844296 }
wheels = [
    { url = "https://files.pythonhosted.org/packages/70/26/2591b48412bde75e33bfd292034103ffe41743cacd03120e3242516cd143/transformers-4.56.2-py3-none-any.whl", hash = "sha256:79c03d0e85b26cb573c109ff9eafa96f3c8d4febfd8a0774e8bba32702dd6dde", size = 11608055 },
]

[package.optional-dependencies]
torch = [
    { name = "accelerate" },
    { name = "torch" },
]

[[package]]
name = "treelib"
version = "1.8.0"
source = { registry = "https://pypi.org/simple" }
dependencies = [
    { name = "six" },
]
sdist = { url = "https://files.pythonhosted.org/packages/7a/31/145bdbee73d7ee4ac4e879c37faa196a32208b288ca4f308c1ad8db3f010/treelib-1.8.0.tar.gz", hash = "sha256:e1be2c6b66ffbfae85079fc4c76fb4909946d01d915ee29ff6795de53aed5d55", size = 28607 }
wheels = [
    { url = "https://files.pythonhosted.org/packages/2e/24/32361f5d0e2eff7ff1881ac6833b6b090cfe34515b1ee9082636cbe69442/treelib-1.8.0-py3-none-any.whl", hash = "sha256:5235d1ebf988c5026f26ce6e5e0cd470007f16d4978185f5c9b3eee8a25aef81", size = 30728 },
]

[[package]]
name = "triton"
version = "3.4.0"
source = { registry = "https://pypi.org/simple" }
dependencies = [
    { name = "setuptools", marker = "sys_platform != 'win32'" },
]
wheels = [
    { url = "https://files.pythonhosted.org/packages/7d/39/43325b3b651d50187e591eefa22e236b2981afcebaefd4f2fc0ea99df191/triton-3.4.0-cp311-cp311-manylinux_2_27_x86_64.manylinux_2_28_x86_64.whl", hash = "sha256:7b70f5e6a41e52e48cfc087436c8a28c17ff98db369447bcaff3b887a3ab4467", size = 155531138 },
]

[[package]]
name = "tritonclient"
version = "2.60.0"
source = { registry = "https://pypi.org/simple" }
dependencies = [
    { name = "numpy" },
    { name = "python-rapidjson" },
    { name = "urllib3" },
]
wheels = [
    { url = "https://files.pythonhosted.org/packages/a3/10/d01f16169b43de6ebf939784b0b7e0bb30f249d8df642f373fadc8aca9f7/tritonclient-2.60.0-py3-none-any.whl", hash = "sha256:4953bcf0e30bdd2a63960ed5b37f3939df5d9416f0036d1eec0bcec4c42f8928", size = 98240 },
    { url = "https://files.pythonhosted.org/packages/28/8a/392acad4a1bdb4bf7d79178ed4622090a0568ed5c22e8960ddd56abd7600/tritonclient-2.60.0-py3-none-manylinux1_x86_64.whl", hash = "sha256:778ef1561092be6b3ef65a4b0f2f3c641263703ac0f43ddf4a172c5a9bfb8cd7", size = 14450338 },
    { url = "https://files.pythonhosted.org/packages/e0/72/e2a6bf3a9e9b6d7aac83c2d04d12d4ee478826ec1d223787d38971623293/tritonclient-2.60.0-py3-none-manylinux2014_aarch64.whl", hash = "sha256:0438157a940c549dd88e29eb37139cf8d90ee86bf8fb8f0b3568995edfbb7c4d", size = 13629773 },
]

[package.optional-dependencies]
http = [
    { name = "aiohttp" },
    { name = "geventhttpclient" },
    { name = "numpy" },
    { name = "python-rapidjson" },
]

[[package]]
name = "typer"
version = "0.19.1"
source = { registry = "https://pypi.org/simple" }
dependencies = [
    { name = "click" },
    { name = "rich" },
    { name = "shellingham" },
    { name = "typing-extensions" },
]
sdist = { url = "https://files.pythonhosted.org/packages/03/ea/9cc57c3c627fd7a6a0907ea371019fe74c3ec00e3cf209a6864140a602ad/typer-0.19.1.tar.gz", hash = "sha256:cb881433a4b15dacc875bb0583d1a61e78497806741f9aba792abcab390c03e6", size = 104802 }
wheels = [
    { url = "https://files.pythonhosted.org/packages/1e/fa/6473c00b5eb26a2ba427813107699d3e6f4e1a4afad3f7494b17bdef3422/typer-0.19.1-py3-none-any.whl", hash = "sha256:914b2b39a1da4bafca5f30637ca26fa622a5bf9f515e5fdc772439f306d5682a", size = 46876 },
]

[[package]]
name = "typing-extensions"
version = "4.15.0"
source = { registry = "https://pypi.org/simple" }
sdist = { url = "https://files.pythonhosted.org/packages/72/94/1a15dd82efb362ac84269196e94cf00f187f7ed21c242792a923cdb1c61f/typing_extensions-4.15.0.tar.gz", hash = "sha256:0cea48d173cc12fa28ecabc3b837ea3cf6f38c6d1136f85cbaaf598984861466", size = 109391 }
wheels = [
    { url = "https://files.pythonhosted.org/packages/18/67/36e9267722cc04a6b9f15c7f3441c2363321a3ea07da7ae0c0707beb2a9c/typing_extensions-4.15.0-py3-none-any.whl", hash = "sha256:f0fa19c6845758ab08074a0cfa8b7aecb71c999ca73d62883bc25cc018c4e548", size = 44614 },
]

[[package]]
name = "typing-inspect"
version = "0.9.0"
source = { registry = "https://pypi.org/simple" }
dependencies = [
    { name = "mypy-extensions" },
    { name = "typing-extensions" },
]
sdist = { url = "https://files.pythonhosted.org/packages/dc/74/1789779d91f1961fa9438e9a8710cdae6bd138c80d7303996933d117264a/typing_inspect-0.9.0.tar.gz", hash = "sha256:b23fc42ff6f6ef6954e4852c1fb512cdd18dbea03134f91f856a95ccc9461f78", size = 13825 }
wheels = [
    { url = "https://files.pythonhosted.org/packages/65/f3/107a22063bf27bdccf2024833d3445f4eea42b2e598abfbd46f6a63b6cb0/typing_inspect-0.9.0-py3-none-any.whl", hash = "sha256:9ee6fc59062311ef8547596ab6b955e1b8aa46242d854bfc78f4f6b0eff35f9f", size = 8827 },
]

[[package]]
name = "typing-inspection"
version = "0.4.1"
source = { registry = "https://pypi.org/simple" }
dependencies = [
    { name = "typing-extensions" },
]
sdist = { url = "https://files.pythonhosted.org/packages/f8/b1/0c11f5058406b3af7609f121aaa6b609744687f1d158b3c3a5bf4cc94238/typing_inspection-0.4.1.tar.gz", hash = "sha256:6ae134cc0203c33377d43188d4064e9b357dba58cff3185f22924610e70a9d28", size = 75726 }
wheels = [
    { url = "https://files.pythonhosted.org/packages/17/69/cd203477f944c353c31bade965f880aa1061fd6bf05ded0726ca845b6ff7/typing_inspection-0.4.1-py3-none-any.whl", hash = "sha256:389055682238f53b04f7badcb49b989835495a96700ced5dab2d8feae4b26f51", size = 14552 },
]

[[package]]
name = "tzdata"
version = "2025.2"
source = { registry = "https://pypi.org/simple" }
sdist = { url = "https://files.pythonhosted.org/packages/95/32/1a225d6164441be760d75c2c42e2780dc0873fe382da3e98a2e1e48361e5/tzdata-2025.2.tar.gz", hash = "sha256:b60a638fcc0daffadf82fe0f57e53d06bdec2f36c4df66280ae79bce6bd6f2b9", size = 196380 }
wheels = [
    { url = "https://files.pythonhosted.org/packages/5c/23/c7abc0ca0a1526a0774eca151daeb8de62ec457e77262b66b359c3c7679e/tzdata-2025.2-py2.py3-none-any.whl", hash = "sha256:1a403fada01ff9221ca8044d701868fa132215d84beb92242d9acd2147f667a8", size = 347839 },
]

[[package]]
name = "tzlocal"
version = "5.3.1"
source = { registry = "https://pypi.org/simple" }
dependencies = [
    { name = "tzdata", marker = "sys_platform == 'win32'" },
]
sdist = { url = "https://files.pythonhosted.org/packages/8b/2e/c14812d3d4d9cd1773c6be938f89e5735a1f11a9f184ac3639b93cef35d5/tzlocal-5.3.1.tar.gz", hash = "sha256:cceffc7edecefea1f595541dbd6e990cb1ea3d19bf01b2809f362a03dd7921fd", size = 30761 }
wheels = [
    { url = "https://files.pythonhosted.org/packages/c2/14/e2a54fabd4f08cd7af1c07030603c3356b74da07f7cc056e600436edfa17/tzlocal-5.3.1-py3-none-any.whl", hash = "sha256:eb1a66c3ef5847adf7a834f1be0800581b683b5608e74f86ecbcef8ab91bb85d", size = 18026 },
]

[[package]]
name = "urllib3"
version = "2.5.0"
source = { registry = "https://pypi.org/simple" }
sdist = { url = "https://files.pythonhosted.org/packages/15/22/9ee70a2574a4f4599c47dd506532914ce044817c7752a79b6a51286319bc/urllib3-2.5.0.tar.gz", hash = "sha256:3fc47733c7e419d4bc3f6b3dc2b4f890bb743906a30d56ba4a5bfa4bbff92760", size = 393185 }
wheels = [
    { url = "https://files.pythonhosted.org/packages/a7/c2/fe1e52489ae3122415c51f387e221dd0773709bad6c6cdaa599e8a2c5185/urllib3-2.5.0-py3-none-any.whl", hash = "sha256:e6b01673c0fa6a13e374b50871808eb3bf7046c4b125b216f6bf1cc604cff0dc", size = 129795 },
]

[[package]]
name = "uvicorn"
version = "0.37.0"
source = { registry = "https://pypi.org/simple" }
dependencies = [
    { name = "click" },
    { name = "h11" },
]
sdist = { url = "https://files.pythonhosted.org/packages/71/57/1616c8274c3442d802621abf5deb230771c7a0fec9414cb6763900eb3868/uvicorn-0.37.0.tar.gz", hash = "sha256:4115c8add6d3fd536c8ee77f0e14a7fd2ebba939fed9b02583a97f80648f9e13", size = 80367 }
wheels = [
    { url = "https://files.pythonhosted.org/packages/85/cd/584a2ceb5532af99dd09e50919e3615ba99aa127e9850eafe5f31ddfdb9a/uvicorn-0.37.0-py3-none-any.whl", hash = "sha256:913b2b88672343739927ce381ff9e2ad62541f9f8289664fa1d1d3803fa2ce6c", size = 67976 },
]

[[package]]
name = "uvloop"
version = "0.21.0"
source = { registry = "https://pypi.org/simple" }
sdist = { url = "https://files.pythonhosted.org/packages/af/c0/854216d09d33c543f12a44b393c402e89a920b1a0a7dc634c42de91b9cf6/uvloop-0.21.0.tar.gz", hash = "sha256:3bf12b0fda68447806a7ad847bfa591613177275d35b6724b1ee573faa3704e3", size = 2492741 }
wheels = [
    { url = "https://files.pythonhosted.org/packages/57/a7/4cf0334105c1160dd6819f3297f8700fda7fc30ab4f61fbf3e725acbc7cc/uvloop-0.21.0-cp311-cp311-macosx_10_9_universal2.whl", hash = "sha256:c0f3fa6200b3108919f8bdabb9a7f87f20e7097ea3c543754cabc7d717d95cf8", size = 1447410 },
    { url = "https://files.pythonhosted.org/packages/8c/7c/1517b0bbc2dbe784b563d6ab54f2ef88c890fdad77232c98ed490aa07132/uvloop-0.21.0-cp311-cp311-macosx_10_9_x86_64.whl", hash = "sha256:0878c2640cf341b269b7e128b1a5fed890adc4455513ca710d77d5e93aa6d6a0", size = 805476 },
    { url = "https://files.pythonhosted.org/packages/ee/ea/0bfae1aceb82a503f358d8d2fa126ca9dbdb2ba9c7866974faec1cb5875c/uvloop-0.21.0-cp311-cp311-manylinux_2_17_aarch64.manylinux2014_aarch64.whl", hash = "sha256:b9fb766bb57b7388745d8bcc53a359b116b8a04c83a2288069809d2b3466c37e", size = 3960855 },
    { url = "https://files.pythonhosted.org/packages/8a/ca/0864176a649838b838f36d44bf31c451597ab363b60dc9e09c9630619d41/uvloop-0.21.0-cp311-cp311-manylinux_2_17_x86_64.manylinux2014_x86_64.whl", hash = "sha256:8a375441696e2eda1c43c44ccb66e04d61ceeffcd76e4929e527b7fa401b90fb", size = 3973185 },
    { url = "https://files.pythonhosted.org/packages/30/bf/08ad29979a936d63787ba47a540de2132169f140d54aa25bc8c3df3e67f4/uvloop-0.21.0-cp311-cp311-musllinux_1_2_aarch64.whl", hash = "sha256:baa0e6291d91649c6ba4ed4b2f982f9fa165b5bbd50a9e203c416a2797bab3c6", size = 3820256 },
    { url = "https://files.pythonhosted.org/packages/da/e2/5cf6ef37e3daf2f06e651aae5ea108ad30df3cb269102678b61ebf1fdf42/uvloop-0.21.0-cp311-cp311-musllinux_1_2_x86_64.whl", hash = "sha256:4509360fcc4c3bd2c70d87573ad472de40c13387f5fda8cb58350a1d7475e58d", size = 3937323 },
]

[[package]]
name = "vine"
version = "5.1.0"
source = { registry = "https://pypi.org/simple" }
sdist = { url = "https://files.pythonhosted.org/packages/bd/e4/d07b5f29d283596b9727dd5275ccbceb63c44a1a82aa9e4bfd20426762ac/vine-5.1.0.tar.gz", hash = "sha256:8b62e981d35c41049211cf62a0a1242d8c1ee9bd15bb196ce38aefd6799e61e0", size = 48980 }
wheels = [
    { url = "https://files.pythonhosted.org/packages/03/ff/7c0c86c43b3cbb927e0ccc0255cb4057ceba4799cd44ae95174ce8e8b5b2/vine-5.1.0-py3-none-any.whl", hash = "sha256:40fdf3c48b2cfe1c38a49e9ae2da6fda88e4794c810050a728bd7413811fb1dc", size = 9636 },
]

[[package]]
name = "virtualenv"
version = "20.34.0"
source = { registry = "https://pypi.org/simple" }
dependencies = [
    { name = "distlib" },
    { name = "filelock" },
    { name = "platformdirs" },
]
sdist = { url = "https://files.pythonhosted.org/packages/1c/14/37fcdba2808a6c615681cd216fecae00413c9dab44fb2e57805ecf3eaee3/virtualenv-20.34.0.tar.gz", hash = "sha256:44815b2c9dee7ed86e387b842a84f20b93f7f417f95886ca1996a72a4138eb1a", size = 6003808 }
wheels = [
    { url = "https://files.pythonhosted.org/packages/76/06/04c8e804f813cf972e3262f3f8584c232de64f0cde9f703b46cf53a45090/virtualenv-20.34.0-py3-none-any.whl", hash = "sha256:341f5afa7eee943e4984a9207c025feedd768baff6753cd660c857ceb3e36026", size = 5983279 },
]

[[package]]
name = "voluptuous"
version = "0.15.2"
source = { registry = "https://pypi.org/simple" }
sdist = { url = "https://files.pythonhosted.org/packages/91/af/a54ce0fb6f1d867e0b9f0efe5f082a691f51ccf705188fca67a3ecefd7f4/voluptuous-0.15.2.tar.gz", hash = "sha256:6ffcab32c4d3230b4d2af3a577c87e1908a714a11f6f95570456b1849b0279aa", size = 51651 }
wheels = [
    { url = "https://files.pythonhosted.org/packages/db/a8/8f9cc6749331186e6a513bfe3745454f81d25f6e34c6024f88f80c71ed28/voluptuous-0.15.2-py3-none-any.whl", hash = "sha256:016348bc7788a9af9520b1764ebd4de0df41fe2138ebe9e06fa036bf86a65566", size = 31349 },
]

[[package]]
name = "waitress"
version = "3.0.2"
source = { registry = "https://pypi.org/simple" }
sdist = { url = "https://files.pythonhosted.org/packages/bf/cb/04ddb054f45faa306a230769e868c28b8065ea196891f09004ebace5b184/waitress-3.0.2.tar.gz", hash = "sha256:682aaaf2af0c44ada4abfb70ded36393f0e307f4ab9456a215ce0020baefc31f", size = 179901 }
wheels = [
    { url = "https://files.pythonhosted.org/packages/8d/57/a27182528c90ef38d82b636a11f606b0cbb0e17588ed205435f8affe3368/waitress-3.0.2-py3-none-any.whl", hash = "sha256:c56d67fd6e87c2ee598b76abdd4e96cfad1f24cacdea5078d382b1f9d7b5ed2e", size = 56232 },
]

[[package]]
name = "wcwidth"
version = "0.2.13"
source = { registry = "https://pypi.org/simple" }
sdist = { url = "https://files.pythonhosted.org/packages/6c/63/53559446a878410fc5a5974feb13d31d78d752eb18aeba59c7fef1af7598/wcwidth-0.2.13.tar.gz", hash = "sha256:72ea0c06399eb286d978fdedb6923a9eb47e1c486ce63e9b4e64fc18303972b5", size = 101301 }
wheels = [
    { url = "https://files.pythonhosted.org/packages/fd/84/fd2ba7aafacbad3c4201d395674fc6348826569da3c0937e75505ead3528/wcwidth-0.2.13-py2.py3-none-any.whl", hash = "sha256:3da69048e4540d84af32131829ff948f1e022c1c6bdb8d6102117aac784f6859", size = 34166 },
]

[[package]]
name = "websocket-client"
version = "1.8.0"
source = { registry = "https://pypi.org/simple" }
sdist = { url = "https://files.pythonhosted.org/packages/e6/30/fba0d96b4b5fbf5948ed3f4681f7da2f9f64512e1d303f94b4cc174c24a5/websocket_client-1.8.0.tar.gz", hash = "sha256:3239df9f44da632f96012472805d40a23281a991027ce11d2f45a6f24ac4c3da", size = 54648 }
wheels = [
    { url = "https://files.pythonhosted.org/packages/5a/84/44687a29792a70e111c5c477230a72c4b957d88d16141199bf9acb7537a3/websocket_client-1.8.0-py3-none-any.whl", hash = "sha256:17b44cc997f5c498e809b22cdf2d9c7a9e71c02c8cc2b6c56e7c2d1239bfa526", size = 58826 },
]

[[package]]
name = "werkzeug"
version = "3.1.1"
source = { registry = "https://pypi.org/simple" }
dependencies = [
    { name = "markupsafe" },
]
sdist = { url = "https://files.pythonhosted.org/packages/32/af/d4502dc713b4ccea7175d764718d5183caf8d0867a4f0190d5d4a45cea49/werkzeug-3.1.1.tar.gz", hash = "sha256:8cd39dfbdfc1e051965f156163e2974e52c210f130810e9ad36858f0fd3edad4", size = 806453 }
wheels = [
    { url = "https://files.pythonhosted.org/packages/ee/ea/c67e1dee1ba208ed22c06d1d547ae5e293374bfc43e0eb0ef5e262b68561/werkzeug-3.1.1-py3-none-any.whl", hash = "sha256:a71124d1ef06008baafa3d266c02f56e1836a5984afd6dd6c9230669d60d9fb5", size = 224371 },
]

[[package]]
name = "win32-setctime"
version = "1.2.0"
source = { registry = "https://pypi.org/simple" }
sdist = { url = "https://files.pythonhosted.org/packages/b3/8f/705086c9d734d3b663af0e9bb3d4de6578d08f46b1b101c2442fd9aecaa2/win32_setctime-1.2.0.tar.gz", hash = "sha256:ae1fdf948f5640aae05c511ade119313fb6a30d7eabe25fef9764dca5873c4c0", size = 4867 }
wheels = [
    { url = "https://files.pythonhosted.org/packages/e1/07/c6fe3ad3e685340704d314d765b7912993bcb8dc198f0e7a89382d37974b/win32_setctime-1.2.0-py3-none-any.whl", hash = "sha256:95d644c4e708aba81dc3704a116d8cbc974d70b3bdb8be1d150e36be6e9d1390", size = 4083 },
]

[[package]]
name = "wrapt"
version = "1.17.3"
source = { registry = "https://pypi.org/simple" }
sdist = { url = "https://files.pythonhosted.org/packages/95/8f/aeb76c5b46e273670962298c23e7ddde79916cb74db802131d49a85e4b7d/wrapt-1.17.3.tar.gz", hash = "sha256:f66eb08feaa410fe4eebd17f2a2c8e2e46d3476e9f8c783daa8e09e0faa666d0", size = 55547 }
wheels = [
    { url = "https://files.pythonhosted.org/packages/52/db/00e2a219213856074a213503fdac0511203dceefff26e1daa15250cc01a0/wrapt-1.17.3-cp311-cp311-macosx_10_9_universal2.whl", hash = "sha256:273a736c4645e63ac582c60a56b0acb529ef07f78e08dc6bfadf6a46b19c0da7", size = 53482 },
    { url = "https://files.pythonhosted.org/packages/5e/30/ca3c4a5eba478408572096fe9ce36e6e915994dd26a4e9e98b4f729c06d9/wrapt-1.17.3-cp311-cp311-macosx_10_9_x86_64.whl", hash = "sha256:5531d911795e3f935a9c23eb1c8c03c211661a5060aab167065896bbf62a5f85", size = 38674 },
    { url = "https://files.pythonhosted.org/packages/31/25/3e8cc2c46b5329c5957cec959cb76a10718e1a513309c31399a4dad07eb3/wrapt-1.17.3-cp311-cp311-macosx_11_0_arm64.whl", hash = "sha256:0610b46293c59a3adbae3dee552b648b984176f8562ee0dba099a56cfbe4df1f", size = 38959 },
    { url = "https://files.pythonhosted.org/packages/5d/8f/a32a99fc03e4b37e31b57cb9cefc65050ea08147a8ce12f288616b05ef54/wrapt-1.17.3-cp311-cp311-manylinux1_x86_64.manylinux_2_28_x86_64.manylinux_2_5_x86_64.whl", hash = "sha256:b32888aad8b6e68f83a8fdccbf3165f5469702a7544472bdf41f582970ed3311", size = 82376 },
    { url = "https://files.pythonhosted.org/packages/31/57/4930cb8d9d70d59c27ee1332a318c20291749b4fba31f113c2f8ac49a72e/wrapt-1.17.3-cp311-cp311-manylinux2014_aarch64.manylinux_2_17_aarch64.manylinux_2_28_aarch64.whl", hash = "sha256:8cccf4f81371f257440c88faed6b74f1053eef90807b77e31ca057b2db74edb1", size = 83604 },
    { url = "https://files.pythonhosted.org/packages/a8/f3/1afd48de81d63dd66e01b263a6fbb86e1b5053b419b9b33d13e1f6d0f7d0/wrapt-1.17.3-cp311-cp311-musllinux_1_2_aarch64.whl", hash = "sha256:d8a210b158a34164de8bb68b0e7780041a903d7b00c87e906fb69928bf7890d5", size = 82782 },
    { url = "https://files.pythonhosted.org/packages/1e/d7/4ad5327612173b144998232f98a85bb24b60c352afb73bc48e3e0d2bdc4e/wrapt-1.17.3-cp311-cp311-musllinux_1_2_x86_64.whl", hash = "sha256:79573c24a46ce11aab457b472efd8d125e5a51da2d1d24387666cd85f54c05b2", size = 82076 },
    { url = "https://files.pythonhosted.org/packages/1f/f6/a933bd70f98e9cf3e08167fc5cd7aaaca49147e48411c0bd5ae701bb2194/wrapt-1.17.3-py3-none-any.whl", hash = "sha256:7171ae35d2c33d326ac19dd8facb1e82e5fd04ef8c6c0e394d7af55a55051c22", size = 23591 },
]

[[package]]
name = "xxhash"
version = "3.5.0"
source = { registry = "https://pypi.org/simple" }
sdist = { url = "https://files.pythonhosted.org/packages/00/5e/d6e5258d69df8b4ed8c83b6664f2b47d30d2dec551a29ad72a6c69eafd31/xxhash-3.5.0.tar.gz", hash = "sha256:84f2caddf951c9cbf8dc2e22a89d4ccf5d86391ac6418fe81e3c67d0cf60b45f", size = 84241 }
wheels = [
    { url = "https://files.pythonhosted.org/packages/b8/c7/afed0f131fbda960ff15eee7f304fa0eeb2d58770fade99897984852ef23/xxhash-3.5.0-cp311-cp311-macosx_10_9_x86_64.whl", hash = "sha256:02c2e816896dc6f85922ced60097bcf6f008dedfc5073dcba32f9c8dd786f3c1", size = 31969 },
    { url = "https://files.pythonhosted.org/packages/8c/0c/7c3bc6d87e5235672fcc2fb42fd5ad79fe1033925f71bf549ee068c7d1ca/xxhash-3.5.0-cp311-cp311-macosx_11_0_arm64.whl", hash = "sha256:6027dcd885e21581e46d3c7f682cfb2b870942feeed58a21c29583512c3f09f8", size = 30800 },
    { url = "https://files.pythonhosted.org/packages/04/9e/01067981d98069eec1c20201f8c145367698e9056f8bc295346e4ea32dd1/xxhash-3.5.0-cp311-cp311-manylinux_2_17_aarch64.manylinux2014_aarch64.whl", hash = "sha256:1308fa542bbdbf2fa85e9e66b1077eea3a88bef38ee8a06270b4298a7a62a166", size = 221566 },
    { url = "https://files.pythonhosted.org/packages/d4/09/d4996de4059c3ce5342b6e1e6a77c9d6c91acce31f6ed979891872dd162b/xxhash-3.5.0-cp311-cp311-manylinux_2_17_ppc64le.manylinux2014_ppc64le.whl", hash = "sha256:c28b2fdcee797e1c1961cd3bcd3d545cab22ad202c846235197935e1df2f8ef7", size = 201214 },
    { url = "https://files.pythonhosted.org/packages/62/f5/6d2dc9f8d55a7ce0f5e7bfef916e67536f01b85d32a9fbf137d4cadbee38/xxhash-3.5.0-cp311-cp311-manylinux_2_17_s390x.manylinux2014_s390x.whl", hash = "sha256:924361811732ddad75ff23e90efd9ccfda4f664132feecb90895bade6a1b4623", size = 429433 },
    { url = "https://files.pythonhosted.org/packages/d9/72/9256303f10e41ab004799a4aa74b80b3c5977d6383ae4550548b24bd1971/xxhash-3.5.0-cp311-cp311-manylinux_2_17_x86_64.manylinux2014_x86_64.whl", hash = "sha256:89997aa1c4b6a5b1e5b588979d1da048a3c6f15e55c11d117a56b75c84531f5a", size = 194822 },
    { url = "https://files.pythonhosted.org/packages/34/92/1a3a29acd08248a34b0e6a94f4e0ed9b8379a4ff471f1668e4dce7bdbaa8/xxhash-3.5.0-cp311-cp311-manylinux_2_5_i686.manylinux1_i686.manylinux_2_17_i686.manylinux2014_i686.whl", hash = "sha256:685c4f4e8c59837de103344eb1c8a3851f670309eb5c361f746805c5471b8c88", size = 208538 },
    { url = "https://files.pythonhosted.org/packages/53/ad/7fa1a109663366de42f724a1cdb8e796a260dbac45047bce153bc1e18abf/xxhash-3.5.0-cp311-cp311-musllinux_1_2_aarch64.whl", hash = "sha256:dbd2ecfbfee70bc1a4acb7461fa6af7748ec2ab08ac0fa298f281c51518f982c", size = 216953 },
    { url = "https://files.pythonhosted.org/packages/35/02/137300e24203bf2b2a49b48ce898ecce6fd01789c0fcd9c686c0a002d129/xxhash-3.5.0-cp311-cp311-musllinux_1_2_i686.whl", hash = "sha256:25b5a51dc3dfb20a10833c8eee25903fd2e14059e9afcd329c9da20609a307b2", size = 203594 },
    { url = "https://files.pythonhosted.org/packages/23/03/aeceb273933d7eee248c4322b98b8e971f06cc3880e5f7602c94e5578af5/xxhash-3.5.0-cp311-cp311-musllinux_1_2_ppc64le.whl", hash = "sha256:a8fb786fb754ef6ff8c120cb96629fb518f8eb5a61a16aac3a979a9dbd40a084", size = 210971 },
    { url = "https://files.pythonhosted.org/packages/e3/64/ed82ec09489474cbb35c716b189ddc1521d8b3de12b1b5ab41ce7f70253c/xxhash-3.5.0-cp311-cp311-musllinux_1_2_s390x.whl", hash = "sha256:a905ad00ad1e1c34fe4e9d7c1d949ab09c6fa90c919860c1534ff479f40fd12d", size = 415050 },
    { url = "https://files.pythonhosted.org/packages/71/43/6db4c02dcb488ad4e03bc86d70506c3d40a384ee73c9b5c93338eb1f3c23/xxhash-3.5.0-cp311-cp311-musllinux_1_2_x86_64.whl", hash = "sha256:963be41bcd49f53af6d795f65c0da9b4cc518c0dd9c47145c98f61cb464f4839", size = 192216 },
    { url = "https://files.pythonhosted.org/packages/22/6d/db4abec29e7a567455344433d095fdb39c97db6955bb4a2c432e486b4d28/xxhash-3.5.0-cp311-cp311-win32.whl", hash = "sha256:109b436096d0a2dd039c355fa3414160ec4d843dfecc64a14077332a00aeb7da", size = 30120 },
    { url = "https://files.pythonhosted.org/packages/52/1c/fa3b61c0cf03e1da4767213672efe186b1dfa4fc901a4a694fb184a513d1/xxhash-3.5.0-cp311-cp311-win_amd64.whl", hash = "sha256:b702f806693201ad6c0a05ddbbe4c8f359626d0b3305f766077d51388a6bac58", size = 30003 },
    { url = "https://files.pythonhosted.org/packages/6b/8e/9e6fc572acf6e1cc7ccb01973c213f895cb8668a9d4c2b58a99350da14b7/xxhash-3.5.0-cp311-cp311-win_arm64.whl", hash = "sha256:c4dcb4120d0cc3cc448624147dba64e9021b278c63e34a38789b688fd0da9bf3", size = 26777 },
]

[[package]]
name = "yarl"
version = "1.20.1"
source = { registry = "https://pypi.org/simple" }
dependencies = [
    { name = "idna" },
    { name = "multidict" },
    { name = "propcache" },
]
sdist = { url = "https://files.pythonhosted.org/packages/3c/fb/efaa23fa4e45537b827620f04cf8f3cd658b76642205162e072703a5b963/yarl-1.20.1.tar.gz", hash = "sha256:d017a4997ee50c91fd5466cef416231bb82177b93b029906cefc542ce14c35ac", size = 186428 }
wheels = [
    { url = "https://files.pythonhosted.org/packages/b1/18/893b50efc2350e47a874c5c2d67e55a0ea5df91186b2a6f5ac52eff887cd/yarl-1.20.1-cp311-cp311-macosx_10_9_universal2.whl", hash = "sha256:47ee6188fea634bdfaeb2cc420f5b3b17332e6225ce88149a17c413c77ff269e", size = 133833 },
    { url = "https://files.pythonhosted.org/packages/89/ed/b8773448030e6fc47fa797f099ab9eab151a43a25717f9ac043844ad5ea3/yarl-1.20.1-cp311-cp311-macosx_10_9_x86_64.whl", hash = "sha256:d0f6500f69e8402d513e5eedb77a4e1818691e8f45e6b687147963514d84b44b", size = 91070 },
    { url = "https://files.pythonhosted.org/packages/e3/e3/409bd17b1e42619bf69f60e4f031ce1ccb29bd7380117a55529e76933464/yarl-1.20.1-cp311-cp311-macosx_11_0_arm64.whl", hash = "sha256:7a8900a42fcdaad568de58887c7b2f602962356908eedb7628eaf6021a6e435b", size = 89818 },
    { url = "https://files.pythonhosted.org/packages/f8/77/64d8431a4d77c856eb2d82aa3de2ad6741365245a29b3a9543cd598ed8c5/yarl-1.20.1-cp311-cp311-manylinux_2_17_aarch64.manylinux2014_aarch64.whl", hash = "sha256:bad6d131fda8ef508b36be3ece16d0902e80b88ea7200f030a0f6c11d9e508d4", size = 347003 },
    { url = "https://files.pythonhosted.org/packages/8d/d2/0c7e4def093dcef0bd9fa22d4d24b023788b0a33b8d0088b51aa51e21e99/yarl-1.20.1-cp311-cp311-manylinux_2_17_armv7l.manylinux2014_armv7l.manylinux_2_31_armv7l.whl", hash = "sha256:df018d92fe22aaebb679a7f89fe0c0f368ec497e3dda6cb81a567610f04501f1", size = 336537 },
    { url = "https://files.pythonhosted.org/packages/f0/f3/fc514f4b2cf02cb59d10cbfe228691d25929ce8f72a38db07d3febc3f706/yarl-1.20.1-cp311-cp311-manylinux_2_17_ppc64le.manylinux2014_ppc64le.whl", hash = "sha256:8f969afbb0a9b63c18d0feecf0db09d164b7a44a053e78a7d05f5df163e43833", size = 362358 },
    { url = "https://files.pythonhosted.org/packages/ea/6d/a313ac8d8391381ff9006ac05f1d4331cee3b1efaa833a53d12253733255/yarl-1.20.1-cp311-cp311-manylinux_2_17_s390x.manylinux2014_s390x.whl", hash = "sha256:812303eb4aa98e302886ccda58d6b099e3576b1b9276161469c25803a8db277d", size = 357362 },
    { url = "https://files.pythonhosted.org/packages/00/70/8f78a95d6935a70263d46caa3dd18e1f223cf2f2ff2037baa01a22bc5b22/yarl-1.20.1-cp311-cp311-manylinux_2_17_x86_64.manylinux2014_x86_64.whl", hash = "sha256:98c4a7d166635147924aa0bf9bfe8d8abad6fffa6102de9c99ea04a1376f91e8", size = 348979 },
    { url = "https://files.pythonhosted.org/packages/cb/05/42773027968968f4f15143553970ee36ead27038d627f457cc44bbbeecf3/yarl-1.20.1-cp311-cp311-manylinux_2_5_i686.manylinux1_i686.manylinux_2_17_i686.manylinux2014_i686.whl", hash = "sha256:12e768f966538e81e6e7550f9086a6236b16e26cd964cf4df35349970f3551cf", size = 337274 },
    { url = "https://files.pythonhosted.org/packages/05/be/665634aa196954156741ea591d2f946f1b78ceee8bb8f28488bf28c0dd62/yarl-1.20.1-cp311-cp311-musllinux_1_2_aarch64.whl", hash = "sha256:fe41919b9d899661c5c28a8b4b0acf704510b88f27f0934ac7a7bebdd8938d5e", size = 363294 },
    { url = "https://files.pythonhosted.org/packages/eb/90/73448401d36fa4e210ece5579895731f190d5119c4b66b43b52182e88cd5/yarl-1.20.1-cp311-cp311-musllinux_1_2_armv7l.whl", hash = "sha256:8601bc010d1d7780592f3fc1bdc6c72e2b6466ea34569778422943e1a1f3c389", size = 358169 },
    { url = "https://files.pythonhosted.org/packages/c3/b0/fce922d46dc1eb43c811f1889f7daa6001b27a4005587e94878570300881/yarl-1.20.1-cp311-cp311-musllinux_1_2_i686.whl", hash = "sha256:daadbdc1f2a9033a2399c42646fbd46da7992e868a5fe9513860122d7fe7a73f", size = 362776 },
    { url = "https://files.pythonhosted.org/packages/f1/0d/b172628fce039dae8977fd22caeff3eeebffd52e86060413f5673767c427/yarl-1.20.1-cp311-cp311-musllinux_1_2_ppc64le.whl", hash = "sha256:03aa1e041727cb438ca762628109ef1333498b122e4c76dd858d186a37cec845", size = 381341 },
    { url = "https://files.pythonhosted.org/packages/6b/9b/5b886d7671f4580209e855974fe1cecec409aa4a89ea58b8f0560dc529b1/yarl-1.20.1-cp311-cp311-musllinux_1_2_s390x.whl", hash = "sha256:642980ef5e0fa1de5fa96d905c7e00cb2c47cb468bfcac5a18c58e27dbf8d8d1", size = 379988 },
    { url = "https://files.pythonhosted.org/packages/73/be/75ef5fd0fcd8f083a5d13f78fd3f009528132a1f2a1d7c925c39fa20aa79/yarl-1.20.1-cp311-cp311-musllinux_1_2_x86_64.whl", hash = "sha256:86971e2795584fe8c002356d3b97ef6c61862720eeff03db2a7c86b678d85b3e", size = 371113 },
    { url = "https://files.pythonhosted.org/packages/50/4f/62faab3b479dfdcb741fe9e3f0323e2a7d5cd1ab2edc73221d57ad4834b2/yarl-1.20.1-cp311-cp311-win32.whl", hash = "sha256:597f40615b8d25812f14562699e287f0dcc035d25eb74da72cae043bb884d773", size = 81485 },
    { url = "https://files.pythonhosted.org/packages/f0/09/d9c7942f8f05c32ec72cd5c8e041c8b29b5807328b68b4801ff2511d4d5e/yarl-1.20.1-cp311-cp311-win_amd64.whl", hash = "sha256:26ef53a9e726e61e9cd1cda6b478f17e350fb5800b4bd1cd9fe81c4d91cfeb2e", size = 86686 },
    { url = "https://files.pythonhosted.org/packages/b4/2d/2345fce04cfd4bee161bf1e7d9cdc702e3e16109021035dbb24db654a622/yarl-1.20.1-py3-none-any.whl", hash = "sha256:83b8eb083fe4683c6115795d9fc1cfaf2cbbefb19b3a1cb68f6527460f483a77", size = 46542 },
]

[[package]]
name = "zc-lockfile"
version = "4.0"
source = { registry = "https://pypi.org/simple" }
dependencies = [
    { name = "setuptools" },
]
sdist = { url = "https://files.pythonhosted.org/packages/10/9a/2fef89272d98b799e4daa50201c5582ec76bdd4e92a1a7e3deb74c52b7fa/zc_lockfile-4.0.tar.gz", hash = "sha256:d3ab0f53974296a806db3219b9191ba0e6d5cbbd1daa2e0d17208cb9b29d2102", size = 10956 }
wheels = [
    { url = "https://files.pythonhosted.org/packages/3b/7f/3a614b65bc4b181578b1d50a78663ee02d5d2d3b859712f3d3597c8afe6f/zc_lockfile-4.0-py3-none-any.whl", hash = "sha256:aa3aa295257bebaa09ea9ad5cb288bf9f98f88de6932f96b6659f62715d83581", size = 9143 },
]

[[package]]
name = "zipp"
version = "3.23.0"
source = { registry = "https://pypi.org/simple" }
sdist = { url = "https://files.pythonhosted.org/packages/e3/02/0f2892c661036d50ede074e376733dca2ae7c6eb617489437771209d4180/zipp-3.23.0.tar.gz", hash = "sha256:a07157588a12518c9d4034df3fbbee09c814741a33ff63c05fa29d26a2404166", size = 25547 }
wheels = [
    { url = "https://files.pythonhosted.org/packages/2e/54/647ade08bf0db230bfea292f893923872fd20be6ac6f53b2b936ba839d75/zipp-3.23.0-py3-none-any.whl", hash = "sha256:071652d6115ed432f5ce1d34c336c0adfd6a884660d1e9712a256d3d3bd4b14e", size = 10276 },
]

[[package]]
name = "zope-event"
version = "6.0"
source = { registry = "https://pypi.org/simple" }
dependencies = [
    { name = "setuptools" },
]
sdist = { url = "https://files.pythonhosted.org/packages/c2/d8/9c8b0c6bb1db09725395618f68d3b8a08089fca0aed28437500caaf713ee/zope_event-6.0.tar.gz", hash = "sha256:0ebac894fa7c5f8b7a89141c272133d8c1de6ddc75ea4b1f327f00d1f890df92", size = 18731 }
wheels = [
    { url = "https://files.pythonhosted.org/packages/d1/b5/1abb5a8b443314c978617bf46d5d9ad648bdf21058074e817d7efbb257db/zope_event-6.0-py3-none-any.whl", hash = "sha256:6f0922593407cc673e7d8766b492c519f91bdc99f3080fe43dcec0a800d682a3", size = 6409 },
]

[[package]]
name = "zope-interface"
version = "8.0"
source = { registry = "https://pypi.org/simple" }
dependencies = [
    { name = "setuptools" },
]
sdist = { url = "https://files.pythonhosted.org/packages/68/21/a6af230243831459f7238764acb3086a9cf96dbf405d8084d30add1ee2e7/zope_interface-8.0.tar.gz", hash = "sha256:b14d5aac547e635af749ce20bf49a3f5f93b8a854d2a6b1e95d4d5e5dc618f7d", size = 253397 }
wheels = [
    { url = "https://files.pythonhosted.org/packages/5b/6f/a16fc92b643313a55a0d2ccb040dd69048372f0a8f64107570256e664e5c/zope_interface-8.0-cp311-cp311-macosx_10_9_x86_64.whl", hash = "sha256:ec1da7b9156ae000cea2d19bad83ddb5c50252f9d7b186da276d17768c67a3cb", size = 207652 },
    { url = "https://files.pythonhosted.org/packages/01/0c/6bebd9417072c3eb6163228783cabb4890e738520b45562ade1cbf7d19d6/zope_interface-8.0-cp311-cp311-macosx_11_0_arm64.whl", hash = "sha256:160ba50022b342451baf516de3e3a2cd2d8c8dbac216803889a5eefa67083688", size = 208096 },
    { url = "https://files.pythonhosted.org/packages/62/f1/03c4d2b70ce98828760dfc19f34be62526ea8b7f57160a009d338f396eb4/zope_interface-8.0-cp311-cp311-manylinux1_i686.manylinux2014_i686.manylinux_2_17_i686.manylinux_2_5_i686.whl", hash = "sha256:879bb5bf937cde4acd738264e87f03c7bf7d45478f7c8b9dc417182b13d81f6c", size = 254770 },
    { url = "https://files.pythonhosted.org/packages/bb/73/06400c668d7d334d2296d23b3dacace43f45d6e721c6f6d08ea512703ede/zope_interface-8.0-cp311-cp311-manylinux1_x86_64.manylinux2014_x86_64.manylinux_2_17_x86_64.manylinux_2_5_x86_64.whl", hash = "sha256:7fb931bf55c66a092c5fbfb82a0ff3cc3221149b185bde36f0afc48acb8dcd92", size = 259542 },
    { url = "https://files.pythonhosted.org/packages/d9/28/565b5f41045aa520853410d33b420f605018207a854fba3d93ed85e7bef2/zope_interface-8.0-cp311-cp311-manylinux2014_aarch64.manylinux_2_17_aarch64.whl", hash = "sha256:1858d1e5bb2c5ae766890708184a603eb484bb7454e306e967932a9f3c558b07", size = 260720 },
    { url = "https://files.pythonhosted.org/packages/c5/46/6c6b0df12665fec622133932a361829b6e6fbe255e6ce01768eedbcb7fa0/zope_interface-8.0-cp311-cp311-win_amd64.whl", hash = "sha256:7e88c66ebedd1e839082f308b8372a50ef19423e01ee2e09600b80e765a10234", size = 211914 },
]<|MERGE_RESOLUTION|>--- conflicted
+++ resolved
@@ -3857,14 +3857,8 @@
     { name = "protobuf" },
     { name = "python-dotenv" },
     { name = "ruff" },
-<<<<<<< HEAD
-    { name = "scikit-learn", specifier = ">=1.7.2" },
-    { name = "torch", specifier = ">=2.8.0" },
-    { name = "transformers", extras = ["torch"], specifier = ">=4.56.2" },
-=======
     { name = "torch" },
     { name = "transformers", extras = ["torch"] },
->>>>>>> d3e3f857
 ]
 
 [package.metadata.requires-dev]
