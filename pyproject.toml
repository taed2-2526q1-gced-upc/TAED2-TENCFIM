--- conflicted
+++ resolved
@@ -29,14 +29,8 @@
     "protobuf",
     "python-dotenv",
     "ruff",
-<<<<<<< HEAD
-    "scikit-learn>=1.7.2",
-    "torch>=2.8.0",
-    "transformers[torch]>=4.56.2",
-=======
     "torch",
     "transformers[torch]",
->>>>>>> d3e3f857
 ]
 requires-python = "~=3.11.0"
 
