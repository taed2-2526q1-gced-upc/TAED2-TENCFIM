[build-system]
requires = ["flit_core >=3.2,<4"]
build-backend = "flit_core.buildapi"

[project]
name = "TENCFIM"
version = "0.0.1"
description = "Sentiment analysis for text source"
authors = [
  { name = "TENCFIM" },
]

readme = "README.md"
classifiers = [
    "Programming Language :: Python :: 3",
    
]
dependencies = [
<<<<<<< HEAD
    "codecarbon>=3.0.5",
    "dagshub>=0.6.3",
    "datasets>=4.1.1",
    "dvc>=3.63.0",
    "evaluate>=0.4.6",
    "great-expectations>=0.18.8",
    "loguru>=0.7.3",
    "mlflow[extras]<3.0",
    "numpy>=2.3.3",
    "pandas>=2.3.2",
=======
>>>>>>> d3e3f857
    "pip",
    "great-expectations==1.5.8",
    "numpy==1.26.4",
    "pandas==2.1.4",
    "loguru",
    "dagshub",
    "datasets",
    "dvc",
    "evaluate",
    "mlflow[extras]",
    "protobuf",
    "python-dotenv",
    "ruff",
<<<<<<< HEAD
    "scikit-learn>=1.7.2",
    "torch>=2.8.0",
    "transformers[torch]>=4.56.2",
=======
    "torch",
    "transformers[torch]",
>>>>>>> d3e3f857
]
requires-python = "~=3.11.0"


[tool.ruff]
line-length = 99
src = ["TENCFIM"]
include = ["pyproject.toml", "TENCFIM/**/*.py"]

[tool.ruff.lint]
extend-select = ["I"]  # Add import sorting

[tool.ruff.lint.isort]
known-first-party = ["TENCFIM"]
force-sort-within-sections = true

[dependency-groups]
dev = [
    "black>=25.1.0",
    "pylint>=3.3.8",
    "pytest>=8.4.2",
]
<|MERGE_RESOLUTION|>--- conflicted
+++ resolved
@@ -16,19 +16,6 @@
     
 ]
 dependencies = [
-<<<<<<< HEAD
-    "codecarbon>=3.0.5",
-    "dagshub>=0.6.3",
-    "datasets>=4.1.1",
-    "dvc>=3.63.0",
-    "evaluate>=0.4.6",
-    "great-expectations>=0.18.8",
-    "loguru>=0.7.3",
-    "mlflow[extras]<3.0",
-    "numpy>=2.3.3",
-    "pandas>=2.3.2",
-=======
->>>>>>> d3e3f857
     "pip",
     "great-expectations==1.5.8",
     "numpy==1.26.4",
@@ -42,14 +29,8 @@
     "protobuf",
     "python-dotenv",
     "ruff",
-<<<<<<< HEAD
-    "scikit-learn>=1.7.2",
-    "torch>=2.8.0",
-    "transformers[torch]>=4.56.2",
-=======
     "torch",
     "transformers[torch]",
->>>>>>> d3e3f857
 ]
 requires-python = "~=3.11.0"
 
