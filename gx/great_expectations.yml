# Welcome to Great Expectations! Always know what to expect from your data.
#
# Here you can define datasources, batch kwargs generators, integrations and
# more. This file is intended to be committed to your repo. For help with
# configuration please:
#   - Read our docs: https://docs.greatexpectations.io/docs/guides/connecting_to_your_data/connect_to_data_overview/#2-configure-your-datasource
#   - Join our slack channel: http://greatexpectations.io/slack

# config_version refers to the syntactic version of this config file, and is used in maintaining backwards compatibility
# It is auto-generated and usually does not need to be changed.
config_version: 4.0

# This config file supports variable substitution which enables: 1) keeping
# secrets out of source control & 2) environment-based configuration changes
# such as staging vs prod.
#
# When GX encounters substitution syntax (like `my_key: ${my_value}` or
# `my_key: $my_value`) in the great_expectations.yml file, it will attempt
# to replace the value of `my_key` with the value from an environment
# variable `my_value` or a corresponding key read from this config file,
# which is defined through the `config_variables_file_path`.
# Environment variables take precedence over variables defined here.
#
# Substitution values defined here can be a simple (non-nested) value,
# nested value such as a dictionary, or an environment variable (i.e. ${ENV_VAR})
#
#
# https://docs.greatexpectations.io/docs/guides/setup/configuring_data_contexts/how_to_configure_credentials


config_variables_file_path: uncommitted/config_variables.yml

# The plugins_directory will be added to your python path for custom modules
# used to override and extend Great Expectations.
plugins_directory: plugins/

stores:
# Stores are configurable places to store things like Expectations, Validations
# Data Docs, and more. These are for advanced users only - most users can simply
# leave this section alone.
  expectations_store:
    class_name: ExpectationsStore
    store_backend:
      class_name: TupleFilesystemStoreBackend
      base_directory: expectations/

  validation_results_store:
    class_name: ValidationResultsStore
    store_backend:
      class_name: TupleFilesystemStoreBackend
      base_directory: uncommitted/validations/

  checkpoint_store:
    class_name: CheckpointStore
    store_backend:
      class_name: TupleFilesystemStoreBackend
      suppress_store_backend_id: true
      base_directory: checkpoints/

  validation_definition_store:
    class_name: ValidationDefinitionStore
    store_backend:
      class_name: TupleFilesystemStoreBackend
      base_directory: validation_definitions/

expectations_store_name: expectations_store
validation_results_store_name: validation_results_store
checkpoint_store_name: checkpoint_store

data_docs_sites:
  # Data Docs make it simple to visualize data quality in your project. These
  # include Expectations, Validations & Profiles. The are built for all
  # Datasources from JSON artifacts in the local repo including validations &
  # profiles from the uncommitted directory. Read more at https://docs.greatexpectations.io/docs/terms/data_docs
  local_site:
    class_name: SiteBuilder
    site_index_builder:
      class_name: DefaultSiteIndexBuilder
    store_backend:
      class_name: TupleFilesystemStoreBackend
      base_directory: data_docs
fluent_datasources:
  pandas:
    type: pandas
    id: bd8b8171-650c-46d6-81d4-86fa1fe30ec3
    assets:
      clean_emotions:
        type: parquet
<<<<<<< HEAD
        id: 64fbc334-be61-497f-afe4-35f748b952ff
        batch_definitions:
          emotions_data:
            id: e3ca5a6f-77e6-44f0-9180-95fae34de93f
            partitioner:
        path: 
          /home/guillemgarrido/taed2/TAED2-TENCFIM/data/interim/emotions_cleaned.parquet
analytics_enabled:
=======
        id: ba1dc39e-2756-4442-abd4-4bb1526d5812
        batch_definitions:
          emotions_data:
            id: aa2aeca1-a67f-430b-9c7e-0498bf22414b
            partitioner:
        path: C:\Users\mique\OneDrive\Escritorio\UNI\Cuarto\TAED2\Lab\repo-TAED2-TENCFIM\TAED2-TENCFIM\data\interim\emotions_cleaned.parquet
analytics_enabled: false
>>>>>>> 4e223f50
data_context_id: cea01b5a-db99-4143-b14e-f1c49662d8f3<|MERGE_RESOLUTION|>--- conflicted
+++ resolved
@@ -86,16 +86,6 @@
     assets:
       clean_emotions:
         type: parquet
-<<<<<<< HEAD
-        id: 64fbc334-be61-497f-afe4-35f748b952ff
-        batch_definitions:
-          emotions_data:
-            id: e3ca5a6f-77e6-44f0-9180-95fae34de93f
-            partitioner:
-        path: 
-          /home/guillemgarrido/taed2/TAED2-TENCFIM/data/interim/emotions_cleaned.parquet
-analytics_enabled:
-=======
         id: ba1dc39e-2756-4442-abd4-4bb1526d5812
         batch_definitions:
           emotions_data:
@@ -103,5 +93,4 @@
             partitioner:
         path: C:\Users\mique\OneDrive\Escritorio\UNI\Cuarto\TAED2\Lab\repo-TAED2-TENCFIM\TAED2-TENCFIM\data\interim\emotions_cleaned.parquet
 analytics_enabled: false
->>>>>>> 4e223f50
 data_context_id: cea01b5a-db99-4143-b14e-f1c49662d8f3