--- conflicted
+++ resolved
@@ -1,19 +1,11 @@
 {
   "data": {
     "asset": {
-<<<<<<< HEAD
-      "id": "64fbc334-be61-497f-afe4-35f748b952ff",
-      "name": "clean_emotions"
-    },
-    "batch_definition": {
-      "id": "e3ca5a6f-77e6-44f0-9180-95fae34de93f",
-=======
       "id": "ba1dc39e-2756-4442-abd4-4bb1526d5812",
       "name": "clean_emotions"
     },
     "batch_definition": {
       "id": "aa2aeca1-a67f-430b-9c7e-0498bf22414b",
->>>>>>> 4e223f50
       "name": "emotions_data"
     },
     "datasource": {
