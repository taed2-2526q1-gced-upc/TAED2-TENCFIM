--- conflicted
+++ resolved
@@ -1,11 +1,7 @@
 {
   "expectations": [
     {
-<<<<<<< HEAD
-      "id": "0605cd30-6f97-4b7b-8e99-443e5bfdaff3",
-=======
       "id": "1c8b6c74-87dc-4869-a1f5-ed3e53855e7b",
->>>>>>> 4e223f50
       "kwargs": {
         "column": "text"
       },
@@ -13,11 +9,7 @@
       "type": "expect_column_to_exist"
     },
     {
-<<<<<<< HEAD
-      "id": "b8a2544f-41b9-4804-a1c9-fc0719612447",
-=======
       "id": "7e6e3cc8-130a-4cdd-9b80-e3a3663aacc4",
->>>>>>> 4e223f50
       "kwargs": {
         "column": "text",
         "type_": "str"
@@ -26,11 +18,7 @@
       "type": "expect_column_values_to_be_of_type"
     },
     {
-<<<<<<< HEAD
-      "id": "ca2d9a7b-a553-4aa5-b3c0-ccaf361b220b",
-=======
       "id": "4aae878a-97aa-48c1-9560-41ff457b64f8",
->>>>>>> 4e223f50
       "kwargs": {
         "column": "text"
       },
@@ -38,11 +26,7 @@
       "type": "expect_column_values_to_be_unique"
     },
     {
-<<<<<<< HEAD
-      "id": "0ce33158-9d4e-4779-8eab-84a30babdd3b",
-=======
       "id": "9750f5f6-2b38-4b31-b217-bea5948b25d9",
->>>>>>> 4e223f50
       "kwargs": {
         "column": "text"
       },
@@ -50,11 +34,7 @@
       "type": "expect_column_values_to_not_be_null"
     },
     {
-<<<<<<< HEAD
-      "id": "c62836da-5b72-479e-a913-5e4ba248ec88",
-=======
       "id": "1df042fc-baf3-4405-a74e-ca23c577e3bc",
->>>>>>> 4e223f50
       "kwargs": {
         "column": "labels"
       },
@@ -62,11 +42,7 @@
       "type": "expect_column_to_exist"
     },
     {
-<<<<<<< HEAD
-      "id": "6bcb58a5-3a76-4701-b139-f298c935d3bc",
-=======
       "id": "4f336827-7deb-4718-abe1-6db172d6d466",
->>>>>>> 4e223f50
       "kwargs": {
         "column": "labels",
         "type_": "str"
@@ -75,11 +51,7 @@
       "type": "expect_column_values_to_be_of_type"
     },
     {
-<<<<<<< HEAD
-      "id": "cf4ed658-d0d3-4eeb-b40c-d65de621b37f",
-=======
       "id": "63a721f8-c97e-4698-9481-e393f1ae41d8",
->>>>>>> 4e223f50
       "kwargs": {
         "column": "labels",
         "value_set": [
@@ -102,11 +74,7 @@
       "type": "expect_column_values_to_be_in_set"
     },
     {
-<<<<<<< HEAD
-      "id": "e41ad0b5-b1d9-47fa-aad4-e8004b1a1ec8",
-=======
       "id": "e6158272-febe-4a0a-8cea-5b50451e666a",
->>>>>>> 4e223f50
       "kwargs": {
         "column": "labels"
       },
